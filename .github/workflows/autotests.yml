# This workflow will install Python dependencies, run tests and lint with a variety of Python versions
# For more information see: https://help.github.com/actions/language-and-framework-guides/using-python-with-github-actions

name: Auto Tests

on:
  push:
    branches:
    - main
    - release/*
  pull_request:
    branches:
    - main
    - release/*

  workflow_dispatch:
    inputs:
      quandelibc_ref:
        description: Use specific Quandelibc's ref (branch, tag or SHA)
        default: ''
        type: string
        required: false
      python_v:
        description: 'python version'
        required: true
        default: '3.6'
        type: choice
        options:
          - '3.6'
          - '3.7'
          - '3.8'
          - '3.9'
          - '3.10'

env:
  PYTHON_V: ${{ github.event.inputs.python_v || '3.9' }}
      


jobs:
  build-quandelibc:
    if: github.event_name == 'workflow_dispatch'
    name: Build quandelibc ${{ inputs.quandelibc_ref }} wheels for ${{ matrix.os }}
    runs-on: ${{ matrix.os }}
    strategy:
      matrix:
        os: [ 'ubuntu-latest', 'macos-latest', 'windows-latest' ]

    steps:
      - name: Set python_cp
        run: echo '::set-output name=GERP::cp$( echo "${{env.PYTHON_V}}" | sed "s/\.\([0-9]\)/\1/" )'
        id: python_cp
      - uses: actions/checkout@v3
        with:
          repository: Quandela/QuandeLibC
          ref: ${{ inputs.quandelibc_ref }}
          path: quandelibc
          submodules: recursive
          fetch-depth: 0

      - name: Set up Python  ${{ env.PYTHON_V }}
        uses: actions/setup-python@v3
        with:
          python-version: ${{ env.PYTHON_V }}

      - name: Build wheels for ${{ steps.python_cp.outputs.GERP }}
        env:
<<<<<<< HEAD
          CIBW_BUILD: '${{ steps.python_cp.outputs.GERP }}}-*'
=======
          CIBW_BUILD: '${{ env.PYTHON_V_CP }}-*'

>>>>>>> 6c3a4ba3
          CIBW_SKIP: '*-musllinux_*'
          CIBW_ARCHS_LINUX: x86_64
          CIBW_ARCHS_MACOS: x86_64
          CIBW_ARCHS_WINDOWS: AMD64
          CIBW_BUILD_VERBOSITY: 1
        run: |
          cd quandelibc
          python -m pip install cibuildwheel
          python -m cibuildwheel --output-dir precompiled-quandelibc

      - name: Store wheel
        uses: actions/upload-artifact@v2
        with:
          name: python-package-distributions
          path: quandelibc/precompiled-quandelibc

  perceval-autotests:
    name: Run PyTest on ${{ matrix.os }}
    if: always()
    needs:
    - build-quandelibc
    runs-on: ${{ matrix.os }}
    strategy:
      fail-fast: false
      matrix:
        os: [macos-latest, windows-latest, ubuntu-latest]
        include:
          - os: 'ubuntu-latest'
            wheel: 'manylinux2014_x86_64'
          - os: 'macos-latest'
            wheel: 'macosx_10_9_x86_64'
          - os: 'windows-latest'
            wheel: 'win_amd64'
    steps:
    - uses: actions/checkout@v3
    - name: Set up Python ${{ env.PYTHON_V }}
      uses: actions/setup-python@v3
      with:
        python-version: ${{ env.PYTHON_V }}

    - name: Fetch previously compiled Quandelibc
      if: github.event_name == 'workflow_dispatch'
      uses: actions/download-artifact@v2
      with:
        name: python-package-distributions
        path: precompiled-quandelibc

    - name: Install previously compiled Quandelibc
      if: github.event_name == 'workflow_dispatch'
      run: bash -c "python -m pip install precompiled-quandelibc/*${{ steps.python_cp.outputs.GERP }}*${{ matrix.wheel }}.whl"

    - name: Install dependencies
      run: |
        python -m pip install --upgrade pip
        python -m pip install flake8 pytest
        python -m pip install -r requirements.txt
        python -m pip install .

    - name: Lint with flake8
      run: |
        # stop the build if there are Python syntax errors or undefined names
        flake8 . --count --select=E9,F63,F7,F82 --show-source --statistics
        # exit-zero treats all errors as warnings. The GitHub editor is 127 chars wide
        flake8 . --count --exit-zero --max-complexity=10 --max-line-length=127 --statistics
    - name: Test with pytest
      run: |
        pytest
        
  perceval-docs-test:
    name: Build docs on ubuntu
    needs:
    - perceval-autotests
    runs-on: ubuntu-latest

    # Steps represent a sequence of tasks that will be executed as part of the job
    steps:
    - uses: actions/checkout@v2
      with:
        submodules: recursive

    - name: Set up Python
      uses: actions/setup-python@v2
      with:
        python-version:  ${{ env.PYTHON_V }}

    - name: Fetch previously compiled Quandelibc
      if: github.event_name == 'workflow_dispatch'
      uses: actions/download-artifact@v2
      with:
        name: python-package-distributions
        path: precompiled-quandelibc

    - name: Install previously compiled Quandelibc
      if: github.event_name == 'workflow_dispatch'
      run: bash -c "python -m pip install precompiled-quandelibc/*${{ steps.python_cp.outputs.GERP }}*manylinux2014_x86_64.whl"

    - name: Install dependencies
      run: |
        python -m pip install --upgrade pip
        pip install wheel sphinx sphinx-rtd-theme sphinxcontrib-bibtex sphinx-autodoc-typehints nbsphinx jinja2==3.0.0 ipython
        pip install .
    - name: Install Pandoc
      run: |
        sudo apt update
        sudo apt install pandoc
    - name: Build docs
      run: |
        cd docs
        make html<|MERGE_RESOLUTION|>--- conflicted
+++ resolved
@@ -34,8 +34,6 @@
 
 env:
   PYTHON_V: ${{ github.event.inputs.python_v || '3.9' }}
-      
-
 
 jobs:
   build-quandelibc:
@@ -65,12 +63,7 @@
 
       - name: Build wheels for ${{ steps.python_cp.outputs.GERP }}
         env:
-<<<<<<< HEAD
           CIBW_BUILD: '${{ steps.python_cp.outputs.GERP }}}-*'
-=======
-          CIBW_BUILD: '${{ env.PYTHON_V_CP }}-*'
-
->>>>>>> 6c3a4ba3
           CIBW_SKIP: '*-musllinux_*'
           CIBW_ARCHS_LINUX: x86_64
           CIBW_ARCHS_MACOS: x86_64
