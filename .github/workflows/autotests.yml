# This workflow will install Python dependencies, run tests and lint with a variety of Python versions
# For more information see: https://help.github.com/actions/language-and-framework-guides/using-python-with-github-actions

name: Auto Tests

on:
  push:
    branches:
    - main
    - release/*
  pull_request:
    branches:
    - main
    - release/*

  workflow_dispatch:
    inputs:
      quandelibc_ref:
        description: Use specific Quandelibc's ref (branch, tag or SHA)
        default: ''
        type: string
        required: false
<<<<<<< HEAD
      python_v:
        description: 'python version'
        required: true
        default: '6'
        type: choice
        options:
          - '6'
          - '7'
          - '8'
          - '9'
          - '10'

env:
  PYTHON_V: 3.${{ github.event.inputs.python_v || '9' }}
  PYTHON_V_CP: cp3${{ github.event.inputs.python_v || '9' }}

jobs:
  build-quandelibc:
    if: github.event_name == 'workflow_dispatch'
    name: Build quandelibc ${{ inputs.quandelibc_ref }} wheels for ${{ matrix.os }}
=======


jobs:
  build-quandelibc:
    if: github.event_name == 'workflow_dispatch' && inputs.quandelibc_ref != ''
    name: Build quandelibc "${{ inputs.quandelibc_ref }}" wheels for ${{ matrix.os }}
>>>>>>> be9d6624
    runs-on: ${{ matrix.os }}
    strategy:
      matrix:
        os: [ 'ubuntu-latest', 'macos-latest', 'windows-latest' ]

    steps:
      - uses: actions/checkout@v3
        with:
          repository: Quandela/QuandeLibC
          ref: ${{ inputs.quandelibc_ref }}
          path: quandelibc
          submodules: recursive
          fetch-depth: 0

<<<<<<< HEAD
      - name: Set up Python  ${{ env.PYTHON_V }}
        uses: actions/setup-python@v3
        with:
          python-version: ${{ env.PYTHON_V }}

      - name: Build wheels for ${{ env.PYTHON_V_CP }}
        env:
          CIBW_BUILD: '${{ env.PYTHON_V_CP }}-*'
=======
      - name: Set up Python 3.9
        uses: actions/setup-python@v3
        with:
          python-version: 3.9

      - name: Build wheels for cp310
        env:
          CIBW_BUILD: 'cp310-*'
>>>>>>> be9d6624
          CIBW_SKIP: '*-musllinux_*'
          CIBW_ARCHS_LINUX: x86_64
          CIBW_ARCHS_MACOS: x86_64
          CIBW_ARCHS_WINDOWS: AMD64
          CIBW_BUILD_VERBOSITY: 1
        run: |
          cd quandelibc
          python -m pip install cibuildwheel
          python -m cibuildwheel --output-dir precompiled-quandelibc
<<<<<<< HEAD
=======

>>>>>>> be9d6624
      - name: Store wheel
        uses: actions/upload-artifact@v2
        with:
          name: python-package-distributions
          path: quandelibc/precompiled-quandelibc

  perceval-autotests:
    name: Run PyTest on ${{ matrix.os }}
    if: always()
    needs:
    - build-quandelibc
    runs-on: ${{ matrix.os }}
    strategy:
      fail-fast: false
      matrix:
        os: [macos-latest, windows-latest, ubuntu-latest]
        include:
          - os: 'ubuntu-latest'
            wheel: 'manylinux2014_x86_64'
          - os: 'macos-latest'
            wheel: 'macosx_10_9_x86_64'
          - os: 'windows-latest'
            wheel: 'win_amd64'
    steps:
    - uses: actions/checkout@v3
    - name: Set up Python ${{ env.PYTHON_V }}
      uses: actions/setup-python@v3
      with:
<<<<<<< HEAD
        python-version: ${{ env.PYTHON_V }}

    - name: Fetch previously compiled Quandelibc
      if: github.event_name == 'workflow_dispatch'
=======
        python-version: ${{ matrix.python-version }}

    - name: Fetch previously compiled Quandelibc
      if: github.event_name == 'workflow_dispatch' && inputs.quandelibc_ref != ''
>>>>>>> be9d6624
      uses: actions/download-artifact@v2
      with:
        name: python-package-distributions
        path: precompiled-quandelibc

    - name: Install previously compiled Quandelibc
<<<<<<< HEAD
      if: github.event_name == 'workflow_dispatch'
      run: bash -c "python -m pip install precompiled-quandelibc/*${{ env.PYTHON_V_CP }}*${{ matrix.wheel }}.whl"
=======
      if: github.event_name == 'workflow_dispatch' && inputs.quandelibc_ref != ''
      run: bash -c "python -m pip install precompiled-quandelibc/*${{ matrix.wheel }}.whl"
>>>>>>> be9d6624

    - name: Install dependencies
      run: |
        python -m pip install --upgrade pip
        python -m pip install flake8 pytest
        python -m pip install -r requirements.txt
        python -m pip install .

    - name: Lint with flake8
      run: |
        # stop the build if there are Python syntax errors or undefined names
        flake8 . --count --select=E9,F63,F7,F82 --show-source --statistics
        # exit-zero treats all errors as warnings. The GitHub editor is 127 chars wide
        flake8 . --count --exit-zero --max-complexity=10 --max-line-length=127 --statistics
    - name: Test with pytest
      run: |
        pytest
<<<<<<< HEAD
=======

>>>>>>> be9d6624
  perceval-docs-test:
    name: Build docs on ubuntu
    needs:
    - perceval-autotests
    runs-on: ubuntu-latest

    # Steps represent a sequence of tasks that will be executed as part of the job
    steps:
    - uses: actions/checkout@v2
      with:
        submodules: recursive

    - name: Set up Python
      uses: actions/setup-python@v2
      with:
<<<<<<< HEAD
        python-version:  ${{ env.PYTHON_V }}

    - name: Fetch previously compiled Quandelibc
      if: github.event_name == 'workflow_dispatch'
=======
        python-version: '3.10'

    - name: Fetch previously compiled Quandelibc
      if: github.event_name == 'workflow_dispatch' && inputs.quandelibc_ref != ''
>>>>>>> be9d6624
      uses: actions/download-artifact@v2
      with:
        name: python-package-distributions
        path: precompiled-quandelibc

    - name: Install previously compiled Quandelibc
<<<<<<< HEAD
      if: github.event_name == 'workflow_dispatch'
      run: bash -c "python -m pip install precompiled-quandelibc/*${{ env.PYTHON_V_CP }}*manylinux2014_x86_64.whl"
=======
      if: github.event_name == 'workflow_dispatch' && inputs.quandelibc_ref != ''
      run: bash -c "python -m pip install precompiled-quandelibc/*manylinux2014_x86_64.whl"
>>>>>>> be9d6624

    - name: Install dependencies
      run: |
        python -m pip install --upgrade pip
        pip install wheel sphinx sphinx-rtd-theme sphinxcontrib-bibtex sphinx-autodoc-typehints nbsphinx jinja2==3.0.0 ipython
        pip install .
    - name: Install Pandoc
      run: |
        sudo apt update
        sudo apt install pandoc
    - name: Build docs
      run: |
        cd docs
        make html<|MERGE_RESOLUTION|>--- conflicted
+++ resolved
@@ -20,7 +20,6 @@
         default: ''
         type: string
         required: false
-<<<<<<< HEAD
       python_v:
         description: 'python version'
         required: true
@@ -41,14 +40,6 @@
   build-quandelibc:
     if: github.event_name == 'workflow_dispatch'
     name: Build quandelibc ${{ inputs.quandelibc_ref }} wheels for ${{ matrix.os }}
-=======
-
-
-jobs:
-  build-quandelibc:
-    if: github.event_name == 'workflow_dispatch' && inputs.quandelibc_ref != ''
-    name: Build quandelibc "${{ inputs.quandelibc_ref }}" wheels for ${{ matrix.os }}
->>>>>>> be9d6624
     runs-on: ${{ matrix.os }}
     strategy:
       matrix:
@@ -63,7 +54,6 @@
           submodules: recursive
           fetch-depth: 0
 
-<<<<<<< HEAD
       - name: Set up Python  ${{ env.PYTHON_V }}
         uses: actions/setup-python@v3
         with:
@@ -72,16 +62,7 @@
       - name: Build wheels for ${{ env.PYTHON_V_CP }}
         env:
           CIBW_BUILD: '${{ env.PYTHON_V_CP }}-*'
-=======
-      - name: Set up Python 3.9
-        uses: actions/setup-python@v3
-        with:
-          python-version: 3.9
 
-      - name: Build wheels for cp310
-        env:
-          CIBW_BUILD: 'cp310-*'
->>>>>>> be9d6624
           CIBW_SKIP: '*-musllinux_*'
           CIBW_ARCHS_LINUX: x86_64
           CIBW_ARCHS_MACOS: x86_64
@@ -91,10 +72,7 @@
           cd quandelibc
           python -m pip install cibuildwheel
           python -m cibuildwheel --output-dir precompiled-quandelibc
-<<<<<<< HEAD
-=======
 
->>>>>>> be9d6624
       - name: Store wheel
         uses: actions/upload-artifact@v2
         with:
@@ -123,30 +101,18 @@
     - name: Set up Python ${{ env.PYTHON_V }}
       uses: actions/setup-python@v3
       with:
-<<<<<<< HEAD
         python-version: ${{ env.PYTHON_V }}
 
     - name: Fetch previously compiled Quandelibc
       if: github.event_name == 'workflow_dispatch'
-=======
-        python-version: ${{ matrix.python-version }}
-
-    - name: Fetch previously compiled Quandelibc
-      if: github.event_name == 'workflow_dispatch' && inputs.quandelibc_ref != ''
->>>>>>> be9d6624
       uses: actions/download-artifact@v2
       with:
         name: python-package-distributions
         path: precompiled-quandelibc
 
     - name: Install previously compiled Quandelibc
-<<<<<<< HEAD
       if: github.event_name == 'workflow_dispatch'
       run: bash -c "python -m pip install precompiled-quandelibc/*${{ env.PYTHON_V_CP }}*${{ matrix.wheel }}.whl"
-=======
-      if: github.event_name == 'workflow_dispatch' && inputs.quandelibc_ref != ''
-      run: bash -c "python -m pip install precompiled-quandelibc/*${{ matrix.wheel }}.whl"
->>>>>>> be9d6624
 
     - name: Install dependencies
       run: |
@@ -164,10 +130,7 @@
     - name: Test with pytest
       run: |
         pytest
-<<<<<<< HEAD
-=======
-
->>>>>>> be9d6624
+        
   perceval-docs-test:
     name: Build docs on ubuntu
     needs:
@@ -183,30 +146,18 @@
     - name: Set up Python
       uses: actions/setup-python@v2
       with:
-<<<<<<< HEAD
         python-version:  ${{ env.PYTHON_V }}
 
     - name: Fetch previously compiled Quandelibc
       if: github.event_name == 'workflow_dispatch'
-=======
-        python-version: '3.10'
-
-    - name: Fetch previously compiled Quandelibc
-      if: github.event_name == 'workflow_dispatch' && inputs.quandelibc_ref != ''
->>>>>>> be9d6624
       uses: actions/download-artifact@v2
       with:
         name: python-package-distributions
         path: precompiled-quandelibc
 
     - name: Install previously compiled Quandelibc
-<<<<<<< HEAD
       if: github.event_name == 'workflow_dispatch'
       run: bash -c "python -m pip install precompiled-quandelibc/*${{ env.PYTHON_V_CP }}*manylinux2014_x86_64.whl"
-=======
-      if: github.event_name == 'workflow_dispatch' && inputs.quandelibc_ref != ''
-      run: bash -c "python -m pip install precompiled-quandelibc/*manylinux2014_x86_64.whl"
->>>>>>> be9d6624
 
     - name: Install dependencies
       run: |
