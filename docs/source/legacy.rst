--- conflicted
+++ resolved
@@ -7,9 +7,20 @@
 
 This section lists the major breaking changes introduced.
 
-<<<<<<< HEAD
 Breaking changes in Perceval 1.0
 ---------------------------------
+
+Removal of deprecated methods and classes
+^^^^^^^^^^^^^^^^^^^^^^^^^^^^^^^^^^^^^^^^^
+
+The following methods and classes have been removed or definitely modified as they were deprecated:
+
+- :code:`TokenProvider` (since 0.13, replaced by :code:`RemoteConfig`)
+- :code:`AProbAmpliBackend` (since 0.12, replaced by :code:`AStrongSimulationBackend`)
+- :code:`postselect_independent` (since 0.12, replaced by :code:`PostSelect` method :code:`is_independent_with`)
+- The :code:`n` parameter of SLOS backend (since 0.12, now automatically chosen when using :code:`set_input_state`)
+- :code:`thresholded_output` method of :code:`Processor` and :code:`RemoteProcessor`
+  (since 0.12, replaced by adding several :code:`Detector.threshold()`)
 
 BSDistribution and SVDistribution
 ^^^^^^^^^^^^^^^^^^^^^^^^^^^^^^^^^
@@ -45,23 +56,6 @@
 - Keys must now be copied before being modified when iterating on :code:`StateVector.keys()`.
 - :code:`StateVector.keys()` no longer has list methods such as :code:`len`, :code:`__getitem__`...
 
-=======
-
-Breaking changes in Perceval 1.0
---------------------------------
-
-Removal of deprecated methods and classes
-^^^^^^^^^^^^^^^^^^^^^^^^^^^^^^^^^^^^^^^^^
-
-The following methods and classes have been removed or definitely modified as they were deprecated:
-
-- :code:`TokenProvider` (since 0.13, replaced by :code:`RemoteConfig`)
-- :code:`AProbAmpliBackend` (since 0.12, replaced by :code:`AStrongSimulationBackend`)
-- :code:`postselect_independent` (since 0.12, replaced by :code:`PostSelect` method :code:`is_independent_with`)
-- The :code:`n` parameter of SLOS backend (since 0.12, now automatically chosen when using :code:`set_input_state`)
-- :code:`thresholded_output` method of :code:`Processor` and :code:`RemoteProcessor`
-  (since 0.12, replaced by adding several :code:`Detector.threshold()`)
->>>>>>> 53382c37
 
 Breaking changes in Perceval 0.13
 ---------------------------------
