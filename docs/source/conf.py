--- conflicted
+++ resolved
@@ -47,11 +47,8 @@
 from git import Repo
 
 sys.path.insert(0, os.path.relpath("../"))
-<<<<<<< HEAD
-=======
 
 from source import build_catalog
->>>>>>> fa3b3b33
 from perceval import PMetadata
 
 
@@ -74,14 +71,10 @@
 
     for one_version in versions:
         # major_version = re.match(r"v\d+", one_version).group()
-<<<<<<< HEAD
-        major_version = re.match(r"v\d+\.(\d+)", one_version).groups()
-=======
         try:
             major_version = re.match(r"v\d+\.(\d+)", one_version).groups()
         except AttributeError:
             major_version = '0.0.0'
->>>>>>> fa3b3b33
         if (
             major_version not in version_dict
             or one_version > version_dict[major_version]
@@ -94,14 +87,11 @@
 
 REPO_PATH = Path(__file__).parent.parent.parent.resolve()
 
-<<<<<<< HEAD
-=======
 build_directory = os.path.join(REPO_PATH, "docs", "build")
 if not os.path.exists(build_directory):
     os.makedirs(build_directory)
 build_catalog.build_catalog_rst(os.path.join(build_directory, "catalog.rst"))
 
->>>>>>> fa3b3b33
 repo = Repo(REPO_PATH)
 tags = [tag.name for tag in repo.tags]
 versions = keep_latest_versions(tags, "v0.6")
@@ -143,11 +133,7 @@
 # Pattern for released versions
 smv_released_pattern = r".*"
 
-<<<<<<< HEAD
-smv_latest_version = f"v{PMetadata.short_version()}"
-=======
 smv_regex_name = r"(.*)\..*"
->>>>>>> fa3b3b33
 
 bibtex_bibfiles = ["references.bib"]
 bibtex_reference_style = "author_year"
