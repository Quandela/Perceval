# MIT License
#
# Copyright (c) 2022 Quandela
#
# Permission is hereby granted, free of charge, to any person obtaining a copy
# of this software and associated documentation files (the "Software"), to deal
# in the Software without restriction, including without limitation the rights
# to use, copy, modify, merge, publish, distribute, sublicense, and/or sell
# copies of the Software, and to permit persons to whom the Software is
# furnished to do so, subject to the following conditions:
#
# The above copyright notice and this permission notice shall be included in all
# copies or substantial portions of the Software.
#
# As a special exception, the copyright holders of exqalibur library give you
# permission to combine exqalibur with code included in the standard release of
# Perceval under the MIT license (or modified versions of such code). You may
# copy and distribute such a combined system following the terms of the MIT
# license for both exqalibur and Perceval. This exception for the usage of
# exqalibur is limited to the python bindings used by Perceval.
#
# THE SOFTWARE IS PROVIDED "AS IS", WITHOUT WARRANTY OF ANY KIND, EXPRESS OR
# IMPLIED, INCLUDING BUT NOT LIMITED TO THE WARRANTIES OF MERCHANTABILITY,
# FITNESS FOR A PARTICULAR PURPOSE AND NONINFRINGEMENT. IN NO EVENT SHALL THE
# AUTHORS OR COPYRIGHT HOLDERS BE LIABLE FOR ANY CLAIM, DAMAGES OR OTHER
# LIABILITY, WHETHER IN AN ACTION OF CONTRACT, TORT OR OTHERWISE, ARISING FROM,
# OUT OF OR IN CONNECTION WITH THE SOFTWARE OR THE USE OR OTHER DEALINGS IN THE
# SOFTWARE.
from typing import Optional

from perceval.runtime import ISession
from perceval.runtime.remote_processor import RemoteProcessor
from perceval.utils.logging import get_logger, channel

from .scaleway_rpc_handler import RPCHandler


class Session(ISession):
    """
<<<<<<< HEAD
    :param platform_name: platform on which circuits will be executed
=======
    Scaleway session used to keep a connexion opened with Scaleway Cloud for the duration of a Python scope.
>>>>>>> 6e63da4e

    :param platform: platform on which circuits will be executed
    :param project_id: UUID of the Scaleway Project the session is attached to
    :param token: authentication token required to access the Scaleway API
    :param deduplication_id: optional value, name mapping to a unique running session, allowing to share an alive session among multiple users
    :param max_idle_duration_s: optional value, duration in seconds that can elapsed without activity before the session terminates
    :param max_duration_s: optional value, duration in seconds for a session before it automatically terminates
    :param url: optional value, endpoint URL of the API
    :param proxies: optional value, dictionary mapping protocol to the URL of the proxy
    """

    def __init__(
        self,
        platform: str,
        project_id: str,
        token: str,
        max_idle_duration_s: int = 1200,
        max_duration_s: int = 3600,
        deduplication_id: Optional[str] = None,
        url: Optional[str] = None,
        proxies: Optional[dict[str, str]] = None,
        provider_name: Optional[str] = None,
    ) -> None:

        if not platform:
            raise Exception("platform_name cannot be None")

        if not project_id:
            raise Exception("project_id cannot be None")

        if not token:
            raise Exception("token cannot be None")

        if not isinstance(max_duration_s, int):
            raise TypeError("max_duration_s cannot be an int (ie: seconds)")

        if not isinstance(max_idle_duration_s, int):
            raise TypeError("max_idle_duration_s cannot be an int (ie: seconds)")

        self._deduplication_id = deduplication_id
        self._max_idle_duration_s = max_idle_duration_s
        self._max_duration_s = max_duration_s

        self._rpc_handler = RPCHandler(
            project_id=project_id,
            secret_key=token,
            url=url,
            proxies=proxies,
            platform_name=platform,
            provider_name=provider_name,
        )

        get_logger().info(f"Create Scaleway Session", channel.general)

    def build_remote_processor(self) -> RemoteProcessor:
        return RemoteProcessor(rpc_handler=self._rpc_handler)

    def start(self) -> None:
        self._rpc_handler.create_session(
            max_duration_s=self._max_idle_duration_s,
            max_idle_duration_s=self._max_idle_duration_s,
            deduplication_id=self._deduplication_id,
        )

    def stop(self) -> None:
        self._rpc_handler.terminate_session()
        get_logger().info("Stop Scaleway Session", channel.general)

    def delete(self) -> None:
        self._rpc_handler.delete_session()
        get_logger().info(
            "Stop (if not already) and revoke Scaleway Session", channel.general
        )<|MERGE_RESOLUTION|>--- conflicted
+++ resolved
@@ -37,13 +37,9 @@
 
 class Session(ISession):
     """
-<<<<<<< HEAD
+    Scaleway session used to keep a connexion opened with Scaleway Cloud for the duration of a Python scope.
+
     :param platform_name: platform on which circuits will be executed
-=======
-    Scaleway session used to keep a connexion opened with Scaleway Cloud for the duration of a Python scope.
->>>>>>> 6e63da4e
-
-    :param platform: platform on which circuits will be executed
     :param project_id: UUID of the Scaleway Project the session is attached to
     :param token: authentication token required to access the Scaleway API
     :param deduplication_id: optional value, name mapping to a unique running session, allowing to share an alive session among multiple users
@@ -55,7 +51,7 @@
 
     def __init__(
         self,
-        platform: str,
+        platform_name: str,
         project_id: str,
         token: str,
         max_idle_duration_s: int = 1200,
@@ -66,7 +62,7 @@
         provider_name: Optional[str] = None,
     ) -> None:
 
-        if not platform:
+        if not platform_name:
             raise Exception("platform_name cannot be None")
 
         if not project_id:
@@ -90,7 +86,7 @@
             secret_key=token,
             url=url,
             proxies=proxies,
-            platform_name=platform,
+            platform_name=platform_name,
             provider_name=provider_name,
         )
 
