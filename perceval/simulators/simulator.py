--- conflicted
+++ resolved
@@ -41,7 +41,7 @@
 from perceval.utils import BasicState, BSDistribution, StateVector, SVDistribution, PostSelect, global_params, \
     DensityMatrix, post_select_distribution, post_select_statevector
 from perceval.utils.density_matrix_utils import extract_upper_triangle
-from perceval.utils.logging import get_logger, deprecated
+from perceval.utils.logging import get_logger
 
 from ._simulator_utils import _to_bsd, _inject_annotation, _merge_sv, _annot_state_mapping
 from ._simulate_detectors import simulate_detectors
@@ -324,12 +324,7 @@
             res.normalize()
         return res, physical_perf
 
-<<<<<<< HEAD
-    def _probs_svd_fast(self, input_dist, p_threshold, progress_callback: Callable | None = None,
-                        normalize: bool = True):
-=======
-    def _probs_svd_fast(self, input_dist, p_threshold, progress_callback: Callable = None):
->>>>>>> 50dd0705
+    def _probs_svd_fast(self, input_dist, p_threshold, progress_callback: Callable = None, normalize: bool = True):
         physical_perf = 1
         decomposed_input = []
         """decomposed input:
@@ -398,10 +393,6 @@
                 exec_request = progress_callback(progress, 'recombine distributions')
                 if exec_request is not None and 'cancel_requested' in exec_request and exec_request['cancel_requested']:
                     raise RuntimeError("Cancel requested")
-<<<<<<< HEAD
-        if normalize:
-            res.normalize()
-=======
 
         """
         2nd step of computing logical performance:
@@ -412,8 +403,8 @@
         """
         if self._logical_perf > 0 and physical_perf > 0:
             self._logical_perf = 1 - (1 - self._logical_perf) / physical_perf
-        res.normalize()
->>>>>>> 50dd0705
+        if normalize:
+            res.normalize()
         return res, physical_perf
 
     def _preprocess_svd(self, svd: SVDistribution) -> tuple[SVDistribution, float, bool]:
@@ -464,14 +455,10 @@
             res, phys_perf = simulate_detectors(res, detectors, min_photons)
             physical_perf *= phys_perf
 
-<<<<<<< HEAD
         if self._postprocess:
-            res, self._logical_perf = post_select_distribution(res, self._postselect, self._heralds, self._keep_heralds,
-                                                               normalize)
-=======
-        res, logical_perf_contrib = post_select_distribution(res, self._postselect, self._heralds, self._keep_heralds)
-        self._logical_perf *= logical_perf_contrib
->>>>>>> 50dd0705
+            res, logical_perf_contrib = post_select_distribution(res, self._postselect, self._heralds,
+                                                                 self._keep_heralds, normalize)
+            self._logical_perf *= logical_perf_contrib
         self.log_resources(sys._getframe().f_code.co_name, {'n': input_dist.n_max})
         return {'results': res,
                 'physical_perf': physical_perf,
