--- conflicted
+++ resolved
@@ -306,14 +306,9 @@
                 exec_request = progress_callback((idx + 1) / len(decomposed_input), 'probs')
                 if exec_request is not None and 'cancel_requested' in exec_request and exec_request['cancel_requested']:
                     raise RuntimeError("Cancel requested")
-<<<<<<< HEAD
-        res.normalize()
-        return res
-=======
         if len(res):
             res.normalize()
-        return res, physical_perf
->>>>>>> 5f92cfbf
+        return res
 
     def _probs_svd_fast(self, input_dist, p_threshold, physical_perf, progress_callback: Callable = None):
         """decomposed input:
@@ -386,14 +381,9 @@
         """
         if self._logical_perf > 0 and physical_perf > 0:
             self._logical_perf = 1 - (1 - self._logical_perf) / physical_perf
-<<<<<<< HEAD
-        res.normalize()
-        return res
-=======
         if len(res):
             res.normalize()
-        return res, physical_perf
->>>>>>> 5f92cfbf
+        return res
 
     def _preprocess_svd(self, svd: SVDistribution) -> tuple[SVDistribution, float, bool, bool, float]:
         """Trim input SVD given _rel_precision threshold and extract characteristics from it"""
