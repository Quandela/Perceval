# MIT License
#
# Copyright (c) 2022 Quandela
#
# Permission is hereby granted, free of charge, to any person obtaining a copy
# of this software and associated documentation files (the "Software"), to deal
# in the Software without restriction, including without limitation the rights
# to use, copy, modify, merge, publish, distribute, sublicense, and/or sell
# copies of the Software, and to permit persons to whom the Software is
# furnished to do so, subject to the following conditions:
#
# The above copyright notice and this permission notice shall be included in all
# copies or substantial portions of the Software.
#
# As a special exception, the copyright holders of exqalibur library give you
# permission to combine exqalibur with code included in the standard release of
# Perceval under the MIT license (or modified versions of such code). You may
# copy and distribute such a combined system following the terms of the MIT
# license for both exqalibur and Perceval. This exception for the usage of
# exqalibur is limited to the python bindings used by Perceval.
#
# THE SOFTWARE IS PROVIDED "AS IS", WITHOUT WARRANTY OF ANY KIND, EXPRESS OR
# IMPLIED, INCLUDING BUT NOT LIMITED TO THE WARRANTIES OF MERCHANTABILITY,
# FITNESS FOR A PARTICULAR PURPOSE AND NONINFRINGEMENT. IN NO EVENT SHALL THE
# AUTHORS OR COPYRIGHT HOLDERS BE LIABLE FOR ANY CLAIM, DAMAGES OR OTHER
# LIABILITY, WHETHER IN AN ACTION OF CONTRACT, TORT OR OTHERWISE, ARISING FROM,
# OUT OF OR IN CONNECTION WITH THE SOFTWARE OR THE USE OR OTHER DEALINGS IN THE
# SOFTWARE.
import copy
from collections import defaultdict

<<<<<<< HEAD
=======
from multipledispatch import dispatch

from perceval import AnnotatedFockState
>>>>>>> a337c5fd
from perceval.utils import BasicState, FockState, NoisyFockState, BSDistribution, StateVector, Annotation, SVDistribution
from perceval.components import Circuit
from math import sqrt


def _to_bsd(sv: StateVector) -> BSDistribution:
    res = BSDistribution()
    for state, pa in sv.unnormalized_iterator():
        if not isinstance(state, FockState):
            state = state.clear_annotations()
        res.add(state, abs(pa) ** 2)
    return res


@dispatch(StateVector, Annotation)
def _inject_annotation(sv: StateVector, annotation: Annotation) -> StateVector:
    if isinstance(annotation, int):
        res_sv = StateVector()
        for s, pa in sv.unnormalized_iterator():
            s = NoisyFockState(s, [annotation]*s.n)
            res_sv += pa * s
        return res_sv
    if len(annotation):
        res_sv = StateVector()
        for s, pa in sv.unnormalized_iterator():
            s = copy.copy(s)
            s.inject_annotation(annotation)
            res_sv += pa * s
        return res_sv
    return sv


@dispatch(StateVector, int)
def _inject_annotation(sv: StateVector, annotation: int) -> StateVector:
    res_sv = StateVector()
    for s, pa in sv.unnormalized_iterator():
        s = NoisyFockState(s, [annotation]*s.n)
        res_sv += pa * s
    return res_sv


def _merge_sv(sv1: StateVector, sv2: StateVector, prob_threshold: float = 0) -> StateVector:
    if not sv1:
        return sv2
    pa_threshold = sqrt(prob_threshold)
    res = StateVector()
    for s1, pa1 in sv1.unnormalized_iterator():
        for s2, pa2 in sv2.unnormalized_iterator():
            pa = pa1 * pa2
            if abs(pa) > pa_threshold:
                res += s1.merge(s2)*pa
    return res


<<<<<<< HEAD
def _annot_state_mapping(bs_with_annots: BasicState):
    if isinstance(bs_with_annots, FockState):
        return {Annotation(): bs_with_annots}
    return bs_with_annots.split_state()
=======
@dispatch(FockState)
def _annot_state_mapping(bs_with_annots: FockState):
    return {Annotation(): bs_with_annots}

@dispatch(NoisyFockState)
def _annot_state_mapping(bs_with_annots: NoisyFockState):
    return bs_with_annots.split_state()

@dispatch(AnnotatedFockState)
def _annot_state_mapping(bs_with_annots: AnnotatedFockState): # TODO if needed + separate_state() does not exist for AnnotatedFockState anymore
    return {bs_with_annots.get_photon_annotation(0): bs_with_annots.clear_annotations()}
>>>>>>> a337c5fd


def _retrieve_mode_count(component_list: list) -> int:
    return max([m for r in component_list for m in r[0]]) + 1


def _unitary_components_to_circuit(component_list: list, m: int = 0):
    if not m:
        m = _retrieve_mode_count(component_list)
    circuit = Circuit(m)
    for r, c in component_list:
        circuit.add(r, c)
    return circuit


def _split_by_photon_count(sv: StateVector) -> SVDistribution:
    """
    Split a state vector into a SVDistribution such that each key of the SVD corresponds to one photon count
    """
    counter = defaultdict(lambda: [StateVector(), 0])  # State and prob
    for state, pa in sv:
        counter[state.n][0] += pa * state
        counter[state.n][1] += abs(pa) ** 2

    res = SVDistribution()
    for (state, prob) in counter.values():
        state.normalize()
        res[state] = prob

    return res<|MERGE_RESOLUTION|>--- conflicted
+++ resolved
@@ -28,16 +28,11 @@
 # SOFTWARE.
 import copy
 from collections import defaultdict
-
-<<<<<<< HEAD
-=======
+from math import sqrt
 from multipledispatch import dispatch
 
-from perceval import AnnotatedFockState
->>>>>>> a337c5fd
-from perceval.utils import BasicState, FockState, NoisyFockState, BSDistribution, StateVector, Annotation, SVDistribution
+from perceval.utils import FockState, NoisyFockState, AnnotatedFockState, BSDistribution, StateVector, Annotation, SVDistribution
 from perceval.components import Circuit
-from math import sqrt
 
 
 def _to_bsd(sv: StateVector) -> BSDistribution:
@@ -89,24 +84,19 @@
     return res
 
 
-<<<<<<< HEAD
-def _annot_state_mapping(bs_with_annots: BasicState):
-    if isinstance(bs_with_annots, FockState):
-        return {Annotation(): bs_with_annots}
-    return bs_with_annots.split_state()
-=======
 @dispatch(FockState)
 def _annot_state_mapping(bs_with_annots: FockState):
     return {Annotation(): bs_with_annots}
+
 
 @dispatch(NoisyFockState)
 def _annot_state_mapping(bs_with_annots: NoisyFockState):
     return bs_with_annots.split_state()
 
+
 @dispatch(AnnotatedFockState)
 def _annot_state_mapping(bs_with_annots: AnnotatedFockState): # TODO if needed + separate_state() does not exist for AnnotatedFockState anymore
     return {bs_with_annots.get_photon_annotation(0): bs_with_annots.clear_annotations()}
->>>>>>> a337c5fd
 
 
 def _retrieve_mode_count(component_list: list) -> int:
