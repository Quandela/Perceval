--- conflicted
+++ resolved
@@ -378,22 +378,13 @@
             if source_defined:
                 source, bs_input = svd
                 n = bs_input.n
-<<<<<<< HEAD
-                sampler = source.create_sampler(bs_input, self._min_detected_photons_filter)
+                sampler = source.create_sampler(bs_input, self.min_detected_photons_filter)
                 pre_physical_perf = sampler.physical_perf
                 zpp = sampler.zpp
                 prepare_samples, max_shots = self._compute_samples_with_perf(prepare_samples, pre_physical_perf, zpp,
                                                                              max_shots)
 
                 sample_generator = sampler.generate_separated_samples
-=======
-                pre_physical_perf, zpp = source.cache_prob_table(n, self.min_detected_photons_filter)
-                prepare_samples, max_shots = self._compute_samples_with_perf(prepare_samples, pre_physical_perf, zpp,
-                                                                             max_shots)
-
-                sample_generator = lambda i: source.generate_samples(i, bs_input, self.min_detected_photons_filter)
-
->>>>>>> 5b7123b4
                 first_batch = provider.estimate_weights_from_source(sample_generator, prepare_samples)
 
             else:
