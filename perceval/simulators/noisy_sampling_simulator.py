# MIT License
#
# Copyright (c) 2022 Quandela
#
# Permission is hereby granted, free of charge, to any person obtaining a copy
# of this software and associated documentation files (the "Software"), to deal
# in the Software without restriction, including without limitation the rights
# to use, copy, modify, merge, publish, distribute, sublicense, and/or sell
# copies of the Software, and to permit persons to whom the Software is
# furnished to do so, subject to the following conditions:
#
# The above copyright notice and this permission notice shall be included in all
# copies or substantial portions of the Software.
#
# As a special exception, the copyright holders of exqalibur library give you
# permission to combine exqalibur with code included in the standard release of
# Perceval under the MIT license (or modified versions of such code). You may
# copy and distribute such a combined system following the terms of the MIT
# license for both exqalibur and Perceval. This exception for the usage of
# exqalibur is limited to the python bindings used by Perceval.
#
# THE SOFTWARE IS PROVIDED "AS IS", WITHOUT WARRANTY OF ANY KIND, EXPRESS OR
# IMPLIED, INCLUDING BUT NOT LIMITED TO THE WARRANTIES OF MERCHANTABILITY,
# FITNESS FOR A PARTICULAR PURPOSE AND NONINFRINGEMENT. IN NO EVENT SHALL THE
# AUTHORS OR COPYRIGHT HOLDERS BE LIABLE FOR ANY CLAIM, DAMAGES OR OTHER
# LIABILITY, WHETHER IN AN ACTION OF CONTRACT, TORT OR OTHERWISE, ARISING FROM,
# OUT OF OR IN CONNECTION WITH THE SOFTWARE OR THE USE OR OTHER DEALINGS IN THE
# SOFTWARE.

import math
import time
<<<<<<< HEAD
=======
import sys

from typing import Callable, Dict, Tuple
>>>>>>> d31fcfe0

from perceval.backends import ASamplingBackend
from perceval.components import ACircuit
from perceval.utils import BasicState, BSDistribution, BSCount, BSSamples, SVDistribution, PostSelect, \
    samples_to_sample_count
from perceval.utils.logging import get_logger, channel, deprecated


class SamplesProvider:

    def __init__(self, sampling_backend: ASamplingBackend):
        self._backend = sampling_backend
        self._pools = {}
        self._weights = BSCount()
        self._sample_coeff = 1.1
        self._min_samples = 100  # to be sampled at once
        self._max_samples = 2000  # to be sampled at once

    def prepare(self, noisy_input: BSDistribution, n_samples: int, progress_callback: callable = None):
        for noisy_s, prob in noisy_input.items():
            ns = min(math.ceil(prob * n_samples), self._max_samples)
            for bs in noisy_s.separate_state(keep_annotations=False):
                self._weights.add(bs, ns)

        get_logger().debug(f"Prepare {len(self._weights)} pools of a total of {self._weights.total()} samples",
                     channel.general)
        for input_state, count in self._weights.items():
            if input_state.n == 0:
                self._pools[input_state] = [input_state]*count
            else:
                self._backend.set_input_state(input_state)
                self._pools[input_state] = self._backend.samples(count)
            self._weights[input_state] = math.ceil(0.1 * self._weights[input_state])

            if progress_callback:
                cancel_request = progress_callback(0, 'prepare')
                time.sleep(0.2)  # else callback method doesn't have time to be called
                if cancel_request is not None and cancel_request.get('cancel_requested', False):
                    break

    def _compute_samples(self, fock_state: BasicState):
        if fock_state not in self._pools:
            self._pools[fock_state] = []
            self._weights[fock_state] = self._min_samples

        n_samples = self._weights[fock_state]
        get_logger().debug(f"Simulate {n_samples} more {fock_state.n}-photon samples", channel.general)
        self._backend.set_input_state(fock_state)
        self._pools[fock_state] += self._backend.samples(n_samples)
        self._weights[fock_state] = max(int(self._weights[fock_state] * self._sample_coeff), 16)

    def sample_from(self, input_state: BasicState) -> BasicState:
        if input_state not in self._pools or len(self._pools[input_state]) == 0:
            self._compute_samples(input_state)
        return self._pools[input_state].pop()


class NoisySamplingSimulator:
    """
    Simulates a sampling, using a perfect sampling algorithm. It is used to take advantage of a parallel sampling
    algorithm, by computing multiple output states at once, while taking noise and post-processing (heralds,
    post-selection, detector characteristics) into account

    :param sampling_backend: Instance of a sampling-capable back-end
    """

    def __init__(self, sampling_backend: ASamplingBackend):
        self._backend = sampling_backend
        self._min_detected_photons_filter = 0
        self._postselect: PostSelect = PostSelect()
        self._heralds: dict = {}
        self._threshold_detector = False
        self._keep_heralds = True

    def set_threshold_detector(self, value: bool):
        """
        Change detectors from PNR to threshold

        :param value: True for threshold detectors, False to get back to PNR ones (default is PNR).
        """
        self._threshold_detector = value

    def keep_heralds(self, value: bool):
        """
        Tells the simulator to keep or discard ancillary modes in output states

        :param value: True to keep ancillaries/heralded modes, False to discard them (default is keep).
        """
        self._keep_heralds = value

    def set_selection(self,
                      min_detected_photons_filter: int = None,
                      postselect: PostSelect = None,
                      heralds: dict = None,
                      min_detected_photon_filter: int = None):  # TODO: remove for PCVL-786
        """Set multiple selection filters at once to remove unwanted states from computed output distribution

        :param min_detected_photons_filter: minimum number of detected photons in the output distribution
        :param postselect: a post-selection function
        :param heralds: expected detections (heralds). Only corresponding states will be selected, others are filtered
                        out. Mapping of heralds. For instance `{5: 0, 6: 1}` means 0 photon is expected on mode 5 and 1
                        on mode 6.
        """
        if min_detected_photon_filter is not None:  # TODO: remove for PCVL-786
            get_logger().warn(
                'DeprecationWarning: Call with deprecated argument "min_detected_photon_filter", please use "min_detected_photons_filter" instead')
            min_detected_photons_filter = min_detected_photon_filter
        if min_detected_photons_filter is not None:
            self._min_detected_photons_filter = min_detected_photons_filter
        if postselect is not None:
            self._postselect = postselect
        if heralds is not None:
            self._heralds = heralds

    def _state_selected(self, state: BasicState) -> bool:
        """
        Computes if the state is selected given heralds and post selection function
        """
        for m, v in self._heralds.items():
            if state[m] != v:
                return False
        if self._postselect is not None:
            return self._postselect(state)
        return True

    def set_circuit(self, circuit: ACircuit):
        """
        Set the circuit to simulate the sampling on

        :param circuit: A unitary circuit
        """
        self._backend.set_circuit(circuit)

    # TODO: remove for PCVL-786
    @ deprecated(version="0.11.1", reason="Use set_min_detected_photons_filter instead")
    def set_min_detected_photon_filter(self, value: int):
        """
        Set the physical detection filter. Any output state with less than this threshold gets discarded.

        :param value: Minimal photon count in output states of interest.
        """
        self._min_detected_photons_filter = value

    def set_min_detected_photons_filter(self, value: int):
        """
        Set the physical detection filter. Any output state with less than this threshold gets discarded.

        :param value: Minimal photon count in output states of interest.
        """
        self._min_detected_photons_filter = value

    def _perfect_samples_no_selection(
            self,
            input_state: BasicState,
            n_samples: int,
            progress_callback: callable = None) -> dict:
        self._backend.set_input_state(input_state)
        samples_acquired = 0
        results = BSSamples()
        while samples_acquired < n_samples:
            loop_sample_count = min(1000, n_samples - samples_acquired)

            results += self._backend.samples(loop_sample_count)

            samples_acquired += loop_sample_count

            if progress_callback:
                cancel_request = progress_callback(samples_acquired / n_samples, 'sampling')
                time.sleep(0.2)  # else callback method doesn't have time to be called
                if cancel_request is not None and cancel_request.get('cancel_requested', False):
                    break

        return {
            "results": results,
            "physical_perf": 1,
            "logical_perf": 1
        }

    def _noisy_sampling(
            self,
            noisy_input: BSDistribution,
            provider: SamplesProvider,
            max_samples: int,
            max_shots: int,
            progress_callback: callable = None) -> dict:

        output = BSSamples()
        idx = 0
        not_selected_physical = 0
        not_selected = 0
        selected_inputs = []
        shots = 0
        while len(output) < max_samples and (max_shots is None or shots < max_shots):
            if idx == len(selected_inputs):
                idx = 0
                selected_inputs = noisy_input.sample(max_samples, non_null=False)
            selected_bs = selected_inputs[idx]
            idx += 1

            # Sampling
            if selected_bs.has_annotations:  # In case of annotations, input must be separately sampled, then recombined
                bs_list = selected_bs.separate_state(keep_annotations=False)
                sampled_components = []
                for bs in bs_list:
                    sampled_components.append(provider.sample_from(bs))
                sampled_state = sampled_components.pop()
                for component in sampled_components:
                    sampled_state = sampled_state.merge(component)
            else:
                sampled_state = provider.sample_from(selected_bs)

            if self._threshold_detector:
                sampled_state = sampled_state.threshold_detection()

            # Post-processing
            shots += 1
            if sampled_state.n < self._min_detected_photons_filter:
                not_selected_physical += 1
                continue
            if self._state_selected(sampled_state):
                if self._heralds and not self._keep_heralds:  # Remove ancillary modes
                    sampled_state = sampled_state.remove_modes(list(self._heralds.keys()))
                output.append(sampled_state)
            else:
                not_selected += 1

            # Progress handling
            if progress_callback:
                exec_request = progress_callback(len(output) / max_samples, "sampling")
                if exec_request is not None and 'cancel_requested' in exec_request and exec_request['cancel_requested']:
                    break

        # Performance estimate
        selected = len(output)
        logical_perf = 0
        physical_perf = 0
        if selected > 0:
            physical_perf = (selected + not_selected) / (selected + not_selected + not_selected_physical)
            logical_perf = selected / (selected + not_selected)
        return {'results': output, 'physical_perf': physical_perf, 'logical_perf': logical_perf}

    def _check_input_svd(self, svd: SVDistribution) -> tuple[float, float]:
        """
        Check the mixed input state for its validity in the sampling case (no superposed states allowed) and compute
        both Zero Photon Probability (zpp) and MAX Probability of input states containing enough photons (max_p).
        zpp is used to compute samples/shots ratio.
        max_p is used to compute a threshold to ignore non-probable input states.
        """
        zpp = 0
        max_p = 0
        for sv, p in svd.items():
            if len(sv) > 1:
                raise ValueError(f"Noisy sampling does not support superposed states, got {sv}")

            n_photons = next(iter(sv.n))  # Number of photons in the (non superposed) state vector
            if n_photons == 0:
                zpp += p
            if n_photons >= self._min_detected_photons_filter:
                max_p = max(max_p, p)
        return zpp, max_p

    def _preprocess_input_state(self, svd: SVDistribution, max_p: float, n_threshold: int
                                ) -> tuple[BSDistribution, float]:
        """
        Rework the input distribution to get rid of improbable states. Compute a first value for physical performance
        """
        p_threshold = max_p / n_threshold
        new_input = BSDistribution()
        physical_perf = 1
        for sv, p in svd.items():
            n_photons = next(iter(sv.n))
            if n_photons < self._min_detected_photons_filter:
                physical_perf -= p
            elif p >= p_threshold:
                new_input[sv[0]] = p
        new_input.normalize()
        get_logger().debug(f"Reduced input SVD from {len(svd)} to {len(new_input)} elements using {p_threshold} threshold",
                     channel.general)
        return new_input, physical_perf

    def samples(self,
                svd: SVDistribution,
                max_samples: int,
                max_shots: int = None,
                progress_callback: callable = None) -> dict:
        """
        Run a noisy sampling simulation and retrieve the results

        :param svd: The noisy input, expressed as a mixed state
        :param max_samples: Max expected samples of interest in the results
        :param max_shots: Shots limit before the sampling ends (you might get fewer samples than expected)
        :param progress_callback: A progress callback
        :return: A dictionary of the form { "results": BSSamples, "physical_perf": float, "logical_perf": float }
        * results is the post-selected output state distribution
        * physical_perf is the performance computed from the detected photon filter
        * logical_perf is the performance computed from the post-selection
        """
        zpp, max_p = self._check_input_svd(svd)

        # Choose a consistent samples limit
        prepare_samples = max_samples
        if max_shots is not None:
            max_shots = round(max_shots * (1 - zpp))
            prepare_samples = min(max_samples, max_shots)
        if prepare_samples == 0:
            return {"results": BSSamples(), "physical_perf": 1, "logical_perf": 1}

        # The best case scenario is a perfect sampling => use the "highway" code
        if not self._heralds and not self._postselect.has_condition and len(svd) == 1:
            only_input = next(iter(svd))[0]
            if not only_input.has_annotations:
                get_logger().debug("Perfect sampling: use the fast '_perfect_samples_no_selection' call", channel.general)
                return self._perfect_samples_no_selection(only_input, prepare_samples, progress_callback)

        new_input, pre_physical_perf = self._preprocess_input_state(svd, max_p, prepare_samples)

        # Prepare pools of pre-computed samples
        provider = SamplesProvider(self._backend)
        provider.prepare(new_input, prepare_samples, progress_callback)

        res = self._noisy_sampling(new_input, provider, max_samples, max_shots, progress_callback)
        res['physical_perf'] *= pre_physical_perf
        self.log_resources(sys._getframe().f_code.co_name, {
            'n': svd.n_max, 'max_samples': max_samples, 'max_shots': max_shots})
        return res

    def sample_count(self,
                     svd: SVDistribution,
                     max_samples: int,
                     max_shots: int = None,
                     progress_callback: callable = None) -> dict:
        sampling = self.samples(svd, max_samples, max_shots, progress_callback)
        sampling['results'] = samples_to_sample_count(sampling['results'])
        return sampling

    def log_resources(self, method: str, extra_parameters: Dict):
        """Log resources of the noisy sampling simulator

        :param method: name of the method used
        :param extra_parameters: extra parameters to log

            Extra parameter can be:

                - max_samples
                - max_shots
        """
        extra_parameters = {key: value for key, value in extra_parameters.items() if value is not None}
        my_dict = {
            'layer': 'NoisySamplingSimulator',
            'backend': self._backend.name,
            'm': self._backend._circuit.m,
            'method': method
        }
        if extra_parameters:
            my_dict.update(extra_parameters)
        get_logger().log_resources(my_dict)<|MERGE_RESOLUTION|>--- conflicted
+++ resolved
@@ -29,12 +29,7 @@
 
 import math
 import time
-<<<<<<< HEAD
-=======
 import sys
-
-from typing import Callable, Dict, Tuple
->>>>>>> d31fcfe0
 
 from perceval.backends import ASamplingBackend
 from perceval.components import ACircuit
@@ -370,7 +365,7 @@
         sampling['results'] = samples_to_sample_count(sampling['results'])
         return sampling
 
-    def log_resources(self, method: str, extra_parameters: Dict):
+    def log_resources(self, method: str, extra_parameters: dict):
         """Log resources of the noisy sampling simulator
 
         :param method: name of the method used
