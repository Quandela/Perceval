# MIT License
#
# Copyright (c) 2022 Quandela
#
# Permission is hereby granted, free of charge, to any person obtaining a copy
# of this software and associated documentation files (the "Software"), to deal
# in the Software without restriction, including without limitation the rights
# to use, copy, modify, merge, publish, distribute, sublicense, and/or sell
# copies of the Software, and to permit persons to whom the Software is
# furnished to do so, subject to the following conditions:
#
# The above copyright notice and this permission notice shall be included in all
# copies or substantial portions of the Software.
#
# As a special exception, the copyright holders of exqalibur library give you
# permission to combine exqalibur with code included in the standard release of
# Perceval under the MIT license (or modified versions of such code). You may
# copy and distribute such a combined system following the terms of the MIT
# license for both exqalibur and Perceval. This exception for the usage of
# exqalibur is limited to the python bindings used by Perceval.
#
# THE SOFTWARE IS PROVIDED "AS IS", WITHOUT WARRANTY OF ANY KIND, EXPRESS OR
# IMPLIED, INCLUDING BUT NOT LIMITED TO THE WARRANTIES OF MERCHANTABILITY,
# FITNESS FOR A PARTICULAR PURPOSE AND NONINFRINGEMENT. IN NO EVENT SHALL THE
# AUTHORS OR COPYRIGHT HOLDERS BE LIABLE FOR ANY CLAIM, DAMAGES OR OTHER
# LIABILITY, WHETHER IN AN ACTION OF CONTRACT, TORT OR OTHERWISE, ARISING FROM,
# OUT OF OR IN CONNECTION WITH THE SOFTWARE OR THE USE OR OTHER DEALINGS IN THE
# SOFTWARE.

from abc import ABC, abstractmethod

from perceval.components import ACircuit, IDetector
from perceval.utils import BSDistribution, StateVector, SVDistribution, PostSelect, post_select_distribution, \
    post_select_statevector
from perceval.utils.logging import deprecated, get_logger


class ISimulator(ABC):

    def __init__(self):
        self._silent = False

    def set_silent(self, silent: bool):
        self._silent = silent

    @abstractmethod
<<<<<<< HEAD
    def do_postprocess(self, doit: bool):
        pass

    @abstractmethod
    def set_circuit(self, circuit, m = None):
=======
    def set_circuit(self, circuit):
>>>>>>> 12e1b8d5
        pass

    @abstractmethod
    def probs(self, input_state) -> BSDistribution:
        pass

    @abstractmethod
    def probs_svd(self,
                  svd: SVDistribution,
                  detectors: list[IDetector] = None,
                  progress_callback: callable = None) -> dict:
        pass

    @abstractmethod
    def evolve(self, input_state) -> StateVector:
        pass

    @deprecated(version="0.11.1", reason="Use set_min_detected_photons_filter instead")
    def set_min_detected_photon_filter(self, value: int):
        """
        Set a minimum number of detected photons in the output distribution

        :param value: The minimum photon count
        """
        self.set_min_detected_photons_filter(value)

    @abstractmethod
    def set_min_detected_photons_filter(self, value: int):
        """
        Set a minimum number of detected photons in the output distribution

        :param value: The minimum photon count
        """
        pass

    def set_precision(self, precision: float):
        pass


class ASimulatorDecorator(ISimulator, ABC):
    def __init__(self, simulator: ISimulator):
        super().__init__()
        self._simulator: ISimulator = simulator
        self._postselect: PostSelect = PostSelect()
        self._heralds: dict = {}

    def set_selection(self,
                      min_detected_photons_filter: int = None,
                      postselect: PostSelect = None,
                      heralds: dict = None,
                      min_detected_photon_filter: int = None):  # TODO: remove for PCVL-786
        if min_detected_photon_filter is not None:  # TODO: remove for PCVL-786
            get_logger().warn(
                'DeprecationWarning: Call with deprecated argument "min_detected_photon_filter", please use "min_detected_photons_filter" instead')
            min_detected_photons_filter = min_detected_photon_filter
        if min_detected_photons_filter is not None:
            self._min_detected_photons_filter = min_detected_photons_filter
        if postselect is not None:
            self._postselect = postselect
        if heralds is not None:
            self._heralds = heralds

    @abstractmethod
    def _prepare_input(self, input_state):
        pass

    @abstractmethod
    def _prepare_circuit(self, circuit, m = None) -> ACircuit:
        pass

    @abstractmethod
    def _postprocess_bsd_impl(self, bsd: BSDistribution) -> BSDistribution:
        pass

    @abstractmethod
    def _postprocess_sv_impl(self, sv: StateVector) -> StateVector:
        pass

    def _postprocess_bsd(self, results: BSDistribution):
        results = self._postprocess_bsd_impl(results)
        logical_perf = 1
        if self._postselect is not None or self._heralds is not None:
            results, logical_perf = post_select_distribution(results, self._postselect, self._heralds)
        return results, logical_perf

    def _postprocess_sv(self, sv: StateVector) -> StateVector:
        sv = self._postprocess_sv_impl(sv)
        if self._postselect is not None or self._heralds is not None:
            sv, _ = post_select_statevector(sv, self._postselect, self._heralds)
        return sv

    def set_circuit(self, circuit, m = None):
        self._simulator.set_circuit(self._prepare_circuit(circuit, m))

    def probs(self, input_state) -> BSDistribution:
        results = self._simulator.probs(self._prepare_input(input_state))
        results, _ = self._postprocess_bsd(results)
        return results

    def probs_svd(self, svd: SVDistribution, detectors=None, progress_callback: callable = None) -> dict:
        probs = self._simulator.probs_svd(self._prepare_input(svd),
                                          progress_callback=progress_callback)
        probs['results'], logical_perf_coeff = self._postprocess_bsd(probs['results'])
        probs['logical_perf'] *= logical_perf_coeff
        return probs

    def evolve(self, input_state) -> StateVector:
        results = self._simulator.evolve(self._prepare_input(input_state))
        return self._postprocess_sv(results)

    def set_min_detected_photons_filter(self, value: int):
        self._simulator.set_min_detected_photons_filter(value)

    def set_precision(self, precision: float):
        self._simulator.set_precision(precision)<|MERGE_RESOLUTION|>--- conflicted
+++ resolved
@@ -44,15 +44,7 @@
         self._silent = silent
 
     @abstractmethod
-<<<<<<< HEAD
-    def do_postprocess(self, doit: bool):
-        pass
-
-    @abstractmethod
     def set_circuit(self, circuit, m = None):
-=======
-    def set_circuit(self, circuit):
->>>>>>> 12e1b8d5
         pass
 
     @abstractmethod
