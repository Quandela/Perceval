--- conflicted
+++ resolved
@@ -55,14 +55,7 @@
         self._noise_model = None
         self._source = None
 
-<<<<<<< HEAD
-    def do_postprocess(self, doit: bool):
-        self._postprocess = doit
-
     def set_circuit(self, circuit: Processor | list[tuple[tuple, AComponent]], m = None):
-=======
-    def set_circuit(self, circuit: Processor | list[tuple[tuple, AComponent]]):
->>>>>>> 12e1b8d5
         if isinstance(circuit, Processor):
             self._components = circuit.components
             min_detected_photons = circuit.parameters.get('min_detected_photons')
