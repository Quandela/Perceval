# MIT License
#
# Copyright (c) 2022 Quandela
#
# Permission is hereby granted, free of charge, to any person obtaining a copy
# of this software and associated documentation files (the "Software"), to deal
# in the Software without restriction, including without limitation the rights
# to use, copy, modify, merge, publish, distribute, sublicense, and/or sell
# copies of the Software, and to permit persons to whom the Software is
# furnished to do so, subject to the following conditions:
#
# The above copyright notice and this permission notice shall be included in all
# copies or substantial portions of the Software.
#
# As a special exception, the copyright holders of exqalibur library give you
# permission to combine exqalibur with code included in the standard release of
# Perceval under the MIT license (or modified versions of such code). You may
# copy and distribute such a combined system following the terms of the MIT
# license for both exqalibur and Perceval. This exception for the usage of
# exqalibur is limited to the python bindings used by Perceval.
#
# THE SOFTWARE IS PROVIDED "AS IS", WITHOUT WARRANTY OF ANY KIND, EXPRESS OR
# IMPLIED, INCLUDING BUT NOT LIMITED TO THE WARRANTIES OF MERCHANTABILITY,
# FITNESS FOR A PARTICULAR PURPOSE AND NONINFRINGEMENT. IN NO EVENT SHALL THE
# AUTHORS OR COPYRIGHT HOLDERS BE LIABLE FOR ANY CLAIM, DAMAGES OR OTHER
# LIABILITY, WHETHER IN AN ACTION OF CONTRACT, TORT OR OTHERWISE, ARISING FROM,
# OUT OF OR IN CONNECTION WITH THE SOFTWARE OR THE USE OR OTHER DEALINGS IN THE
# SOFTWARE.
from __future__ import annotations

from typing import Any

from perceval.components import Processor, AComponent, Barrier, PERM, IDetector, Herald, PortLocation, Source
from perceval.utils import NoiseModel, BasicState, BSDistribution, SVDistribution, StateVector, partial_progress_callable
from perceval.components.feed_forward_configurator import AFFConfigurator
from perceval.backends import AStrongSimulationBackend

from .simulator_interface import ISimulator


class FFSimulator(ISimulator):

    def __init__(self, backend: AStrongSimulationBackend):
        super().__init__()
        self._precision = None

        self._components = None
        self._backend = backend

        self._noise_model = None
        self._source = None

    def set_circuit(self, circuit: Processor | list[tuple[tuple, AComponent]], m = None):
        if isinstance(circuit, Processor):
            self._components = circuit.components
            min_detected_photons = circuit.parameters.get('min_detected_photons')
            post_select = circuit.post_select_fn
            heralds = circuit.heralds
            self.set_selection(min_detected_photons, post_select, heralds)
        else:
            self._components = circuit

<<<<<<< HEAD
    def set_selection(self,
                      min_detected_photons_filter: int = None,
                      postselect: PostSelect = None,
                      heralds: dict = None):
        if min_detected_photons_filter is not None:
            self.set_min_detected_photons_filter(min_detected_photons_filter)
        if postselect is not None:
            self._postselect = postselect
        if heralds is not None:
            self._heralds = heralds

=======
>>>>>>> 75f22812
    def set_noise(self, nm: NoiseModel):
        self._noise_model = nm

    def set_source(self, source: Source):
        self._source = source

    def _probs_svd(self,
                   input_state: SVDistribution | BasicState,
                   detectors: list[IDetector] = None,
                   progress_callback: callable = None) -> tuple[BSDistribution, float]:

        # 1: Find all the FFConfigurators that can be simulated without measuring more modes
        considered_config, measured_modes, unsafe_modes = self._find_next_simulation_layer()

        # 2: Launch a simulation with the default circuits
        components = self._components.copy()
        default_circuits = []
        for i, config in considered_config:
            r = self._components[i][0]
            circ_r = config.config_modes(r)
            default_circuits.append(config.default_circuit)

            # Use only the first mode as circuits can have different sizes
            components[i] = (circ_r[0], config.default_circuit)

        # We can't reject any state at this moment since we need all possible measured states
        # Except for heralds on safe modes (i.e. not subject to feed-forward anywhere)
        new_heralds = {r: v for r, v in self._heralds.items() if r not in unsafe_modes} if self._heralds is not None else None
        # TODO: in theory, if we can split the Postselect keeping only the safe modes,
        #  it can be even faster by removing more impossible measures (thus not simulating them)

        # Estimation of possible measures: n for each measured mode
        n = input_state.n if isinstance(input_state, BasicState) else input_state.n_max
        intermediate_progress = 1 / n ** len(measured_modes)
        prog_cb = partial_progress_callable(progress_callback, max_val=intermediate_progress)

        default_res = self._simulate(input_state, components, detectors, prog_cb, new_heralds=new_heralds)

        if "global_perf" in default_res:
            default_norm_factor = default_res["global_perf"]
        else:
            default_norm_factor = default_res["physical_perf"] * default_res["logical_perf"]

        default_res = default_res["results"]

        # 3: deduce all measurable states and launch one simulation for each of them
        res = BSDistribution()
        simulated_measures = set()

        global_perf = 0  # = P(logic_filter and n >= photon_filter)
        prog_cb = partial_progress_callable(progress_callback, min_val=intermediate_progress)

        for j, (state, prob) in enumerate(default_res.items()):
            sub_circuits = [config.configure(state[slice(self._components[i][0][0], self._components[i][0][-1] + 1)])
                            for i, config in considered_config]

            if all(c1 == default_circuit for c1, default_circuit in zip(sub_circuits, default_circuits)):
                # Default case, no need for further computation

                # There is a problem here: if the same circuit is instanced twice, the == operator returns False
                # This can be a problem if we copy the default circuit or instantiate a new one

                if self._post_process_state(state):
                    prob *= default_norm_factor
                    res[state[:input_state.m]] = prob
                    global_perf += prob

                if prog_cb is not None:
                    prog_cb((j + 1) / len(default_res), "Computing feed-forwarded circuit")
                continue

            measured_state = tuple(state[i] for i in measured_modes)

            if measured_state not in simulated_measures:

                for sub_i, (i, config) in enumerate(considered_config):
                    r = self._components[i][0]
                    # Does not use the list of modes as circuits can have different sizes
                    components[i] = (config.config_modes(r)[0], sub_circuits[sub_i])

                new_heralds = {i: state[i] for i in measured_modes}
                new_prog_cb = partial_progress_callable(prog_cb, j / len(default_res), (j + 1) / len(default_res))

                sub_res = self._simulate(input_state, components, detectors, new_prog_cb,
                                         filter_states=True, new_heralds=new_heralds)

                if "global_perf" in sub_res:
                    norm_factor = sub_res["global_perf"]
                else:
                    norm_factor = sub_res["physical_perf"] * sub_res["logical_perf"]

                # The remaining states are only the ones with n >= filter and mask
                global_perf += norm_factor

                for st, p in sub_res["results"].items():
                    # No need for post_process here: results are already post-processed by the sub simulator
                    res[st[:input_state.m]] = p * norm_factor

                simulated_measures.add(measured_state)

        res.normalize()
        return res, global_perf

    def _find_next_simulation_layer(self) -> tuple[list[tuple[int, AFFConfigurator]], list[int], set[int]]:
        """
        :return: The list containing the tuples with the index in the component list
        of the configuration independent FFConfigurators and their instances,
         the list of the associated measured modes,
         and the list of modes that are touched at anytime by feed-forward configurators (including after the layer)
        """
        # We can add a configurator as long as the measured mode don't come from a configurable circuit
        feed_forwarded_modes: set[int] = set()
        measured_modes = set()
        res = []
        lock_res = False

        for i, (r, c) in enumerate(self._components):
            if isinstance(c, AFFConfigurator):
                if not lock_res and any(r0 in feed_forwarded_modes for r0 in r):
                    lock_res = True

                feed_forwarded_modes.update(c.config_modes(r))
                if not lock_res:
                    res.append((i, c))
                    measured_modes.update(r)

            elif isinstance(c, Barrier):
                continue

            elif isinstance(c, PERM):
                to_remove = []
                to_add = []
                perm_vector = c.perm_vector
                for new_mode in r:
                    if new_mode in feed_forwarded_modes:
                        to_remove.append(new_mode)
                        to_add.append(perm_vector[new_mode - r[0]] + r[0])
                feed_forwarded_modes.difference_update(to_remove)
                feed_forwarded_modes.update(to_add)

            elif any(new_mode in feed_forwarded_modes for new_mode in r):
                feed_forwarded_modes.update(r)

        return res, list(measured_modes), feed_forwarded_modes

    def _simulate(self, input_state: SVDistribution,
                  components: list[tuple[tuple, AComponent | Processor]],
                  detectors: list[IDetector],
                  prog_cb=None,
                  filter_states: bool = False,
                  new_heralds: dict[int, int] = None) \
            -> dict[str, Any]:
        """Initialize a new simulator with the given components and heralds.
         Heralds that are already in this simulator are still considered.

         :param input_state: The input state used for the simulation
         :param components: A list of components that will be added in the simulation. Can themselves be processors.
         :param filter_states: Whether the states should be filtered in the sub-simulation.
         :param new_heralds: The list of heralds that should be added, containing the position and the value

         :return: the results of a sub-simulation prob_svd
         """

        m = input_state.m
        if detectors is None:
            detectors = m * [None]
        proc = Processor(self._backend, m)
        if self._noise_model is not None:
            proc.noise = self._noise_model
        if self._source is not None:
            proc._source = self._source  # Need to use the original source to avoid old/new modes annotation overlap

        for r, c in components:
            proc.add(r, c)

        # Now the Processor has only the heralds that were possibly added by adding Processors as input, all at the end
        heralded_dist = proc.generate_noisy_heralds()
        if len(heralded_dist):
            input_state *= heralded_dist

        if new_heralds is not None:
            for r, v in new_heralds.items():
                proc.add_port(r, Herald(v), PortLocation.OUTPUT)

        if filter_states:

            if self._heralds is not None:
                for r, v in self._heralds.items():
                    proc.add_port(r, Herald(v), PortLocation.OUTPUT)

            if self._postselect.has_condition:
                proc.set_postselection(self._postselect)

        proc.min_detected_photons_filter(self._min_detected_photons_filter if filter_states else 0)

        from .simulator_factory import SimulatorFactory  # Avoids a circular import

        sim = SimulatorFactory.build(proc)
        if self._precision is not None:
            sim.set_precision(self._precision)
        sim.set_silent(True)
        return sim.probs_svd(input_state, detectors + proc.detectors[m:], prog_cb)

    def _post_process_state(self, bs: BasicState) -> bool:
        """Returns True if the state checks all requirements of the simulator"""
        if self._min_detected_photons_filter is not None and bs.n < self._min_detected_photons_filter:
            return False

        heralds = self._heralds or {}

        for m, v in heralds.items():
            if bs[m] != v:
                return False
        if self._postselect is None or self._postselect(bs):
            return True

        return False

    def probs(self, input_state: BasicState) -> BSDistribution:
        """
        Compute the probability distribution from a BasicState input

        :param input_state: A basic state describing the input to simulate

        :return: A BSDistribution
        """
        return self._probs_svd(SVDistribution(input_state))[0]

    def probs_svd(self,
                  input_dist: SVDistribution,
                  detectors: list[IDetector] = None,
                  progress_callback: callable = None):
        """
        Compute the probability distribution from a SVDistribution input and as well as performance scores

        :param input_dist: A state vector distribution describing the input to simulate
        :param detectors: An optional list of detectors
        :param progress_callback: A function with the signature `func(progress: float, message: str)`

        :return: A dictionary of the form { "results": BSDistribution, "global_perf": float }

            * results is the post-selected output state distribution
            * global_perf is the probability that a state is post-selected
        """
        res = self._probs_svd(input_dist, detectors, progress_callback)
        return {'results': res[0],
                'global_perf': res[1]}

    def evolve(self, input_state) -> StateVector:
        raise RuntimeError("Cannot perform state evolution with feed-forward")

    def set_precision(self, precision: float):
        self._precision = precision<|MERGE_RESOLUTION|>--- conflicted
+++ resolved
@@ -60,20 +60,6 @@
         else:
             self._components = circuit
 
-<<<<<<< HEAD
-    def set_selection(self,
-                      min_detected_photons_filter: int = None,
-                      postselect: PostSelect = None,
-                      heralds: dict = None):
-        if min_detected_photons_filter is not None:
-            self.set_min_detected_photons_filter(min_detected_photons_filter)
-        if postselect is not None:
-            self._postselect = postselect
-        if heralds is not None:
-            self._heralds = heralds
-
-=======
->>>>>>> 75f22812
     def set_noise(self, nm: NoiseModel):
         self._noise_model = nm
 
