# MIT License
#
# Copyright (c) 2022 Quandela
#
# Permission is hereby granted, free of charge, to any person obtaining a copy
# of this software and associated documentation files (the "Software"), to deal
# in the Software without restriction, including without limitation the rights
# to use, copy, modify, merge, publish, distribute, sublicense, and/or sell
# copies of the Software, and to permit persons to whom the Software is
# furnished to do so, subject to the following conditions:
#
# The above copyright notice and this permission notice shall be included in all
# copies or substantial portions of the Software.
#
# As a special exception, the copyright holders of exqalibur library give you
# permission to combine exqalibur with code included in the standard release of
# Perceval under the MIT license (or modified versions of such code). You may
# copy and distribute such a combined system following the terms of the MIT
# license for both exqalibur and Perceval. This exception for the usage of
# exqalibur is limited to the python bindings used by Perceval.
#
# THE SOFTWARE IS PROVIDED "AS IS", WITHOUT WARRANTY OF ANY KIND, EXPRESS OR
# IMPLIED, INCLUDING BUT NOT LIMITED TO THE WARRANTIES OF MERCHANTABILITY,
# FITNESS FOR A PARTICULAR PURPOSE AND NONINFRINGEMENT. IN NO EVENT SHALL THE
# AUTHORS OR COPYRIGHT HOLDERS BE LIABLE FOR ANY CLAIM, DAMAGES OR OTHER
# LIABILITY, WHETHER IN AN ACTION OF CONTRACT, TORT OR OTHERWISE, ARISING FROM,
# OUT OF OR IN CONNECTION WITH THE SOFTWARE OR THE USE OR OTHER DEALINGS IN THE
# SOFTWARE.

import numpy as np
import math
from itertools import product, combinations
from perceval.components import (PauliType, PauliEigenStateType, get_pauli_gate, get_pauli_eigen_state_prep_circ,
                                 processor_circuit_configurator)
from perceval.algorithm import Sampler
from perceval.utils import BasicState


<<<<<<< HEAD
def _compute_probs(tomography_experiment, prep_state_indices: list, meas_pauli_basis_indices: list) -> tuple:
=======
def _compute_probs(tomography_experiment, prep_state_indices: list, meas_pauli_basis_indices: list, denormalize = True) -> tuple:
>>>>>>> fa3b3b33
    """
    computes the output probability distribution for the tomography experiment
    :param tomography_experiment: Tomography experiment object with a Processor on which Tomography is to be done
    :param prep_state_indices: List of "nqubit" indices selecting the circuit at each qubit for a preparation state
    :param meas_pauli_basis_indices: List of "nqubit" indices selecting the circuit at each qubit for a measurement
     circuit
    :return: Output state probability distribution
    """
    p = processor_circuit_configurator(tomography_experiment._processor, prep_state_indices, meas_pauli_basis_indices)

    input_state = BasicState([1, 0] * tomography_experiment._nqubit)
    p.with_input(input_state)

    sampler = Sampler(p, max_shots_per_call=tomography_experiment._max_shots)
    probs = sampler.probs()
    output_distribution = probs["results"]
    gate_logical_perf = probs["logical_perf"]

<<<<<<< HEAD
    for key in output_distribution:  # Denormalize output state distribution
        output_distribution[key] *= gate_logical_perf
=======
    if denormalize:
        for key in output_distribution:  # Denormalize output state distribution
            output_distribution[key] *= gate_logical_perf

>>>>>>> fa3b3b33
    return output_distribution, gate_logical_perf


def _state_to_dens_matrix(state: np.ndarray) -> np.ndarray:
    r"""
    computes the density matrix representation of a state
    :math:'$\rho = |\psi> <\psi|$' given a state :math:'$|\psi>$'
    :param state: state of the system
    :return: density matrix
    """
    return np.dot(state, np.conjugate(np.transpose(state)))


def _matrix_basis(nqubit: int, d: int) -> list:
    """
    Generate a list of basis matrices by choosing all combinations of the tensor products of basis states
    :param nqubit: number of qubits
    :param d: Size of hilbert space
    :return: list of basis matrices
    """
    B = []
    pauli_indices = _generate_pauli_prep_index(nqubit, prep_basis_size=4)
    v = np.zeros((d, 1), dtype='complex_')
    v[0] = 1

    for elem in pauli_indices:
        M = get_pauli_eigen_state_prep_circ(elem[0]).compute_unitary()
        if len(elem) > 1:
            for i in elem[1:]:
                M = np.kron(M, get_pauli_eigen_state_prep_circ(i).compute_unitary())
        B.append(_state_to_dens_matrix(np.dot(M, v)))

    return B


def _matrix_to_vector(matrix: np.ndarray) -> np.ndarray:
    """
    Reforms a given matrix into a vector by concatenating row wise from the matrix
    :param matrix: any matrix of shape d*d
    :return: a vector of length d**2
    """
    return np.ndarray.flatten(matrix)


def _vector_to_sq_matrix(vector: np.ndarray) -> np.ndarray:
    """
    Reforms a vector of size d**2 into a matrix of size d*d
    :param vector: vector of d**2 length
    :return: Matrix of shape d$d
    """

    size = math.sqrt(len(vector))
    if not size.is_integer():
        raise ValueError("Vector length incompatible to turn into a square matrix")  # checks integer repr of float
    return np.reshape(vector, (int(size), int(size)))


def _coef_linear_decomp(matrix: np.ndarray, basis: list) -> np.ndarray:
    """
    Solves the linear system of equations : Matrix (M) = Mu x Basis (B) to find Mu.
    "Matrix" can be linearly decomposed in any given "Basis"
    :param matrix: a matrix 'M' to decompose
    :param basis: set of basis matrices 'B' in which the matrix 'M' is to be decomposed
    :return: an array of coefficients 'Mu' which satisfies the equation M = Mu X B
    """

    basis_vectors = np.column_stack([_matrix_to_vector(m) for m in basis])  # convert to list of basis vectors
    y = _matrix_to_vector(matrix)

    # Solve the equation Matrix = Mu x Basis
    mu = np.linalg.solve(basis_vectors, y)
    return mu


def _get_fixed_basis_ops(j: int, nqubit: int) -> np.ndarray:
    """
    computes the set of operators (tensor products of pauli gates) in the fixed basis
    as an array of shape (size_hilbert x size_hilbert)
    :param j: j - number of measurements for state tomography = int between [0,size_hilbert**2 - 1]
    :param nqubit: number of qubits
    :return: operators in a fixed basis (Pauli)
    """
    if nqubit == 1:
        return get_pauli_gate(PauliType(j))

    q, r = divmod(j, (4 ** (nqubit - 1)))
    fix_basis_op = get_pauli_gate(PauliType(q))

    # I am not sure if i completely follow the logic behind what follows. I believe the idea is
    # to keep val between 0-3 no matter the nqubits and value of j.
    # it seems similar to many other calls of creating combinations of operators in a basis
    # but when I called similarly, values for computed fidelity was different

    for i in reversed(range(nqubit - 1)):
        qq, rr = divmod(r, 4**i)
        fix_basis_op = np.kron(fix_basis_op, get_pauli_gate(PauliType(qq)))
        r = r % (4 ** i)  # updating r for next loop - does not do much for nqubit=2 but would affect values >2

    return fix_basis_op


def _get_canonical_basis_ops(j: int, d: int) -> np.ndarray:
    """
    computes the set of operators defined in canonical (standard) basis. Array of size (d x d)
    :param j: number of measurements for state tomography = int between [0, d**2 - 1]
    :param d: size of Hilbert space = 2**nqubits
    :return: operators in a canonical basis
    """
    quotient, remainder = divmod(j, d)
    canonical_op = [[1 if i == quotient and j == remainder else 0 for j in range(d)] for i in range(d)]
    return np.array(canonical_op, dtype='complex_')


def _krauss_repr_ops(m: int, rhoj: np.ndarray, n: int, nqubit: int) -> np.ndarray:
    """
    computes the Krauss representation of an operator = (fixed_basis_op x (canonical_basis_op x fixed_basis_op))
    x: dot product in the previous line
    :param m: indices running between 0 -> d**2 - 1
    :param rhoj: operators in a canonical basis
    :param n: indices running between 0 -> d**2 - 1
    :param nqubit: number of qubits
    :return: Operators in Krauss representation
    """
    return np.dot(_get_fixed_basis_ops(m, nqubit), np.dot(rhoj,
                                                          np.conjugate(np.transpose(_get_fixed_basis_ops(n, nqubit)))))


def _generate_pauli_index(nqubit: int) -> list:
    """
    generates all possible combinations of Pauli operator indices repeated n times
    :param nqubit: number of qubits
    :return: List of Pauli operator indices
    """
    s = [pt for pt in PauliType]
    return [list(p) for p in product(s, repeat=nqubit)]  # takes Cartesian product of s with itself repeating 'n' times


def _generate_pauli_prep_index(nqubit: int, prep_basis_size: int = None) -> list:
    """
    generates all possible combinations of indices for pauli eigenstates repeated n times
    :param nqubit: number of qubits
    :param prep_basis_size: allows choosing a subset of states from Pauli eigenstates
    :return: List of Pauli eigenstate indices
    """
    if prep_basis_size is None:
        # uses the full set Zm, Zp, Xp, Xm, Yp, Ym
        s = [pt for pt in PauliEigenStateType]
    else:
<<<<<<< HEAD
        # standard tomography needs only the first four Zm, Zp, Xp, Yp eigenstates
        s = [pt for pt in PauliEigenStateType][:4]
=======
        # standard tomography requires only 4 eigenstates - Zm, Zp, Xp, Yp
        s = [PauliEigenStateType.Zm, PauliEigenStateType.Zp, PauliEigenStateType.Xp, PauliEigenStateType.Yp]
>>>>>>> fa3b3b33

    return [list(p) for p in product(s, repeat=nqubit)]


def _list_subset_k_from_n(k: int, n: int) -> list:
    """
    list of distinct combination sets of length k from set 's' where 's' is the set {0,...,n-1}
    used only in the method _stokes_parameter
    :param k: index to iterate over the number of qubits
    :param n: number of qubits
    :return: combinations of sets of size k
    """

    s = tuple(range(n))
    return list(combinations(s, k))


def is_physical(input_matrix: np.ndarray, nqubit: int, eigen_tolerance: float = 1e-6) -> dict:
    """
    Verifies if a matrix is trace preserving, hermitian, and completely positive (using the Choi matrix)

    :param input_matrix: chi of a quantum map computed from Quantum Process Tomography
    :param nqubit: Number of qubits
    :param eigen_tolerance: brings a tolerance for the positivity of the eigenvalues of the Choi matrix
    :return: Results about the tests : if Trace Preserving (TP), Hermitian, Completely Positive (CP)
    """
    d2 = len(input_matrix)
    res = {}

    # check if trace preserving
    if not np.isclose(np.trace(input_matrix), 1):
        res['Trace=1'] = False
    else:
        res['Trace=1'] = True

    # check if hermitian
    hermiticity = np.zeros_like(input_matrix).real
    for i in range(d2):
        for j in range(i, d2):
            if not np.isclose(input_matrix[i][j], np.conjugate(input_matrix[j][i])):
                hermiticity[i][j] = 1
    if np.any(hermiticity == 1):
        res['Hermitian'] = False
    else:
        res['Hermitian'] = True

    # check if completely positive with Choi–Jamiołkowski isomorphism
    choi = 0
    for n in range(d2):
        P_n = np.conjugate([_matrix_to_vector(np.transpose(_get_fixed_basis_ops(n, nqubit)))])
        for m in range(d2):
            choi += input_matrix[m, n] \
                    * np.dot(np.transpose([_matrix_to_vector(np.transpose(_get_fixed_basis_ops(m, nqubit)))]), P_n)
    choi /= 2 ** nqubit
    eigenvalues = np.linalg.eigvalsh(choi)
    if np.any(eigenvalues < -eigen_tolerance):
        res['Completely Positive'] = False
    else:
        res['Completely Positive'] = True

    return res


def _index_num_to_basis(index, nqubit, basis_size) -> list:
    digits = []
    for j in range(nqubit - 1, -1, -1):
        digits.append(index // (basis_size ** j))
        index = index % (basis_size ** j)
    return digits


def process_fidelity(computed_map: np.ndarray, ideal_map: np.ndarray) -> float:
    """
    Computes the process fidelity of an operator (ideal) and its implementation (realistic)

    :param computed_map: process map (chi matrix) or density matrix map computed by tomography
    :param ideal_map: ideal process map (chi matrix) or density matrix map of the process or state
    :return: float between 0 and 1
    """
    return np.real(np.trace(np.dot(computed_map, ideal_map)))<|MERGE_RESOLUTION|>--- conflicted
+++ resolved
@@ -36,11 +36,7 @@
 from perceval.utils import BasicState
 
 
-<<<<<<< HEAD
-def _compute_probs(tomography_experiment, prep_state_indices: list, meas_pauli_basis_indices: list) -> tuple:
-=======
 def _compute_probs(tomography_experiment, prep_state_indices: list, meas_pauli_basis_indices: list, denormalize = True) -> tuple:
->>>>>>> fa3b3b33
     """
     computes the output probability distribution for the tomography experiment
     :param tomography_experiment: Tomography experiment object with a Processor on which Tomography is to be done
@@ -59,15 +55,10 @@
     output_distribution = probs["results"]
     gate_logical_perf = probs["logical_perf"]
 
-<<<<<<< HEAD
-    for key in output_distribution:  # Denormalize output state distribution
-        output_distribution[key] *= gate_logical_perf
-=======
     if denormalize:
         for key in output_distribution:  # Denormalize output state distribution
             output_distribution[key] *= gate_logical_perf
 
->>>>>>> fa3b3b33
     return output_distribution, gate_logical_perf
 
 
@@ -216,13 +207,8 @@
         # uses the full set Zm, Zp, Xp, Xm, Yp, Ym
         s = [pt for pt in PauliEigenStateType]
     else:
-<<<<<<< HEAD
-        # standard tomography needs only the first four Zm, Zp, Xp, Yp eigenstates
-        s = [pt for pt in PauliEigenStateType][:4]
-=======
         # standard tomography requires only 4 eigenstates - Zm, Zp, Xp, Yp
         s = [PauliEigenStateType.Zm, PauliEigenStateType.Zp, PauliEigenStateType.Xp, PauliEigenStateType.Yp]
->>>>>>> fa3b3b33
 
     return [list(p) for p in product(s, repeat=nqubit)]
 
