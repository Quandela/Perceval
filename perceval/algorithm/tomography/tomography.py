# MIT License
#
# Copyright (c) 2022 Quandela
#
# Permission is hereby granted, free of charge, to any person obtaining a copy
# of this software and associated documentation files (the "Software"), to deal
# in the Software without restriction, including without limitation the rights
# to use, copy, modify, merge, publish, distribute, sublicense, and/or sell
# copies of the Software, and to permit persons to whom the Software is
# furnished to do so, subject to the following conditions:
#
# The above copyright notice and this permission notice shall be included in all
# copies or substantial portions of the Software.
#
# As a special exception, the copyright holders of exqalibur library give you
# permission to combine exqalibur with code included in the standard release of
# Perceval under the MIT license (or modified versions of such code). You may
# copy and distribute such a combined system following the terms of the MIT
# license for both exqalibur and Perceval. This exception for the usage of
# exqalibur is limited to the python bindings used by Perceval.
#
# THE SOFTWARE IS PROVIDED "AS IS", WITHOUT WARRANTY OF ANY KIND, EXPRESS OR
# IMPLIED, INCLUDING BUT NOT LIMITED TO THE WARRANTIES OF MERCHANTABILITY,
# FITNESS FOR A PARTICULAR PURPOSE AND NONINFRINGEMENT. IN NO EVENT SHALL THE
# AUTHORS OR COPYRIGHT HOLDERS BE LIABLE FOR ANY CLAIM, DAMAGES OR OTHER
# LIABILITY, WHETHER IN AN ACTION OF CONTRACT, TORT OR OTHERWISE, ARISING FROM,
# OUT OF OR IN CONNECTION WITH THE SOFTWARE OR THE USE OR OTHER DEALINGS IN THE
# SOFTWARE.

import numpy as np
from collections import defaultdict

from perceval.components import AProcessor, PauliType
from perceval.utils import BasicState

<<<<<<< HEAD
from .tomography_utils import (_matrix_basis, _matrix_to_vector, _vector_to_sq_matrix, _coef_linear_decomp,
                               _get_fixed_basis_ops, _get_canonical_basis_ops, _krauss_repr_ops, _generate_pauli_index,
=======
from .abstract_process_tomography import AProcessTomography
from .tomography_utils import (_matrix_basis, _matrix_to_vector, _vector_to_sq_matrix, _coef_linear_decomp,
                               _get_fixed_basis_ops, _get_canonical_basis_ops, _generate_pauli_index,
>>>>>>> fa3b3b33
                               _generate_pauli_prep_index, _list_subset_k_from_n, _compute_probs)
from ..abstract_algorithm import AAlgorithm


class StateTomography(AAlgorithm):
    """
    Experiment to reconstruct the state of the system by tomography experiment.

    - Adds preparation and measurement circuits to input processor (with the gate operation under study)

    - Computes parameters required to do state tomography

    - Performs Tomography experiment - Computes and Returns density matrices for each input state
    """
    def __init__(self, operator_processor: AProcessor, **kwargs):
        """
        :param operator_processor: A perceval Processor with gate (or operation) on which state tomography
        needs to be performed. By default, it will have a perfect source and use the SLOSBackend() for computations.
        """
        super().__init__(processor=operator_processor, **kwargs)
        self._nqubit, odd_modes = divmod(operator_processor.m, 2)
        if odd_modes:
            raise ValueError(
                f"Input processor has an odd mode count ({operator_processor.m}) and thus, is not a logical gate")

        if self._processor.is_remote:
            raise TypeError("Tomography does not support Remote Processor yet")

        self._size_hilbert = 2 ** self._nqubit
        self._gate_logical_perf = None
        self._qst_cache = defaultdict(lambda: defaultdict(lambda: dict))

    _LOGICAL0 = BasicState([1, 0])
    _LOGICAL1 = BasicState([0, 1])

    def _stokes_parameter(self, prep_state_indices: list, meas_pauli_basis_indices: list) -> float:
        """
        Computes the Stokes parameter S_i for state prep_state_indices after operator_circuit
        :param prep_state_indices: list of length of number of qubits representing the preparation circuit
        :param meas_pauli_basis_indices: list of length of number of qubits representing the measurement circuit and
        the eigenvectors being measured
        :return: Value of Stokes parameter for a given combination of input and output state -> a complex float
        """

        if PauliType.Z not in meas_pauli_basis_indices:
            output_distribution, self._gate_logical_perf = _compute_probs(self, prep_state_indices,
                                                                          meas_pauli_basis_indices)
            self._qst_cache[tuple(prep_state_indices)][tuple(meas_pauli_basis_indices)] = output_distribution
        else:
            meas_indices_Z_to_I = [elem if elem != PauliType.Z else PauliType.I for elem in meas_pauli_basis_indices]
            output_distribution = self._qst_cache[tuple(prep_state_indices)][tuple(meas_indices_Z_to_I)]

        # calculation of the Stokes parameter begins here
        stokes_param = 0
        for k in range(self._nqubit + 1):
            for J in _list_subset_k_from_n(k, self._nqubit):
                eta = 1
                measurement_state = BasicState()
                for j in range(0, self._nqubit):
                    if j not in J:
                        measurement_state *= self._LOGICAL0
                    else:
                        measurement_state *= self._LOGICAL1
                        if meas_pauli_basis_indices[j] != PauliType.I:
                            eta *= -1
                stokes_param += eta * output_distribution[measurement_state]

        return stokes_param

    def perform_state_tomography(self, prep_state_indices: list) -> np.ndarray:
        """
        Computes the density matrix of a state after the operator_circuit. Size d x d where d=size_of_hilbert_space

        :param prep_state_indices: list of length of number of qubits to index the corresponding preparation circuit
        :return: density matrix for a given input state preparation. size_hilbert x size_hilbert array.
        """
        density_matrix = np.zeros((self._size_hilbert, self._size_hilbert), dtype='complex_')

        pauli_meas_indices = _generate_pauli_index(self._nqubit)  # generates indices for measurement

        for index, elem in enumerate(pauli_meas_indices):
            density_matrix += self._stokes_parameter(prep_state_indices, elem) \
                              * _get_fixed_basis_ops(index, self._nqubit)
        density_matrix = ((1 / 2) ** self._nqubit) * density_matrix

        return density_matrix


class ProcessTomography(AProcessTomography):
    """
    Experiment to reconstruct the process map of the gate operation by tomography experiment.
    - Computes the mathematical tensors/matrices defined by theory required to perform process tomography

    - Computes Chi matrix form of the operation process map

    - Provides analysis methods to investigate the results of process tomography

        -- Fidelity of the operation, Error process map

    """
    def __init__(self, operator_processor: AProcessor, **kwargs):
        """

        :param operator_processor: A perceval Processor with gate (or operation) on which process tomography
        needs to be performed. By default, it will have a perfect source and use the SLOSBackend() for computations.
        """
        super().__init__(processor=operator_processor, **kwargs)
        self._qst = StateTomography(operator_processor=self._processor, **kwargs)

        self.chi_normalized = None
        self.chi_unnormalized = None
        self.gate_efficiency = None
        self._prep_basis_size = 4
        # Standard Process tomography works with a subset of pauli eigenstates prepared at input : |0>, |1>, |+>, |i+>
<<<<<<< HEAD

    def _beta_tensor_elem(self, j: int, k: int, m: int, n: int, nqubit: int) -> np.ndarray:
        """
        computes the elements of beta^{mn}_{jk}, a rank 4 tensor, each index of which can
        take values between 0 and d^2-1  [d = _size_hilbert]

        :param j: one of the indices for the beta tensor, value between 0 and d**2-1
        :param k: one of the indices for the beta tensor, value between 0 and d**2-1
        :param m: one of the indices for the beta tensor, value between 0 and d**2-1
        :param n: one of the indices for the beta tensor, value between 0 and d**2-1
        :param nqubit: numbero f qubits
        :return:
        """

        b = _krauss_repr_ops(m, _get_canonical_basis_ops(j, self._size_hilbert), n, nqubit)
        q, r = divmod(k, self._size_hilbert)  # quotient, remainder
        return b[q, r]

    def _beta_as_matrix(self) -> np.ndarray:
        """
        compiles the 2D beta matrix by extracting elements of the rank 4 tensor computed by method _beta_tensor_elem
        :return: Beta Matrix for Chi computation
        """
        num_meas = self._size_hilbert ** 4  # Total number of measurements needed for process tomography
        beta_matrix = np.zeros((num_meas, num_meas), dtype='complex_')
        for a in range(num_meas):
            j, k = divmod(a, self._size_hilbert ** 2)  # returns quotient, remainder
            for b in range(num_meas):
                # j,k,m,n are indices for _beta_tensor_elem
                m, n = divmod(b, self._size_hilbert ** 2)
                beta_matrix[a, b] = self._beta_tensor_elem(j, k, m, n, self._nqubit)
        return beta_matrix
=======
>>>>>>> fa3b3b33

    def _lambda_vector(self) -> np.ndarray:
        """
        Computes the lambda vector of the operator
        :return: Lambda vector for Chi computation
        """
        density_matrices = []  # stores a list of density matrices for each measurement

        pauli_prep_indices = _generate_pauli_prep_index(self._nqubit, self._prep_basis_size)
        for prep_state_indices in pauli_prep_indices:
            # compute state of system for each preparation state - perform state tomography
            density_matrices.append(self._qst.perform_state_tomography(prep_state_indices))
        # this creates the fixed basis for the Pauli states prepared 0, 1, + and i

        lambda_matrix = np.zeros((self._size_hilbert ** 2, self._size_hilbert ** 2), dtype='complex_')

        for j in range(self._size_hilbert ** 2):
            rhoj = _get_canonical_basis_ops(j, self._size_hilbert)
            mu = _coef_linear_decomp(rhoj, _matrix_basis(self._nqubit, self._size_hilbert))
            eps_rhoj = sum([mu[i] * density_matrices[i] for i in range(self._size_hilbert ** 2)])
            for k in range(self._size_hilbert ** 2):
                quotient, remainder = divmod(k, self._size_hilbert)
                lambda_matrix[j, k] = eps_rhoj[quotient, remainder]
        return _matrix_to_vector(lambda_matrix)

    def chi_matrix(self) -> np.ndarray:
        """
        Computes the chi matrix of the operator_circuit. Size d^4 x d^4 [=2**(2*nqubit)x2**(2*nqubit) array]
        :return: Chi matrix normalized by gate efficiency (=its trace)
        """
        if self.chi_normalized is None:
            beta_inv = np.linalg.pinv(self._beta_as_matrix())
            L = self._lambda_vector()
            X = np.dot(beta_inv, L)  # X is a vector here
            self.chi_unnormalized = _vector_to_sq_matrix(X)
            self.gate_efficiency = np.trace(self.chi_unnormalized)
            self.chi_normalized = self.chi_unnormalized / self.gate_efficiency
        return self.chi_normalized  # always returns normalized chi map

    def average_fidelity(self, operator: np.ndarray) -> float:
        """
        Computes the average fidelity of an operator (ideal) and its implementation (realistic).
        This is not a full fidelity of the operation as given by the process_fidelity but
        simply that of the gate.

        :param operator: operator (gate) matrix whose fidelity is to be calculated
        :return: float between 0 and 1
        """
        Udag = np.transpose(np.conjugate(operator))
        avg_fidelity = 1 / (self._size_hilbert + 1)

        # compute the map on a basis of states (tensor products of |0>, |1>, |+>,|i+>)
        density_matrices = []   # stores a list of density matrices for each measurement

        pauli_prep_indices = _generate_pauli_prep_index(self._nqubit, self._prep_basis_size)
        for prep_state_indices in pauli_prep_indices:
            density_matrices.append(self._qst.perform_state_tomography(prep_state_indices))
            # setting values

        density_matrices = [x / self._qst._gate_logical_perf for x in density_matrices]

        for j in range(self._size_hilbert ** 2):
            Uj = _get_fixed_basis_ops(j, self._nqubit)
            mu = _coef_linear_decomp(Uj, _matrix_basis(self._nqubit, self._size_hilbert))
            eps_Uj = sum([mu[i] * density_matrices[i] for i in range(self._size_hilbert ** 2)])
            # compute the map on a basis
            Ujdag = np.transpose(np.conjugate(Uj))
            a = np.linalg.multi_dot([operator, Ujdag, Udag, eps_Uj])
            avg_fidelity += (1 / ((self._size_hilbert + 1) * (self._size_hilbert ** 2))) * np.trace(a)
        return np.real(avg_fidelity)

    def error_process_matrix(self, computed_chi: np.ndarray, operator: np.ndarray) -> np.ndarray:
        """
        Computes the error matrix for an operation from the computed chi
        Size d^4 x d^4

        :param computed_chi: chi matrix computed from process tomography
        :param operator: Gate (or operator) matrix
        :return: error process matrix
        """
        V = np.zeros((self._size_hilbert ** 2, self._size_hilbert ** 2), dtype='complex_')
        for m in range(self._size_hilbert ** 2):
            for n in range(self._size_hilbert ** 2):
                Emdag = np.transpose(np.conjugate(_get_fixed_basis_ops(m, self._nqubit)))
                En = _get_fixed_basis_ops(n, self._nqubit)
                Udag = np.transpose(np.conjugate(operator))
                V[m, n] = (1 / self._size_hilbert) * np.trace(np.linalg.multi_dot([Emdag, En, Udag]))
        return np.linalg.multi_dot([V, computed_chi, np.conjugate(np.transpose(V))])<|MERGE_RESOLUTION|>--- conflicted
+++ resolved
@@ -33,14 +33,9 @@
 from perceval.components import AProcessor, PauliType
 from perceval.utils import BasicState
 
-<<<<<<< HEAD
-from .tomography_utils import (_matrix_basis, _matrix_to_vector, _vector_to_sq_matrix, _coef_linear_decomp,
-                               _get_fixed_basis_ops, _get_canonical_basis_ops, _krauss_repr_ops, _generate_pauli_index,
-=======
 from .abstract_process_tomography import AProcessTomography
 from .tomography_utils import (_matrix_basis, _matrix_to_vector, _vector_to_sq_matrix, _coef_linear_decomp,
                                _get_fixed_basis_ops, _get_canonical_basis_ops, _generate_pauli_index,
->>>>>>> fa3b3b33
                                _generate_pauli_prep_index, _list_subset_k_from_n, _compute_probs)
 from ..abstract_algorithm import AAlgorithm
 
@@ -155,41 +150,6 @@
         self.gate_efficiency = None
         self._prep_basis_size = 4
         # Standard Process tomography works with a subset of pauli eigenstates prepared at input : |0>, |1>, |+>, |i+>
-<<<<<<< HEAD
-
-    def _beta_tensor_elem(self, j: int, k: int, m: int, n: int, nqubit: int) -> np.ndarray:
-        """
-        computes the elements of beta^{mn}_{jk}, a rank 4 tensor, each index of which can
-        take values between 0 and d^2-1  [d = _size_hilbert]
-
-        :param j: one of the indices for the beta tensor, value between 0 and d**2-1
-        :param k: one of the indices for the beta tensor, value between 0 and d**2-1
-        :param m: one of the indices for the beta tensor, value between 0 and d**2-1
-        :param n: one of the indices for the beta tensor, value between 0 and d**2-1
-        :param nqubit: numbero f qubits
-        :return:
-        """
-
-        b = _krauss_repr_ops(m, _get_canonical_basis_ops(j, self._size_hilbert), n, nqubit)
-        q, r = divmod(k, self._size_hilbert)  # quotient, remainder
-        return b[q, r]
-
-    def _beta_as_matrix(self) -> np.ndarray:
-        """
-        compiles the 2D beta matrix by extracting elements of the rank 4 tensor computed by method _beta_tensor_elem
-        :return: Beta Matrix for Chi computation
-        """
-        num_meas = self._size_hilbert ** 4  # Total number of measurements needed for process tomography
-        beta_matrix = np.zeros((num_meas, num_meas), dtype='complex_')
-        for a in range(num_meas):
-            j, k = divmod(a, self._size_hilbert ** 2)  # returns quotient, remainder
-            for b in range(num_meas):
-                # j,k,m,n are indices for _beta_tensor_elem
-                m, n = divmod(b, self._size_hilbert ** 2)
-                beta_matrix[a, b] = self._beta_tensor_elem(j, k, m, n, self._nqubit)
-        return beta_matrix
-=======
->>>>>>> fa3b3b33
 
     def _lambda_vector(self) -> np.ndarray:
         """
