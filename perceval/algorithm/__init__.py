# MIT License
#
# Copyright (c) 2022 Quandela
#
# Permission is hereby granted, free of charge, to any person obtaining a copy
# of this software and associated documentation files (the "Software"), to deal
# in the Software without restriction, including without limitation the rights
# to use, copy, modify, merge, publish, distribute, sublicense, and/or sell
# copies of the Software, and to permit persons to whom the Software is
# furnished to do so, subject to the following conditions:
#
# The above copyright notice and this permission notice shall be included in all
# copies or substantial portions of the Software.
#
# As a special exception, the copyright holders of exqalibur library give you
# permission to combine exqalibur with code included in the standard release of
# Perceval under the MIT license (or modified versions of such code). You may
# copy and distribute such a combined system following the terms of the MIT
# license for both exqalibur and Perceval. This exception for the usage of
# exqalibur is limited to the python bindings used by Perceval.
#
# THE SOFTWARE IS PROVIDED "AS IS", WITHOUT WARRANTY OF ANY KIND, EXPRESS OR
# IMPLIED, INCLUDING BUT NOT LIMITED TO THE WARRANTIES OF MERCHANTABILITY,
# FITNESS FOR A PARTICULAR PURPOSE AND NONINFRINGEMENT. IN NO EVENT SHALL THE
# AUTHORS OR COPYRIGHT HOLDERS BE LIABLE FOR ANY CLAIM, DAMAGES OR OTHER
# LIABILITY, WHETHER IN AN ACTION OF CONTRACT, TORT OR OTHERWISE, ARISING FROM,
# OUT OF OR IN CONNECTION WITH THE SOFTWARE OR THE USE OR OTHER DEALINGS IN THE
# SOFTWARE.

from .sampler import Sampler
<<<<<<< HEAD
from .analyzer import Analyzer
from .qrng import QRNG
from .tomography.abstract_tomography import ATomography
=======
from .analyzer import Analyzer
>>>>>>> aae46b0e
<|MERGE_RESOLUTION|>--- conflicted
+++ resolved
@@ -28,10 +28,5 @@
 # SOFTWARE.
 
 from .sampler import Sampler
-<<<<<<< HEAD
 from .analyzer import Analyzer
-from .qrng import QRNG
-from .tomography.abstract_tomography import ATomography
-=======
-from .analyzer import Analyzer
->>>>>>> aae46b0e
+from .tomography.abstract_tomography import ATomography