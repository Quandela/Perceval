--- conflicted
+++ resolved
@@ -176,13 +176,8 @@
         get_logger().info("Add 1 iteration to Sampler", channel.general)
         self._add_iteration(circuit_params, input_state, min_detected_photons)
 
-<<<<<<< HEAD
     def add_iteration_list(self, iterations: list[dict]):
-        logger.info(f"Add {len(iterations)} iterations to Sampler", channel.general)
-=======
-    def add_iteration_list(self, iterations: List[Dict]):
         get_logger().info(f"Add {len(iterations)} iterations to Sampler", channel.general)
->>>>>>> d31fcfe0
         for iter_params in iterations:
             self._add_iteration(**iter_params)
 
