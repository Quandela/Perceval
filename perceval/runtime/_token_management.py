--- conflicted
+++ resolved
@@ -29,9 +29,9 @@
 
 import os
 
+from typing import Union
+
 from perceval.utils.logging import LOGGER as logger, channel
-
-from typing import Union
 
 from ..utils import PersistentData, FileFormat
 
@@ -107,14 +107,8 @@
 
     :param token: token to save
     """
-<<<<<<< HEAD
     persistent_data = PersistentData()
     if persistent_data.is_writable():
         persistent_data.write_file(_TOKEN_FILE_NAME, token, FileFormat.TEXT)
     else:
-        logger.warn("Can't save token", channel.user)
-=======
-    token_provider = TokenProvider()
-    token_provider.force_token(token)
-    token_provider.save_token()
->>>>>>> 336c4667
+        warnings.warn(UserWarning("Can't save token"))