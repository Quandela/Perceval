--- conflicted
+++ resolved
@@ -24,11 +24,7 @@
 
 from perceval.components.abstract_processor import AProcessor, ProcessorType
 from perceval.components import Circuit
-<<<<<<< HEAD
-from perceval.utils import BasicState, SVDistribution
-=======
-from perceval.utils import Parameter, BasicState, generate_sync_methods
->>>>>>> caf8e976
+from perceval.utils import BasicState
 from .remote_backend import RemoteBackend
 from .remote_job import RemoteJob
 from .rpc_handler import RPCHandler
@@ -106,11 +102,7 @@
     def available_commands(self) -> List[str]:
         return self._specs.get("available_commands", [])
 
-<<<<<<< HEAD
-    def async_samples(self, count, **args):
-=======
-    def async_samples(self, count) -> str:
->>>>>>> caf8e976
+    def async_samples(self, count, **args) -> str:
         if self._backend is None:
             self.__build_backend()
         return self._backend.async_execute("samples", self._parameters, input_state=self._input_state, count=count, **args)
@@ -120,13 +112,7 @@
             self.__build_backend()
         return self._backend.async_execute("sample_count", self._parameters, input_state=self._input_state, count=count, **args)
 
-<<<<<<< HEAD
-    def async_probs(self, **args) -> SVDistribution:
-=======
-        return self._backend.async_sample_count(self._input_state, count, parameters=self._parameters)
-
-    def async_probs(self) -> str:
->>>>>>> caf8e976
+    def async_probs(self, **args) -> str:
         if self._backend is None:
             self.__build_backend()
         return self._backend.async_execute("probs", self._parameters, input_state=self._input_state, **args)
