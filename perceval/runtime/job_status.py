--- conflicted
+++ resolved
@@ -164,7 +164,6 @@
             sleep(0.001)
         self._last_progress_time = now
 
-<<<<<<< HEAD
     def update_times(self, creation_datetime: float, start_time: float, duration: float):
         """
         Set the important times from external information
@@ -173,22 +172,11 @@
         :param start_time: the timestamp the job was started
         :param duration: the duration of the job (in seconds)
         """
-        if creation_datetime:
-            self._init_time_start = creation_datetime
-        if start_time:
-            self._running_time_start = start_time
-        if duration:
-            self._duration = duration
-            if self.completed:
-                self._completed_time = self._running_time_start + self._duration
-=======
-    def update_times(self, creation_datetime: float, start_time: float, duration: int):
         self._init_time_start = creation_datetime
         self._running_time_start = start_time
         self._duration = duration
         if self.completed:
             self._completed_time = self._running_time_start + self._duration
->>>>>>> 57810d06
 
     @property
     def creation_timestamp(self) -> float:
