--- conflicted
+++ resolved
@@ -461,7 +461,49 @@
                           rerun=True,
                           replace_failed_jobs=replace_failed_jobs)
 
-<<<<<<< HEAD
+    def launch_async_jobs(self, concurrent_job_count = None):
+        """
+        Launches up to concurrent_job_count jobs and returns without waiting for job completion.
+
+        :concurrent_job_count: maximum number of concurrent jobs
+        """
+        if not concurrent_job_count:
+            concurrent_job_count = RemoteConfig.get_cloud_maximal_job_count()
+        if not concurrent_job_count:
+            get_logger().warn(f"{self.name}: no job will be run as there is no slot available")
+        jobs_to_run = self.list_unsent_jobs()[:concurrent_job_count]
+
+        for job in jobs_to_run:
+            job.execute_async()
+            self._write_to_file()   # save data after each job (rerun/execution) at launch
+        get_logger().info(f"{self.name}: {len(jobs_to_run)} jobs launched"
+                          f" / {len(self.list_unsent_jobs())} unsent jobs remaining")
+
+    def relaunch_async_failed_jobs(self, replace_failed_jobs=True, concurrent_job_count = None):
+        """
+        Relaunches up to concurrent_job_count failed jobs and returns without waiting for job completion.
+
+        :concurrent_job_count: maximum number of concurrent jobs
+        :replace_failed_jobs: replace the rerun jobs in the jobgroup, else keep the failed in addition of the rerun ones
+        """
+        if not concurrent_job_count:
+            concurrent_job_count = RemoteConfig.get_cloud_maximal_job_count()
+        if concurrent_job_count == 0:
+            get_logger().warn(f"{self.name}: no job will be run as there is no slot available")
+        jobs_to_run = self.list_unsuccessful_jobs()[:concurrent_job_count]
+
+        for job in jobs_to_run:
+            index = self._jobs.index(job)
+            job = job.rerun()
+            if replace_failed_jobs:
+                self._jobs[index] = job
+            else:
+                self._jobs.append(job)
+
+            self._write_to_file()   # save data after each job (rerun/execution) at launch
+        get_logger().info(f"{self.name}: {len(jobs_to_run)} jobs launched"
+                          f" / {len(self.list_unsent_jobs())} unsent jobs remaining")
+
     def cancel_all(self):
         """
         Cancels all started (already sent) jobs in the group.
@@ -473,50 +515,6 @@
                 except:
                     pass
                 self._write_to_file()
-=======
-    def launch_async_jobs(self, concurrent_job_count = None):
-        """
-        Launches up to concurrent_job_count jobs and returns without waiting for job completion.
-
-        :concurrent_job_count: maximum number of concurrent jobs
-        """
-        if not concurrent_job_count:
-            concurrent_job_count = RemoteConfig.get_cloud_maximal_job_count()
-        if not concurrent_job_count:
-            get_logger().warn(f"{self.name}: no job will be run as there is no slot available")
-        jobs_to_run = self.list_unsent_jobs()[:concurrent_job_count]
-
-        for job in jobs_to_run:
-            job.execute_async()
-            self._write_to_file()   # save data after each job (rerun/execution) at launch
-        get_logger().info(f"{self.name}: {len(jobs_to_run)} jobs launched"
-                          f" / {len(self.list_unsent_jobs())} unsent jobs remaining")
-
-    def relaunch_async_failed_jobs(self, replace_failed_jobs=True, concurrent_job_count = None):
-        """
-        Relaunches up to concurrent_job_count failed jobs and returns without waiting for job completion.
-
-        :concurrent_job_count: maximum number of concurrent jobs
-        :replace_failed_jobs: replace the rerun jobs in the jobgroup, else keep the failed in addition of the rerun ones
-        """
-        if not concurrent_job_count:
-            concurrent_job_count = RemoteConfig.get_cloud_maximal_job_count()
-        if concurrent_job_count == 0:
-            get_logger().warn(f"{self.name}: no job will be run as there is no slot available")
-        jobs_to_run = self.list_unsuccessful_jobs()[:concurrent_job_count]
-
-        for job in jobs_to_run:
-            index = self._jobs.index(job)
-            job = job.rerun()
-            if replace_failed_jobs:
-                self._jobs[index] = job
-            else:
-                self._jobs.append(job)
-
-            self._write_to_file()   # save data after each job (rerun/execution) at launch
-        get_logger().info(f"{self.name}: {len(jobs_to_run)} jobs launched"
-                          f" / {len(self.list_unsent_jobs())} unsent jobs remaining")
->>>>>>> f278296b
 
     def get_results(self) -> list[dict]:
         """
