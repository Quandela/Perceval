--- conflicted
+++ resolved
@@ -376,16 +376,12 @@
         while jobs_to_run or awaited_jobs:
             while any(availability[(job := j)._rpc_handler.token] for j in jobs_to_run):
                 time.sleep(delay)
-<<<<<<< HEAD
-
+
+                job.set_job_group_name(self.name)
                 token = job._rpc_handler.token
                 availability[token] -= 1
                 jobs_to_run.remove(job)
 
-=======
-                job = jobs_to_run.pop()
-                job.set_job_group_name(self.name)
->>>>>>> 8e2f5c22
                 if job.status.failed:
                     index = self._jobs.index(job)
                     job = job.rerun()
@@ -484,11 +480,11 @@
         launched = 0
         availability = self._get_jobs_availability(jobs_to_run, concurrent_job_count)
         for job in jobs_to_run:
-<<<<<<< HEAD
             token = job._rpc_handler.token
             if availability[token] > 0:
                 availability[token] -= 1
                 launched += 1
+                job.set_job_group_name(self.name)
                 job.execute_async()
                 self._write_to_file()  # save data after each job (rerun/execution) at launch
 
@@ -496,12 +492,6 @@
             get_logger().warn(f"{self.name}: no job will be run as there is no slot available")
 
         get_logger().info(f"{self.name}: {launched} jobs launched"
-=======
-            job.set_job_group_name(self.name)
-            job.execute_async()
-            self._write_to_file()   # save data after each job (rerun/execution) at launch
-        get_logger().info(f"{self.name}: {len(jobs_to_run)} jobs launched"
->>>>>>> 8e2f5c22
                           f" / {len(self.list_unsent_jobs())} unsent jobs remaining")
 
     def relaunch_async_failed_jobs(self, replace_failed_jobs=True, concurrent_job_count = None):
@@ -517,7 +507,6 @@
         launched = 0
         availability = self._get_jobs_availability(jobs_to_run, concurrent_job_count)
         for job in jobs_to_run:
-<<<<<<< HEAD
             token = job._rpc_handler.token
             if availability[token] > 0:
                 # This makes a bug: if two tokens point to the same account, their availabilities are the same
@@ -525,6 +514,7 @@
                 availability[token] -= 1
                 launched += 1
 
+                job.set_job_group_name(self.name)
                 index = self._jobs.index(job)
                 job = job.rerun()
                 if replace_failed_jobs:
@@ -536,20 +526,10 @@
 
         if not launched:
             get_logger().warn(f"{self.name}: no job will be run as there is no slot available")
-=======
-            job.set_job_group_name(self.name)
-            index = self._jobs.index(job)
-            job = job.rerun()
-            if replace_failed_jobs:
-                self._jobs[index] = job
-            else:
-                self._jobs.append(job)
->>>>>>> 8e2f5c22
 
         get_logger().info(f"{self.name}: {len(jobs_to_run)} jobs launched"
                           f" / {len(self.list_unsent_jobs())} unsent jobs remaining")
 
-<<<<<<< HEAD
     @staticmethod
     def _get_jobs_availability(jobs, concurrent_job_count = None):
         # TODO: This makes a bug: if two tokens point to the same account, their availabilities are the same
@@ -575,7 +555,7 @@
                 availability[token] = nb_launchable
 
         return availability
-=======
+
     def cancel_all(self):
         """
         Cancels all started (already sent) jobs in the group.
@@ -587,7 +567,6 @@
                 except:
                     pass
                 self._write_to_file()
->>>>>>> 8e2f5c22
 
     def get_results(self) -> list[dict]:
         """
