# MIT License
#
# Copyright (c) 2022 Quandela
#
# Permission is hereby granted, free of charge, to any person obtaining a copy
# of this software and associated documentation files (the "Software"), to deal
# in the Software without restriction, including without limitation the rights
# to use, copy, modify, merge, publish, distribute, sublicense, and/or sell
# copies of the Software, and to permit persons to whom the Software is
# furnished to do so, subject to the following conditions:
#
# The above copyright notice and this permission notice shall be included in all
# copies or substantial portions of the Software.
#
# As a special exception, the copyright holders of exqalibur library give you
# permission to combine exqalibur with code included in the standard release of
# Perceval under the MIT license (or modified versions of such code). You may
# copy and distribute such a combined system following the terms of the MIT
# license for both exqalibur and Perceval. This exception for the usage of
# exqalibur is limited to the python bindings used by Perceval.
#
# THE SOFTWARE IS PROVIDED "AS IS", WITHOUT WARRANTY OF ANY KIND, EXPRESS OR
# IMPLIED, INCLUDING BUT NOT LIMITED TO THE WARRANTIES OF MERCHANTABILITY,
# FITNESS FOR A PARTICULAR PURPOSE AND NONINFRINGEMENT. IN NO EVENT SHALL THE
# AUTHORS OR COPYRIGHT HOLDERS BE LIABLE FOR ANY CLAIM, DAMAGES OR OTHER
# LIABILITY, WHETHER IN AN ACTION OF CONTRACT, TORT OR OTHERWISE, ARISING FROM,
# OUT OF OR IN CONNECTION WITH THE SOFTWARE OR THE USE OR OTHER DEALINGS IN THE
# SOFTWARE.

from perceval.serialization import _schema_circuit_pb2 as pb
from perceval.serialization._parameter_serialization import deserialize_parameter
from perceval.serialization._matrix_serialization import deserialize_pb_matrix
import perceval.components.unitary_components as comp
import perceval.components.non_unitary_components as nu


def deserialize_ps(serial_ps: pb.PhaseShifter, known_params: dict = None) -> comp.PS:
    max_error = deserialize_parameter(serial_ps.max_error, known_params)
    if max_error is not None:
        return comp.PS(deserialize_parameter(serial_ps.phi, known_params), max_error)
    return comp.PS(deserialize_parameter(serial_ps.phi, known_params))


def _convert_bs_convention(ser_convention):
    if ser_convention == pb.BeamSplitter.Ry:
        return comp.BSConvention.Ry
    elif ser_convention == pb.BeamSplitter.H:
        return comp.BSConvention.H
    return comp.BSConvention.Rx


def deserialize_bs(serial_bs: pb.BeamSplitter, known_params: dict = None) -> comp.BS:
    conv = _convert_bs_convention(serial_bs.convention)
    return comp.BS(theta=deserialize_parameter(serial_bs.theta, known_params),
                   phi_tl=deserialize_parameter(serial_bs.phi_tl, known_params),
                   phi_bl=deserialize_parameter(serial_bs.phi_bl, known_params),
                   phi_tr=deserialize_parameter(serial_bs.phi_tr, known_params),
                   phi_br=deserialize_parameter(serial_bs.phi_br, known_params),
                   convention=conv)


def deserialize_perm(serial_perm, _) -> comp.PERM:
    return comp.PERM([x for x in serial_perm.permutations])


def deserialize_unitary(serial_unitary, _) -> comp.Unitary:
    m = deserialize_pb_matrix(serial_unitary.mat)
    return comp.Unitary(U=m)


def deserialize_wp(serial_wp, known_params: dict = None) -> comp.WP:
    return comp.WP(deserialize_parameter(serial_wp.delta, known_params),
                   deserialize_parameter(serial_wp.xsi, known_params))


def deserialize_qwp(serial_qwp, known_params: dict = None) -> comp.QWP:
    return comp.QWP(deserialize_parameter(serial_qwp.xsi, known_params))


def deserialize_hwp(serial_hwp, known_params: dict = None) -> comp.HWP:
    return comp.HWP(deserialize_parameter(serial_hwp.xsi, known_params))


<<<<<<< HEAD
def deserialize_dt(serial_dt) -> nu.TD:
    return nu.TD(deserialize_parameter(serial_dt.dt))


def deserialize_lc(serial_lc) -> nu.LC:
    return nu.LC(deserialize_parameter(serial_lc.loss))
=======
def deserialize_dt(serial_dt, known_params: dict = None) -> nu.TD:
    return comp.TD(deserialize_parameter(serial_dt.dt, known_params))
>>>>>>> e1eb1967


def deserialize_pr(serial_pr, known_params: dict = None) -> comp.PR:
    return comp.PR(deserialize_parameter(serial_pr.delta, known_params))


def deserialize_pbs(_, __) -> comp.PBS:
    return comp.PBS()


def deserialize_barrier(m: int, serial_barrier) -> comp.Barrier:
    return comp.Barrier(m, serial_barrier.visible)<|MERGE_RESOLUTION|>--- conflicted
+++ resolved
@@ -81,17 +81,12 @@
     return comp.HWP(deserialize_parameter(serial_hwp.xsi, known_params))
 
 
-<<<<<<< HEAD
-def deserialize_dt(serial_dt) -> nu.TD:
-    return nu.TD(deserialize_parameter(serial_dt.dt))
+def deserialize_dt(serial_dt, known_params: dict = None) -> nu.TD:
+    return nu.TD(deserialize_parameter(serial_dt.dt, known_params))
 
 
-def deserialize_lc(serial_lc) -> nu.LC:
-    return nu.LC(deserialize_parameter(serial_lc.loss))
-=======
-def deserialize_dt(serial_dt, known_params: dict = None) -> nu.TD:
-    return comp.TD(deserialize_parameter(serial_dt.dt, known_params))
->>>>>>> e1eb1967
+def deserialize_lc(serial_lc, known_params: dict = None) -> nu.LC:
+    return nu.LC(deserialize_parameter(serial_lc.loss, known_params))
 
 
 def deserialize_pr(serial_pr, known_params: dict = None) -> comp.PR:
