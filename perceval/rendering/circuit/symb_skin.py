# MIT License
#
# Copyright (c) 2022 Quandela
#
# Permission is hereby granted, free of charge, to any person obtaining a copy
# of this software and associated documentation files (the "Software"), to deal
# in the Software without restriction, including without limitation the rights
# to use, copy, modify, merge, publish, distribute, sublicense, and/or sell
# copies of the Software, and to permit persons to whom the Software is
# furnished to do so, subject to the following conditions:
#
# The above copyright notice and this permission notice shall be included in all
# copies or substantial portions of the Software.
#
# THE SOFTWARE IS PROVIDED "AS IS", WITHOUT WARRANTY OF ANY KIND, EXPRESS OR
# IMPLIED, INCLUDING BUT NOT LIMITED TO THE WARRANTIES OF MERCHANTABILITY,
# FITNESS FOR A PARTICULAR PURPOSE AND NONINFRINGEMENT. IN NO EVENT SHALL THE
# AUTHORS OR COPYRIGHT HOLDERS BE LIABLE FOR ANY CLAIM, DAMAGES OR OTHER
# LIABILITY, WHETHER IN AN ACTION OF CONTRACT, TORT OR OTHERWISE, ARISING FROM,
# OUT OF OR IN CONNECTION WITH THE SOFTWARE OR THE USE OR OTHER DEALINGS IN THE
# SOFTWARE.

from multipledispatch import dispatch

<<<<<<< HEAD
from perceval.components import ACircuit, Circuit, base_components as cp, non_linear_components as nl
from perceval.rendering.circuit.abstract_skin import ASkin
=======
from perceval.components import ACircuit, Circuit, base_components as cp
from .abstract_skin import ASkin
from .skin_common import bs_convention_color
>>>>>>> 2acffca8


class SymbSkin(ASkin):
    def __init__(self, compact_display: bool = False):
        super().__init__({"stroke": "black", "stroke_width": 1}, compact_display)
        self.style_subcircuit = {"width": 1,
                            "fill": "white",
                            "stroke_style": {"stroke": "black", "stroke_width": 1}}

    @dispatch(cp.Unitary)
    def get_width(self, c) -> int:
        return c.m

<<<<<<< HEAD
    @dispatch(Circuit)
    def get_width(self, c) -> int:
        return 2

    @dispatch((cp.SimpleBS, cp.GenericBS, cp.PBS))
=======
    @dispatch((cp.BS, cp.PBS))
>>>>>>> 2acffca8
    def get_width(self, c) -> int:
        w = 1 if self._compact else 2
        return w

    @dispatch((cp.PS, nl.TD, cp.PERM, cp.WP, cp.PR))
    def get_width(self, c) -> int:
        return 1

    @dispatch(ACircuit)
    def get_shape(self, c):
        return self.default_shape

    @dispatch(cp.BS)
    def get_shape(self, c):
        return self.bs_shape

    @dispatch(cp.PS)
    def get_shape(self, c):
        return self.ps_shape

    @dispatch(cp.PBS)
    def get_shape(self, c):
        return self.pbs_shape

    @dispatch(nl.TD)
    def get_shape(self, c):
        return self.td_shape

    @dispatch(cp.Unitary)
    def get_shape(self, c):
        return self.unitary_shape

    @dispatch(cp.PERM)
    def get_shape(self, c):
        return self.perm_shape

    @dispatch(cp.WP)
    def get_shape(self, c):
        return self.wp_shape

    @dispatch(cp.HWP)
    def get_shape(self, c):
        return self.hwp_shape

    @dispatch(cp.QWP)
    def get_shape(self, c):
        return self.qwp_shape

    @dispatch(cp.PR)
    def get_shape(self, c):
        return self.pr_shape

    def default_shape(self, circuit, canvas, content, **opts):
        """
        Default shape is a gray box
        """
        w = self.get_width(circuit)
        for i in range(circuit.m):
            canvas.add_mpath(["M", 0, 25 + i*50, "l", 50*w, 0], **self.stroke_style)
        canvas.add_rect((5, 5), 50*w - 10, 50*circuit.m - 10, fill="lightgray")
        canvas.add_text((25*w, 25*circuit.m), size=7, ta="middle", text=content)

    def bs_shape(self, bs, canvas, content, **opts):
        if self._compact:
            path_data = ["M", 6.4721, 25.0002, "c", 6.8548, 0, 6.8241, 24.9998, 13.6789, 24.9998, "m", 0.0009, 0, "c",
                         -6.8558, 0, -6.825, 24.9998, -13.6799, 24.9998, "m", 13.6799, -24.9998, "h", 10.9423, "m", 0,
                         0, "c", 6.8558, 0, 6.825, -24.9998, 13.6799, -24.9998, "m", -13.6799, 24.9998, "c", 6.8558, 0,
                         6.825, 24.9998, 13.6799, 24.9998, "m", -44.7741, -49.9998, "h", 6.5, "m", 0.0009, 49.9998, "h",
                         -6.5009, "m", 43.8227, 0, "h", 6.1773, "m", -6.4028, -50, "h", 6.4028]
        else:
            path_data = ["M", 12.9442, 25.0002, "c", 13.7096, 0, 13.6481, 24.9998, 27.3577, 24.9998, "m", 0.0019, 0,
                         "c", -13.7116, 0, -13.65, 24.9998, -27.3597, 24.9998, "m", 27.3597, -24.9998, "h", 21.8846,
                         "m", 0, 0, "c", 13.7116, 0, 13.65, -24.9998, 27.3597, -24.9998, "m", -27.3597, 24.9998, "c",
                         13.7116, 0, 13.65, 24.9998, 27.3597, 24.9998, "m", -89.5481, -49.9998, "h", 13, "m", 0.0019,
                         49.9998, "h", -13.0019, "m", 87.6453, 0, "h", 12.3547, "m", -12.8056, -50, "h", 12.8056]
        canvas.add_mpath(path_data, **self.stroke_style)
        canvas.add_text((25 if self._compact else 50, 38),
                        content.replace('phi', 'Φ').replace('theta=', 'Θ='),
                        7, "middle")
        # Add BS convention badge
        canvas.add_rect((35 if self._compact else 72, 53), 10, 10, fill=bs_convention_color(bs.convention))
        canvas.add_text((40 if self._compact else 77, 60), bs.convention.name, size=6, ta="middle")

    def ps_shape(self, circuit, canvas, content, **opts):
        canvas.add_mpath(["M", 0, 25, "h", 20, "m", 10, 0, "h", 20], **self.stroke_style)
        canvas.add_mpath(["M", 15, 35, "h", 20, "v", -20, "h", -20, "z"],
                         stroke="black", stroke_width=1, fill="lightgray")
        canvas.add_text((25, 44), text=content.replace("phi=", "Φ="), size=7, ta="middle")

    def pbs_shape(self, circuit, canvas, content, **opts):
        if self._compact:
            path_data1 = ["M", 0, 25.1, "h", 11.049, "m", -11.049, 50, "h", 10.9375, "m", 27.9029, -50, "h",
                          11.1596,
                          "m", -11.3283, 50, "h", 11.3283, "m", -11.3283, 0, "c", -10.0446, 0, -17.5781, -50,
                          -27.7341,
                          -50, "m", 27.9029, 0, "c", -10.7156, 0, -17.7467, 50, -27.7914, 50]
            path_data2 = ["M", 30, 50, "l", -4.7404, -5.2543, "l", -4.7404, 5.2543, "l", 4.7404, 5.2543, "l",
                          4.7404, -5.2543, "z", "m", 0.175, 0, "h", -9.6, "z"]
        else:
            path_data1 = ["M", 0, 25.1, "h", 22.0981, "m", -22.0981, 50, "h", 21.8751, "m", 55.8057, -50, "h",
                          22.3192,
                          "m", -22.6566, 50, "h", 22.6566, "m", -22.6566, 0, "c", -20.0892, 0, -35.1561, -50,
                          -55.4683,
                          -50, "m", 55.8057, 0, "c", -21.4311, 0, -35.4935, 50, -55.5827, 50]
            path_data2 = ["M", 59, 50, "l", -9.4807, -10.5087, "l", -9.4807, 10.5087, "l", 9.4807, 10.5087, "l",
                          9.4807,
                          -10.5087, "z", "m", 0.35, 0, "h", -19.2, "z"]
        canvas.add_mpath(path_data1, **self.stroke_style)
        canvas.add_mpath(path_data2, stroke_width=1, fill="#fff")
        canvas.add_text((25 if self._compact else 50, 86), text=content, size=7, ta="middle")

    def td_shape(self, circuit, canvas, content, **opts):
        stroke = self.stroke_style['stroke']
        canvas.add_circle((34, 14), 11, stroke="white", stroke_width=3)
        canvas.add_circle((34, 14), 11, stroke=stroke, stroke_width=2)
        canvas.add_circle((25, 14), 11, stroke="white", stroke_width=3)
        canvas.add_circle((25, 14), 11, stroke=stroke, stroke_width=2)
        canvas.add_circle((16, 14), 11, stroke="white", stroke_width=3)
        canvas.add_circle((16, 14), 11, stroke=stroke, stroke_width=2)
        canvas.add_mline([0, 25, 17, 25], stroke="white", stroke_width=3)
        canvas.add_mline([0, 25, 19, 25], stroke=stroke, stroke_width=2)
        canvas.add_mline([34, 25, 50, 25], stroke="white", stroke_width=3)
        canvas.add_mline([32, 25, 50, 25], stroke=stroke, stroke_width=2)
        canvas.add_text((25, 38), text=content.replace("t=", ""), size=7, ta="middle")

    def unitary_shape(self, circuit, canvas, content, **opts):
        w = circuit.m
        for i in range(circuit.m):
            canvas.add_mpath(["M", 0, 25 + i*50, "l", 50*w, 0], **self.stroke_style)
        radius = 6.25 * w  # Radius of the rounded corners
        canvas.add_mpath(
            ["M", 0, radius, "c", 0, 0, 0, -radius, radius, -radius, "l", 6 * radius, 0, "c", radius, 0, radius, radius,
             radius, radius, "l", 0, 6 * radius, "c", 0, 0, 0, radius, -radius, radius, "l", -6 * radius, 0, "c",
             -radius, 0, -radius, -radius, -radius, -radius, "l", 0, -6 * radius],
            **self.stroke_style, fill="lightyellow")
        canvas.add_text((25*w, 25*w), size=10, ta="middle", text=circuit.name)

    def perm_shape(self, circuit, canvas, content, **opts):
        for an_input, an_output in enumerate(circuit.perm_vector):
            canvas.add_mpath(["M", 0, 24.8 + an_input * 50,
                              "C", 20, 25 + an_input * 50, 30, 25 + an_output * 50, 50, 25 + an_output * 50],
                             stroke="white", stroke_width=2)
            canvas.add_mpath(["M", 0, 25 + an_input * 50,
                              "C", 20, 25 + an_input * 50, 30, 25 + an_output * 50, 50, 25 + an_output * 50],
                             **self.stroke_style)

    def wp_shape(self, circuit, canvas, content, **opts):
        params = content.replace("xsi=", "ξ=").replace("delta=", "δ=").split("\n")
        canvas.add_mpath(["M", 0, 25, "h", 15, "m", 21, 0, "h", 15], **self.stroke_style)
        canvas.add_mpath(["M", 15, 45, "h", 21, "v", -40, "h", -21, "z"], **self.stroke_style)
        canvas.add_text((25, 55), text=params[0], size=7, ta="middle")
        canvas.add_text((25, 65), text=params[1], size=7, ta="middle")

    def hwp_shape(self, circuit, canvas, content, **opts):
        params = content.replace("xsi=", "ξ=").replace("delta=", "δ=").split("\n")
        canvas.add_mpath(["M", 0, 25, "v", 0, "h", 0, "h", 50], **self.stroke_style)
        canvas.add_mpath(["M", 20, 0, "v", 50], stroke="black", stroke_width=2)
        canvas.add_mpath(["M", 30, 0, "v", 50], stroke="black", stroke_width=2)
        canvas.add_text((25, 60), text=params[0], size=7, ta="middle")

    def qwp_shape(self, circuit, canvas, content, **opts):
        params = content.replace("xsi=", "ξ=").replace("delta=", "δ=").split("\n")
        canvas.add_mpath(["M", 0, 25, "v", 0, "h", 0, "h", 50], **self.stroke_style)
        canvas.add_mpath(["M", 25, 0, "v", 50], stroke="black", stroke_width=2)
        canvas.add_text((25, 60), text=params[0], size=7, ta="middle")

    def pr_shape(self, circuit, canvas, content, **opts):
        canvas.add_mpath(["M", 0, 25, "h", 15, "m", 22, 0, "h", 15], **self.stroke_style)
        canvas.add_mpath(["M", 15, 36, "h", 22, "v", -22, "h", -22, "z"], stroke="black", stroke_width=1)
        canvas.add_mpath(["M", 19, 27, "c", 0.107, 0.131, 0.280, 0.131, 0.387, 0,
                          "l", 2.305, -2.821, "c", 0.107, -0.131, 0.057, -0.237, -0.112, -0.237,
                          "h", -1.22, "c", -0.169, 0, -0.284, -0.135, -0.247, -0.300,
                          "c", 0.629, -2.866, 3.187, -5.018, 6.240, -5.018,
                          "c", 3.524, 0, 6.39, 2.867, 6.390, 6.3902,
                          "c", 0, 3.523, -2.866, 6.39, -6.390, 6.390,
                          "c", -0.422, 0, -0.765, 0.342, -0.765, 0.765,
                          "s", 0.342, 0.765, 0.765, 0.765,
                          "c", 4.367, 0, 7.92, -3.552, 7.920, -7.920,
                          "c", 0, -4.367, -3.552, -7.920, -7.920, -7.920,
                          "c", -3.898, 0, -7.146, 2.832, -7.799, 6.546,
                          "c", -0.029, 0.166, -0.184, 0.302, -0.353, 0.302,
                          "H", 17, "c", -0.169, 0, -0.219, 0.106, -0.112, 0.237,
                          "z"
                          ], fill="black", stroke_width=0.1)
        canvas.add_text((27, 50), text=content.replace("delta=", "δ="), size=7, ta="middle")

    def subcircuit_shape(self, circuit, canvas, content, **opts):
        w = self.style_subcircuit['width']
        for idx in range(circuit.m):
            canvas.add_mline([0, 50*idx+25, w*50, 50*idx+25], **self.stroke_style)
        canvas.add_rect((2.5, 2.5), w*50 - 5, 50*circuit.m - 5,
                        fill=self.style_subcircuit['fill'], **self.style_subcircuit['stroke_style'])
        canvas.add_text((16, 16), content.upper(), 8)

    def source_shape(self, circuit, canvas, content, **opts):
        r = 10
        color = "lightgray"
        if 'color' in opts:
            color = opts['color']
        canvas.add_mpath(["M", 0, 25, "c", 0, 0, 0, -r, r, -r,
                          "h", 8, "v", 2 * r, "h", -8,
                          "c", -r, 0, -r, -r, -r, -r, "z"],
                         stroke="black", stroke_width=1, fill=color)
        if 'name' in opts and opts['name']:
            canvas.add_text((8, 44), text='[' + opts['name'] + ']', size=6, ta="middle", fontstyle="italic")
        if content:
            canvas.add_text((10, 28), text=content, size=7, ta="middle")

    def detector_shape(self, circuit, canvas, content, **opts):
        r = 10  # Radius of the half-circle
        color = "lightgray"
        if 'color' in opts:
            color = opts['color']
        canvas.add_mpath(["M", 20, 35, "h", -8, "v", -2 * r, "h", 8,
                          "c", 0, 0, r, 0, r, r,
                          "c", 0, r, -r, r, -r, r, "z"],
                         stroke="black", stroke_width=1, fill=color)
        if 'name' in opts:
            canvas.add_text((18, 44), text='[' + opts['name'] + ']', size=6, ta="middle", fontstyle="italic")
        if content:
            canvas.add_text((20, 28), text=content, size=7, ta="middle")<|MERGE_RESOLUTION|>--- conflicted
+++ resolved
@@ -22,14 +22,9 @@
 
 from multipledispatch import dispatch
 
-<<<<<<< HEAD
 from perceval.components import ACircuit, Circuit, base_components as cp, non_linear_components as nl
-from perceval.rendering.circuit.abstract_skin import ASkin
-=======
-from perceval.components import ACircuit, Circuit, base_components as cp
 from .abstract_skin import ASkin
 from .skin_common import bs_convention_color
->>>>>>> 2acffca8
 
 
 class SymbSkin(ASkin):
@@ -43,15 +38,7 @@
     def get_width(self, c) -> int:
         return c.m
 
-<<<<<<< HEAD
-    @dispatch(Circuit)
-    def get_width(self, c) -> int:
-        return 2
-
-    @dispatch((cp.SimpleBS, cp.GenericBS, cp.PBS))
-=======
     @dispatch((cp.BS, cp.PBS))
->>>>>>> 2acffca8
     def get_width(self, c) -> int:
         w = 1 if self._compact else 2
         return w
