# MIT License
#
# Copyright (c) 2022 Quandela
#
# Permission is hereby granted, free of charge, to any person obtaining a copy
# of this software and associated documentation files (the "Software"), to deal
# in the Software without restriction, including without limitation the rights
# to use, copy, modify, merge, publish, distribute, sublicense, and/or sell
# copies of the Software, and to permit persons to whom the Software is
# furnished to do so, subject to the following conditions:
#
# The above copyright notice and this permission notice shall be included in all
# copies or substantial portions of the Software.
#
# THE SOFTWARE IS PROVIDED "AS IS", WITHOUT WARRANTY OF ANY KIND, EXPRESS OR
# IMPLIED, INCLUDING BUT NOT LIMITED TO THE WARRANTIES OF MERCHANTABILITY,
# FITNESS FOR A PARTICULAR PURPOSE AND NONINFRINGEMENT. IN NO EVENT SHALL THE
# AUTHORS OR COPYRIGHT HOLDERS BE LIABLE FOR ANY CLAIM, DAMAGES OR OTHER
# LIABILITY, WHETHER IN AN ACTION OF CONTRACT, TORT OR OTHERWISE, ARISING FROM,
# OUT OF OR IN CONNECTION WITH THE SOFTWARE OR THE USE OR OTHER DEALINGS IN THE
# SOFTWARE.

from multipledispatch import dispatch

<<<<<<< HEAD
from perceval.components import ACircuit, Circuit, base_components as cp, non_linear_components as nl
from perceval.rendering.circuit.abstract_skin import ASkin
=======
from perceval.components import ACircuit, Circuit, base_components as cp
from .abstract_skin import ASkin
from .skin_common import bs_convention_color

>>>>>>> 2acffca8
import sympy as sp
import numpy as np


class PhysSkin(ASkin):
    def __init__(self, compact_display: bool = False):
        super().__init__({"stroke": "darkred", "stroke_width": 3}, compact_display)
        self.style_subcircuit = {"width": 2,
                        "fill": "lightpink",
                        "stroke_style": {"stroke": "darkred", "stroke_width": 1}}

    @dispatch(cp.Unitary)
    def get_width(self, c) -> int:
        return c.m

<<<<<<< HEAD
    @dispatch((Circuit, cp.SimpleBS, cp.GenericBS, cp.PBS))
=======
    @dispatch((cp.BS, cp.PBS))
>>>>>>> 2acffca8
    def get_width(self, c) -> int:
        return 2

    @dispatch((cp.PS, nl.TD, cp.PERM, cp.WP, cp.PR))
    def get_width(self, c) -> int:
        return 1

    @dispatch(ACircuit)
    def get_shape(self, c):
        return self.default_shape

    @dispatch(cp.BS)
    def get_shape(self, c):
        return self.bs_shape

    @dispatch(cp.PS)
    def get_shape(self, c):
        return self.ps_shape

    @dispatch(cp.PBS)
    def get_shape(self, c):
        return self.pbs_shape

    @dispatch(nl.TD)
    def get_shape(self, c):
        return self.td_shape

    @dispatch(cp.Unitary)
    def get_shape(self, c):
        return self.unitary_shape

    @dispatch(cp.PERM)
    def get_shape(self, c):
        return self.perm_shape

    @dispatch((cp.WP, cp.HWP, cp.QWP))
    def get_shape(self, c):
        return self.wp_shape

    @dispatch(cp.PR)
    def get_shape(self, c):
        return self.pr_shape

    def default_shape(self, circuit, canvas, content, **opts):
        """
        Default shape is a gray box
        """
        w = self.get_width(circuit)
        for i in range(circuit.m):
            canvas.add_mpath(["M", 0, 25 + i*50, "l", 50*w, 0], **self.stroke_style)
        canvas.add_rect((5, 5), 50*w - 10, 50*circuit.m - 10, fill="gray")
        canvas.add_text((25*w, 25*circuit.m), size=7, ta="middle", text=content)

    @staticmethod
    def _reflective_side(theta, convention: cp.BSConvention) -> int:
        """
        Return the reflective side of a beam splitter given a theta parameter and a BSConvention
        1 means top
        -1 means bottom
        0 means undecided
        """
        if convention == cp.BSConvention.Rx:
            return 1  # top
        if not theta.defined:
            return 0
        theta = float(theta)
        if convention == cp.BSConvention.Ry:
            return 1 if theta < 2*np.pi else -1
        elif convention == cp.BSConvention.H:
            return -1 if round(theta/2/np.pi) % 2 else 1


    def bs_shape(self, bs, canvas, content, **opts):
        split_content = content.split("\n")
        head_content = "\n".join([s for s in split_content
                                  if s.startswith("R=") or s.startswith("theta=")])
        bottom_content_list = [s for s in split_content
                               if not s.startswith("R=") and not s.startswith("theta=")]
        bottom_nline = len(bottom_content_list)
        bottom_size = 7 if bottom_nline < 3 else 6
        canvas.add_mline([0, 25, 28, 25, 47, 44], stroke_linejoin="round", **self.stroke_style)
        canvas.add_mline([53, 44, 72, 25, 100, 25], stroke_linejoin="round", **self.stroke_style)
        canvas.add_mline([0, 75, 28, 75, 47, 56], stroke_linejoin="round", **self.stroke_style)
        canvas.add_mline([53, 56, 72, 75, 100, 75], stroke_linejoin="round", **self.stroke_style)
        canvas.add_rect((25, 43), 50, 14, fill="black")
        canvas.add_text((50, 80+5*bottom_nline), '\n'.join(bottom_content_list).replace('phi_', 'Φ_'),
                        size=bottom_size, ta="middle")
        canvas.add_text((50, 26), head_content.replace('theta=', 'Θ='), size=7, ta="middle")
        # Choose the side of the gray rectangle in beam splitter representation

        r_side = self._reflective_side(bs.param('theta'), bs.convention)
        if r_side == 1:
            canvas.add_rect((25, 43), 50, 4, fill="lightgray")
        elif r_side == -1:
            canvas.add_rect((25, 53), 50, 4, fill="lightgray")
        # Add BS convention badge
        canvas.add_rect((68, 50), 10, 10, fill=bs_convention_color(bs.convention))
        canvas.add_text((73, 57), bs.convention.name, size=6, ta="middle")

    def ps_shape(self, circuit, canvas, content, **opts):
        canvas.add_mline([0, 25, 50, 25], **self.stroke_style)
        canvas.add_polygon([5, 40, 14, 40, 28, 10, 19, 10, 5, 40, 14, 40],
                           stroke="black", fill="gray", stroke_width=1, stroke_linejoin="miter")
        canvas.add_text((22, 38), text=content.replace("phi=", "Φ="), size=7, ta="left")

    def pbs_shape(self, circuit, canvas, content, **opts):
        canvas.add_mline([0, 25, 28, 25, 37.5, 37.5], **self.stroke_style, stroke_linejoin="round")
        canvas.add_mline([62.5, 37.5, 72, 25, 100, 25], **self.stroke_style, stroke_linejoin="round")
        canvas.add_mline([0, 75, 28, 75, 37.5, 62.5], **self.stroke_style, stroke_linejoin="round")
        canvas.add_mline([62.5, 62.5, 72, 75, 100, 75], **self.stroke_style, stroke_linejoin="round")
        canvas.add_mline([62.5, 62.5, 72, 75, 100, 75], **self.stroke_style, stroke_linejoin="round")
        canvas.add_polygon([25, 50, 50, 24, 75, 50, 50, 76, 25, 50], stroke="black", stroke_width=1, fill="gray")
        canvas.add_mline([25, 50, 75, 50], stroke="black", stroke_width=1)
        canvas.add_text((50, 86), text=content, size=7, ta="middle")

    def td_shape(self, circuit, canvas, content, **opts):
        canvas.add_circle((34, 14), 11, stroke_width=5, fill=None, stroke="white")
        canvas.add_circle((34, 14), 11, fill=None, **self.stroke_style)
        canvas.add_circle((25, 14), 11, stroke_width=5, fill=None, stroke="white")
        canvas.add_circle((25, 14), 11, fill=None, **self.stroke_style)
        canvas.add_circle((16, 14), 11, stroke_width=5, fill=None, stroke="white")
        canvas.add_circle((16, 14), 11, fill=None, **self.stroke_style)
        canvas.add_mline([0, 25, 19, 25], stroke="white", stroke_width=5)
        canvas.add_mline([0, 25, 19, 25], **self.stroke_style)
        canvas.add_mline([34, 25, 50, 25], stroke="white", stroke_width=5)
        canvas.add_mline([32, 25, 50, 25], **self.stroke_style)
        canvas.add_text((25, 38), content, 7, "middle")

    def unitary_shape(self, circuit, canvas, content, **opts):
        m = circuit.m
        for i in range(m):
            canvas.add_mpath(["M", 0, 25 + i*50, "l", 50*m, 0], **self.stroke_style)
        canvas.add_rect((5, 5), 50*m-10, 50*m-10, fill="gold")
        canvas.add_text((25*m, 25*m), size=10, ta="middle", text=circuit.name)

    def perm_shape(self, circuit, canvas, content, **opts):
        for an_input, an_output in enumerate(circuit.perm_vector):
            canvas.add_mline([3, 25+an_input*50, 47, 25+an_output*50],
                             stroke="white", stroke_width=6)
            canvas.add_mline([0, 25+an_input*50, 3, 25+an_input*50, 47, 25+an_output*50, 50, 25+an_output*50],
                             **self.stroke_style)

    def wp_shape(self, circuit, canvas, content, **opts):
        params = content.replace("xsi=", "ξ=").replace("delta=", "δ=").split("\n")
        canvas.add_mline([0, 25, 50, 25], **self.stroke_style)
        canvas.add_rect((13, 7), width=14, height=36, fill="gray",
                        stroke_width=1, stroke="black", stroke_linejoin="miter")
        canvas.add_mline([20, 7, 20, 43], stroke="black", stroke_width=1)
        canvas.add_text((28.5, 36), text=params[0], size=7, ta="left")
        canvas.add_text((28.5, 45), text=params[1], size=7, ta="left")

    def pr_shape(self, circuit, canvas, content, **opts):
        canvas.add_mline([0, 25, 15, 25], **self.stroke_style)
        canvas.add_mline([35, 25, 50, 25], **self.stroke_style)
        canvas.add_rect((14, 14), width=22, height=22, stroke="black", fill="lightgray",
                        stroke_width=1, stroke_linejoin="miter")
        canvas.add_mpath(["M", 18, 27, "c", 0.107, 0.131, 0.280, 0.131, 0.387, 0,
                          "l", 2.305, -2.821, "c", 0.107, -0.131, 0.057, -0.237, -0.112, -0.237,
                          "h", -1.22, "c", -0.169, 0, -0.284, -0.135, -0.247, -0.300,
                          "c", 0.629, -2.866, 3.187, -5.018, 6.240, -5.018,
                          "c", 3.524, 0, 6.39, 2.867, 6.390, 6.3902,
                          "c", 0, 3.523, -2.866, 6.39, -6.390, 6.390,
                          "c", -0.422, 0, -0.765, 0.342, -0.765, 0.765,
                          "s", 0.342, 0.765, 0.765, 0.765,
                          "c", 4.367, 0, 7.92, -3.552, 7.920, -7.920,
                          "c", 0, -4.367, -3.552, -7.920, -7.920, -7.920,
                          "c", -3.898, 0, -7.146, 2.832, -7.799, 6.546,
                          "c", -0.029, 0.166, -0.184, 0.302, -0.353, 0.302,
                          "h", -1.201, "c", -0.169, 0, -0.219, 0.106, -0.112, 0.237,
                          "z"
                          ], fill="black")
        canvas.add_text((25, 45), text=content.replace("delta=", "δ="), size=7, ta="middle")

    def subcircuit_shape(self, circuit, canvas, content, **opts):
        w = self.style_subcircuit['width']
        for idx in range(circuit.m):
            canvas.add_mline([0, 50*idx+25, w*50, 50*idx+25], **self.stroke_style)
        canvas.add_rect((2.5, 2.5), w*50 - 5, 50*circuit.m - 5,
                        fill=self.style_subcircuit['fill'], **self.style_subcircuit['stroke_style'])
        canvas.add_text((16, 16), content.upper(), 8)

    def source_shape(self, circuit, canvas, content, **opts):
        r = 10
        color = "lightgray"
        if 'color' in opts:
            color = opts['color']
        canvas.add_mpath(["M", 0, 25, "c", 0, 0, 0, -r, r, -r,
                          "h", 8, "v", 2 * r, "h", -8,
                          "c", -r, 0, -r, -r, -r, -r, "z"],
                         stroke="black", stroke_width=1, fill=color)
        if 'name' in opts and opts['name']:
            canvas.add_text((8, 44), text='[' + opts['name'] + ']', size=6, ta="middle", fontstyle="italic")
        if content:
            canvas.add_text((10, 28), text=content, size=7, ta="middle")

    def detector_shape(self, circuit, canvas, content, **opts):
        r = 10  # Radius of the half-circle
        color = "lightgray"
        if 'color' in opts:
            color = opts['color']
        canvas.add_mpath(["M", 20, 35, "h", -8, "v", -2 * r, "h", 8,
                          "c", 0, 0, r, 0, r, r,
                          "c", 0, r, -r, r, -r, r, "z"],
                         stroke="black", stroke_width=1, fill=color)
        if 'name' in opts:
            canvas.add_text((18, 44), text='[' + opts['name'] + ']', size=6, ta="middle", fontstyle="italic")
        if content:
            canvas.add_text((20, 28), text=content, size=7, ta="middle")<|MERGE_RESOLUTION|>--- conflicted
+++ resolved
@@ -22,15 +22,10 @@
 
 from multipledispatch import dispatch
 
-<<<<<<< HEAD
 from perceval.components import ACircuit, Circuit, base_components as cp, non_linear_components as nl
-from perceval.rendering.circuit.abstract_skin import ASkin
-=======
-from perceval.components import ACircuit, Circuit, base_components as cp
 from .abstract_skin import ASkin
 from .skin_common import bs_convention_color
 
->>>>>>> 2acffca8
 import sympy as sp
 import numpy as np
 
@@ -46,11 +41,7 @@
     def get_width(self, c) -> int:
         return c.m
 
-<<<<<<< HEAD
-    @dispatch((Circuit, cp.SimpleBS, cp.GenericBS, cp.PBS))
-=======
     @dispatch((cp.BS, cp.PBS))
->>>>>>> 2acffca8
     def get_width(self, c) -> int:
         return 2
 
