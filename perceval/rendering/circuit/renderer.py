--- conflicted
+++ resolved
@@ -28,11 +28,7 @@
 from perceval.rendering.circuit import ASkin, ModeStyle
 from perceval.rendering.format import Format
 from perceval.rendering.canvas import Canvas, MplotCanvas, SvgCanvas
-<<<<<<< HEAD
-from perceval.components import ALinearCircuit, Circuit, PortLocation, PERM
-=======
-from perceval.components import ACircuit, Circuit
->>>>>>> 26ac198b
+from perceval.components import ACircuit, Circuit, PortLocation, PERM
 from perceval.utils.format import format_parameters
 
 
@@ -383,13 +379,13 @@
         v_pos = self._out_port_pos[n_mode].y
         self._canvas.set_offset((CanvasRenderer.affix_all_size + 50*(h_pos or max_pos), 50*v_pos),
                                 CanvasRenderer.affix_all_size, 50)
-        self._canvas.add_shape(self._skin.get_shape(port, PortLocation.output), port, None, None, **opts)
+        self._canvas.add_shape(self._skin.get_shape(port, PortLocation.OUTPUT), port, None, None, **opts)
 
     def add_in_port(self, n_mode, port, **opts):
         h_pos = self._in_port_pos[n_mode].x*50
         v_pos = self._in_port_pos[n_mode].y*50
         self._canvas.set_offset((h_pos, v_pos), CanvasRenderer.affix_all_size, 50)
-        self._canvas.add_shape(self._skin.get_shape(port, PortLocation.input), port, None, None, **opts)
+        self._canvas.add_shape(self._skin.get_shape(port, PortLocation.INPUT), port, None, None, **opts)
 
     def open_subblock(self, lines, name, size, color=None):
         start = lines[0]
