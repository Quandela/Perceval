# MIT License
#
# Copyright (c) 2022 Quandela
#
# Permission is hereby granted, free of charge, to any person obtaining a copy
# of this software and associated documentation files (the "Software"), to deal
# in the Software without restriction, including without limitation the rights
# to use, copy, modify, merge, publish, distribute, sublicense, and/or sell
# copies of the Software, and to permit persons to whom the Software is
# furnished to do so, subject to the following conditions:
#
# The above copyright notice and this permission notice shall be included in all
# copies or substantial portions of the Software.
#
# As a special exception, the copyright holders of exqalibur library give you
# permission to combine exqalibur with code included in the standard release of
# Perceval under the MIT license (or modified versions of such code). You may
# copy and distribute such a combined system following the terms of the MIT
# license for both exqalibur and Perceval. This exception for the usage of
# exqalibur is limited to the python bindings used by Perceval.
#
# THE SOFTWARE IS PROVIDED "AS IS", WITHOUT WARRANTY OF ANY KIND, EXPRESS OR
# IMPLIED, INCLUDING BUT NOT LIMITED TO THE WARRANTIES OF MERCHANTABILITY,
# FITNESS FOR A PARTICULAR PURPOSE AND NONINFRINGEMENT. IN NO EVENT SHALL THE
# AUTHORS OR COPYRIGHT HOLDERS BE LIABLE FOR ANY CLAIM, DAMAGES OR OTHER
# LIABILITY, WHETHER IN AN ACTION OF CONTRACT, TORT OR OTHERWISE, ARISING FROM,
# OUT OF OR IN CONNECTION WITH THE SOFTWARE OR THE USE OR OTHER DEALINGS IN THE
# SOFTWARE.

import math
import copy
import os
import numpy

from multipledispatch import dispatch
import sympy as sp
from tabulate import tabulate
from typing import Union
import warnings
with warnings.catch_warnings():
    warnings.filterwarnings(
        action='ignore',
        category=RuntimeWarning)
    import drawsvg

import matplotlib
import matplotlib.pyplot as plt
from mpl_toolkits.mplot3d.axes3d import Axes3D

from perceval.algorithm.analyzer import Analyzer
from perceval.algorithm import AProcessTomography
from perceval.components import ACircuit, Circuit, AProcessor, non_unitary_components as nl
from perceval.rendering.circuit import DisplayConfig, create_renderer, ModeStyle
from perceval.rendering._density_matrix_utils import _csr_to_rgb, _csr_to_greyscale, generate_ticks, _complex_to_rgb
from perceval.utils.format import simple_float, simple_complex
from perceval.utils.matrix import Matrix
from perceval.utils import DensityMatrix
from perceval.utils.mlstr import mlstr
from perceval.utils.statevector import ProbabilityDistribution, StateVector, BSCount
from .format import Format
from ._processor_utils import collect_herald_info
<<<<<<< HEAD
import math
import networkx as nx
=======

>>>>>>> 336c4667

in_notebook = False


def in_ide():
    for key in os.environ:
        if 'PYCHARM' in key or 'SPY_PYTHONPATH' in key or 'VSCODE' in key:
            return True
    return False


try:
    from IPython import get_ipython
    if 'IPKernelApp' in get_ipython().config:
        in_notebook = True
        from IPython.display import display, Math, HTML
except (ImportError, AttributeError):
    pass


def pdisplay_circuit(
        circuit: ACircuit,
        map_param_kid: dict = None,
        output_format: Format = Format.TEXT,
        recursive: bool = False,
        compact: bool = False,
        precision: float = 1e-6,
        nsimplify: bool = True,
        skin=None,
        **opts):
    if skin is None:
        skin = DisplayConfig.get_selected_skin(compact_display=compact)
    w, h = skin.get_size(circuit, recursive)
    renderer, _ = create_renderer(
        circuit.m,
        output_format=output_format,
        skin=skin,
        total_width=w,
        total_height=h,
        **opts)

    if map_param_kid is None:
        map_param_kid = circuit.map_parameters()
    renderer.open()
    renderer.render_circuit(circuit, map_param_kid, recursive=recursive, precision=precision, nsimplify=nsimplify)
    renderer.close()
    renderer.add_mode_index()
    return renderer.draw()


def pdisplay_processor(processor: AProcessor,
                       output_format: Format = Format.TEXT,
                       recursive: bool = False,
                       compact: bool = False,
                       precision: float = 1e-6,
                       nsimplify: bool = True,
                       skin=None,
                       **opts):
    n_modes = processor.circuit_size
    if skin is None:
        skin = DisplayConfig.get_selected_skin(compact_display=compact)
    w, h = skin.get_size(processor, recursive)
    renderer, pre_renderer = create_renderer(
        n_modes,
        output_format=output_format,
        skin=skin,
        total_width=w,
        total_height=h,
        compact=compact,
        **opts)

    herald_info = {}
    if len(processor.heralds):
        for k in processor.heralds.keys():
            renderer.set_mode_style(k, ModeStyle.HERALD)
        herald_info = collect_herald_info(processor, recursive)

    for rendering_pass in [pre_renderer, renderer]:
        if not rendering_pass:
            continue
        rendering_pass.set_herald_info(herald_info)
        rendering_pass.open()
        for r, c in processor.components:
            shift = r[0]
            if isinstance(c, Circuit):
                c = Circuit(c.m).add(0, c)
            rendering_pass.render_circuit(
                c,
                recursive=recursive,
                precision=precision,
                nsimplify=nsimplify,
                shift=shift)
        rendering_pass.close()
        if pre_renderer:
            # Pass pre-computed subblock info to the main rendering pass.
            renderer.subblock_info.update(pre_renderer.subblock_info)

    for port, port_range in processor._in_ports.items():
        renderer.add_in_port(port_range[0], port)

    for port, port_range in processor._out_ports.items():
        renderer.add_out_port(port_range[0], port)
    return renderer.draw()


def pdisplay_matrix(matrix: Matrix, precision: float = 1e-6, output_format: Format = Format.TEXT) -> str:
    """
    :meta private:
    Generates representation of a matrix
    """

    def simp(value):
        if isinstance(value, (complex, float, int, sp.Number)) or (isinstance(value, sp.Expr) and len(value.free_symbols) == 0):
            return simple_complex(complex(value), precision=precision)[1]
        else:
            return value.__repr__()

    if output_format != Format.TEXT:
        marker = output_format == "$" if Format.HTML else ""
        if isinstance(matrix, sp.Matrix):
            return marker + sp.latex(matrix) + marker
        rows = []
        for j in range(matrix.shape[0]):
            row = []
            for v in matrix[j, :]:
                row.append(sp.S(simp(v)))
            rows.append(row)
        return marker + sp.latex(Matrix(rows, use_symbolic=True)) + marker
    if matrix.shape[0] == 1:
        return (mlstr("[") + mlstr("  ").join([simp(v) for v in matrix[0, :]]) + "]")._s
    else:
        s = mlstr("")
        for j in range(matrix.shape[1]):
            if j:
                s += "  "
            s += "\n".join([simp(v) for v in matrix[:, j]])
        h = s.height
        left_bracket = "⎡\n" + "⎢\n" * (h - 2) + "⎣"
        right_bracket = "⎤\n" + "⎥\n" * (h - 2) + "⎦"
        return (mlstr(left_bracket) + s + right_bracket)._s


_TABULATE_FMT_MAPPING = {
    Format.TEXT: 'pretty',
    Format.MPLOT: 'pretty',
    Format.HTML: 'html',
    Format.LATEX: 'latex'
}


def pdisplay_analyzer(analyzer: Analyzer, output_format: Format = Format.TEXT, nsimplify: bool = True,
                      precision: float = 1e-6):
    distribution = analyzer.distribution
    d = []
    for iidx, _ in enumerate(analyzer.input_states_list):
        d.append([simple_float(f, nsimplify=nsimplify, precision=precision)[1]
                  for f in list(distribution[iidx])])
    return tabulate(d, headers=[analyzer._mapping.get(o, str(o)) for o in analyzer.output_states_list],
                    showindex=[analyzer._mapping.get(i, str(i)) for i in analyzer.input_states_list],
                    tablefmt=_TABULATE_FMT_MAPPING[output_format])


def pdisplay_state_distrib(sv: Union[StateVector, ProbabilityDistribution, BSCount],
                           output_format: Format = Format.TEXT, nsimplify=True, precision=1e-6, max_v=None, sort=True):
    """
    :meta private:
    Displays StateVector and ProbabilityDistribution as a table of state vs probability (probability amplitude in
    StateVector's case)
    """
    if sort:
        the_keys = sorted(sv.keys(), key=lambda a: -abs(sv[a]))
    else:
        the_keys = list(sv.keys())
    if max_v is not None:
        the_keys = the_keys[:max_v]
    d = []
    for k in the_keys:
        value = sv[k]
        if isinstance(value, float):
            value = simple_float(value, nsimplify=nsimplify, precision=precision)[1]
        elif isinstance(value, complex):
            real_part = imag_part = ""
            if value.real != 0:
                real_part = simple_float(value.real, nsimplify=nsimplify, precision=precision)[1]
            if value.imag != 0:
                imag_part = "I*" + simple_float(value.imag, nsimplify=nsimplify, precision=precision)[1]
            value = real_part + imag_part
        else:
            value = str(value)
        d.append([str(k), value])

    headers = ["state", "probability"]
    if isinstance(sv, StateVector):
        headers[1] = "prob. ampl."
    elif isinstance(sv, BSCount):
        headers[1] = "count"
    s_states = tabulate(d, headers=headers, tablefmt=_TABULATE_FMT_MAPPING[output_format])
    return s_states

    # labels on x- and y- axes


def _generate_pauli_captions(nqubit: int):
    from perceval.algorithm.tomography.tomography_utils import _generate_pauli_index
    pauli_indices = _generate_pauli_index(nqubit)
    pauli_names = []
    for subset in pauli_indices:
        pauli_names.append([member.name for member in subset])

    basis = []
    for val in pauli_names:
        basis.append(''.join(val))
    return basis


def _get_sub_figure(ax: Axes3D, array: numpy.array, basis_name: list):
    # Data
    size = array.shape[0]
    x = numpy.array([[i] * size for i in range(size)]).ravel()  # x coordinates of each bar
    y = numpy.array([i for i in range(size)] * size)  # y coordinates of each bar
    z = numpy.zeros(size * size)  # z coordinates of each bar
    dxy = numpy.ones(size * size) * 0.5  # Width/Lenght of each bar
    dz = array.ravel()  # length along z-axis of each bar (height)

    # Colors
    # get range of colorbars so we can normalize
    max_height = numpy.max(dz)
    min_height = numpy.min(dz)
    color_map = plt.get_cmap('viridis_r')
    if max_height != min_height:
        has_only_one_value = False
        # scale each z to [0,1], and get their rgb values
        rgba = [color_map((k - min_height) / max_height) for k in dz]
    else:
        has_only_one_value = True
        rgba = [color_map(0)]


    # Caption
    font_size = 6

    # XY
    ax.set_xticks(numpy.arange(size) + 1)
    ax.set_yticks(numpy.arange(size) + 1)
    ax.tick_params(axis='x', which='major', labelsize=font_size)
    ax.set_xticklabels(basis_name)
    ax.tick_params(axis='y', which='major', labelsize=font_size)
    ax.set_yticklabels(basis_name)

    # Z
    if not has_only_one_value:
        ax.set_zlim(zmin=dz.min(), zmax=dz.max())
    ax.tick_params('z', which='both', labelsize=font_size)
    ax.grid(True, axis='z', which='major', linewidth=2)
    # interval = [v for v in ax.get_zticks() if v > 0][0]
    # ax.zaxis.set_minor_locator(ticker.MultipleLocator(interval/5))

    # Plot
    ax.bar3d(x, y, z, dxy, dxy, dz, color=rgba, alpha=0.7)
    ax.view_init(elev=30, azim=45)


def pdisplay_tomography_chi(qpt: AProcessTomography, output_format: Format = Format.MPLOT, precision: float = 1E-6,
                            render_size=None, mplot_noshow: bool = False, mplot_savefig: str = None):
    if output_format == Format.TEXT or output_format == Format.LATEX:
        raise TypeError(f"Tomography plot does not support {output_format}")

    chi_op = qpt.chi_matrix()

    if render_size is not None and isinstance(render_size, tuple) and len(render_size) == 2:
        fig = plt.figure(figsize=render_size)
    else:
        fig = plt.figure()
    pauli_captions = _generate_pauli_captions(qpt._nqubit)
    significant_digit = int(math.log10(1 / precision))

    # Real plot
    ax = fig.add_subplot(121, projection='3d')
    ax.set_title("Re[$\\chi$]")
    real_chi = numpy.round(chi_op.real, significant_digit)
    _get_sub_figure(ax, real_chi, pauli_captions)

    # Imag plot
    ax = fig.add_subplot(122, projection='3d')
    ax.set_title("Im[$\\chi$]")
    imag_chi = numpy.round(chi_op.imag, significant_digit)
    _get_sub_figure(ax, imag_chi, pauli_captions)

    if not mplot_noshow:
        plt.show()
    if mplot_savefig:
        fig.savefig(mplot_savefig, bbox_inches="tight", format="svg")
        return ""

    return None


def pdisplay_density_matrix(dm,
                            output_format: Format = Format.MPLOT,
                            color: bool = True,
                            cmap='hsv',
                            mplot_noshow: bool = False,
                            mplot_savefig: str = None):
    """
    :meta private:
    :param dm:
    :param output_format:
    :param color: whether to display the phase according to some circular cmap
    :param cmap: the cmap to use fpr the phase indication
    """

    if output_format == Format.TEXT or output_format == Format.LATEX:
        raise TypeError(f"DensityMatrix plot does not support {output_format}")
    fig = plt.figure()

    if color:
        img = _csr_to_rgb(dm.mat, cmap)
        plt.imshow(img)
    else:
        img = _csr_to_greyscale(dm.mat)
        plt.imshow(img, cmap='gray')

    l1, l2 = generate_ticks(dm)

    plt.yticks(l1, l2)
    plt.xticks([])

    if not mplot_noshow:
        plt.show()
    if mplot_savefig:
        fig.savefig(mplot_savefig, bbox_inches="tight", format="svg")
        return ""


def pdisplay_graph(g: nx.Graph, output_format: Format = Format.MPLOT):
    if output_format not in {Format.MPLOT, Format.LATEX}:
        raise TypeError(f"Graph plot does not support {output_format}")
    if output_format == Format.LATEX:
        return nx.to_latex(g)


    pos = nx.spring_layout(g, seed=42)
    nx.draw_networkx_nodes(g, pos, node_size=90, node_color='b')
    nx.draw_networkx_edges(g, pos)
    nx.draw_networkx_labels(g, pos, font_size=10, font_color='white', font_family="sans-serif")
    edge_labels = nx.get_edge_attributes(g, "weight")
    nx.draw_networkx_edge_labels(g, pos, edge_labels)
    plt.show()


@dispatch(object)
def _pdisplay(o, **kwargs):
    raise NotImplementedError(f"pdisplay not implemented for {type(o)}")

@dispatch(DensityMatrix)
def _pdisplay(dm, **kwargs):
    return pdisplay_density_matrix(dm, **kwargs)

@dispatch(AProcessTomography)
def _pdisplay(qpt, **kwargs):
    return pdisplay_tomography_chi(qpt, **kwargs)


@dispatch((ACircuit, nl.TD))
def _pdisplay(circuit, **kwargs):
    return pdisplay_circuit(circuit, **kwargs)


@dispatch(AProcessor)
def _pdisplay(processor, **kwargs):
    return pdisplay_processor(processor, **kwargs)


@dispatch(Matrix)
def _pdisplay(matrix, **kwargs):
    return pdisplay_matrix(matrix, **kwargs)


@dispatch(Analyzer)
def _pdisplay(analyzer, **kwargs):
    return pdisplay_analyzer(analyzer, **kwargs)


@dispatch((StateVector, ProbabilityDistribution))
def _pdisplay(distrib, **kwargs):
    # Work on a copy, in order to not force normalization simply because of a display call
    normalized_dist = copy.copy(distrib)
    normalized_dist.normalize()
    return pdisplay_state_distrib(normalized_dist, **kwargs)


@dispatch(BSCount)
def _pdisplay(bsc, **kwargs):
    return pdisplay_state_distrib(bsc, **kwargs)


def _get_simple_number_kwargs(**kwargs):
    new_kwargs = {}
    keywords = ["precision", "nsimplify"]
    for kw in keywords:
        if kw in kwargs:
            new_kwargs[kw] = kwargs[kw]
    return new_kwargs

@dispatch((int,float))
def _pdisplay(f, **kwargs):
    return simple_float(f, **_get_simple_number_kwargs(**kwargs))[1]


@dispatch(complex)
def _pdisplay(c, **kwargs):
    return simple_complex(c, **_get_simple_number_kwargs(**kwargs))[1]

@dispatch(nx.Graph)
def _pdisplay(g, **kwargs):
    return pdisplay_graph(g, **kwargs)


def _default_output_format(o):
    """
    Deduces the best output format given the nature of the data to be displayed and the execution context
    """
    if in_notebook:
        if isinstance(o, Matrix):
            return Format.LATEX
        return Format.HTML
    elif in_ide() and (isinstance(o, (ACircuit, AProcessor, DensityMatrix, AProcessTomography))):
        return Format.MPLOT
    return Format.TEXT


def pdisplay(o, output_format: Format = None, **opts):
    """ Pretty display
    Main rendering entry point. Several data types can be displayed using pdisplay.

    :param o: Perceval object to render
    :param output_format: Format controls where and how a figure is render (in a interactive window, the terminal, etc.)
        - MPLOT: Matplotlib drawing (default in IDE - spyder, pycharm or vscode)
        - HTML: HTML for data table, SVG for circuits/processors (default in notebook)
        - TEXT: Pretty text display (default in another cases)
        - LATEX: LaTex code, drawing with Tikz for circuits/processors

    opts:
        - skin (rendering.circuit.PhysSkin, SymbSkin or DebugSkin or any ASkin subclass instance):
            Skin controls how a circuit/processor is displayed
                - PhysSkin(): physical skin (default),
                - DebugSkin(): Similar to PhysSkin but modes are bigger, ancillary modes are displayed,
                               components with variable parameters are red,
                - SymbSkin(): symbolic skin (thin black and white lines).
        - precision (float): numerical precision
        - nsimplify (bool): if True, tries to simplify numerical values by searching known values (pi, sqrt, fractions)
        - recursive (bool): if True, all hierarchy levels in a circuit/processor are displayed. Otherwise, only the top
                            level is drawn, others are "black boxes"
        - max_v (int): Maximum number of displayed values in distributions
        - sort (bool): if True, sorts a distribution (descending order) before displaying
        - render_size: In SVG circuit/processor rendering, acts as a zoom factor (float)
                       In Tomography display, is the size of the output plot in inches (tuple of two floats)
    """
    if output_format is None:
        output_format = _default_output_format(o)
    res = _pdisplay(o, output_format=output_format, **opts)

    if res is None:
        return

    if isinstance(res, drawsvg.Drawing):
        return res
    elif in_notebook and output_format == Format.LATEX:
        display(Math(res))
    elif in_notebook and output_format == Format.HTML:
        display(HTML(res))
    else:
        print(res)


def pdisplay_to_file(o, path: str, output_format: Format = None, **opts):
    if output_format is None:
        output_format = Format.MPLOT
    if output_format == Format.MPLOT:
        opts['mplot_savefig'] = path
        opts['mplot_noshow'] = True
    res = _pdisplay(o, output_format=output_format, **opts)
    if res is None:
        raise RuntimeError("pdisplay_to_file not defined for type %s" % type(o))

    if output_format == Format.MPLOT:
        return  # File was generated by the _pdisplay call

    if output_format == Format.TEXT:
        with open(path, 'w', encoding='utf-8') as f_out:
            f_out.write(res)
        return

    if output_format == Format.HTML:
        _, output_ext = os.path.splitext(path)
        try:
            if output_ext == ".png":
                res.save_png(path)  # May fail when rasterization is not available (i.e. on Windows)
            else:
                res.save_svg(path)
            return
        except Exception:
            pass

    if output_format == Format.LATEX:
        with open(path, 'w', encoding='utf-8') as f_out:
            f_out.write(res)
        return

    warnings.warn(
        f"No output file could be created for {type(o)} object (format = {output_format.name}) at path {path}")<|MERGE_RESOLUTION|>--- conflicted
+++ resolved
@@ -33,6 +33,7 @@
 import numpy
 
 from multipledispatch import dispatch
+import networkx as nx
 import sympy as sp
 from tabulate import tabulate
 from typing import Union
@@ -59,12 +60,7 @@
 from perceval.utils.statevector import ProbabilityDistribution, StateVector, BSCount
 from .format import Format
 from ._processor_utils import collect_herald_info
-<<<<<<< HEAD
-import math
-import networkx as nx
-=======
-
->>>>>>> 336c4667
+
 
 in_notebook = False
 
