# MIT License
#
# Copyright (c) 2022 Quandela
#
# Permission is hereby granted, free of charge, to any person obtaining a copy
# of this software and associated documentation files (the "Software"), to deal
# in the Software without restriction, including without limitation the rights
# to use, copy, modify, merge, publish, distribute, sublicense, and/or sell
# copies of the Software, and to permit persons to whom the Software is
# furnished to do so, subject to the following conditions:
#
# The above copyright notice and this permission notice shall be included in all
# copies or substantial portions of the Software.
#
# As a special exception, the copyright holders of exqalibur library give you
# permission to combine exqalibur with code included in the standard release of
# Perceval under the MIT license (or modified versions of such code). You may
# copy and distribute such a combined system following the terms of the MIT
# license for both exqalibur and Perceval. This exception for the usage of
# exqalibur is limited to the python bindings used by Perceval.
#
# THE SOFTWARE IS PROVIDED "AS IS", WITHOUT WARRANTY OF ANY KIND, EXPRESS OR
# IMPLIED, INCLUDING BUT NOT LIMITED TO THE WARRANTIES OF MERCHANTABILITY,
# FITNESS FOR A PARTICULAR PURPOSE AND NONINFRINGEMENT. IN NO EVENT SHALL THE
# AUTHORS OR COPYRIGHT HOLDERS BE LIABLE FOR ANY CLAIM, DAMAGES OR OTHER
# LIABILITY, WHETHER IN AN ACTION OF CONTRACT, TORT OR OTHERWISE, ARISING FROM,
# OUT OF OR IN CONNECTION WITH THE SOFTWARE OR THE USE OR OTHER DEALINGS IN THE
# SOFTWARE.

import math
import copy
import os
import numpy
import matplotlib.pyplot as plt
from matplotlib import ticker
<<<<<<< HEAD
=======
from itertools import product
>>>>>>> 2701241d
from multipledispatch import dispatch
import sympy as sp
from tabulate import tabulate
from typing import Union
import warnings
with warnings.catch_warnings():
    warnings.filterwarnings(
        action='ignore',
        category=RuntimeWarning)
    import drawsvg

from perceval.algorithm.analyzer import Analyzer
from perceval.algorithm import ProcessTomography
from perceval.components import ACircuit, Circuit, AProcessor, non_unitary_components as nl
from perceval.rendering.circuit import DisplayConfig, create_renderer, ModeStyle
from perceval.utils.format import simple_float, simple_complex
from perceval.utils.matrix import Matrix
from perceval.utils.mlstr import mlstr
from perceval.utils.statevector import ProbabilityDistribution, StateVector, BSCount
from .format import Format
from ._processor_utils import precompute_herald_pos


in_notebook = False
in_ide = "PYCHARM_HOSTED" in os.environ or 'SPY_PYTHONPATH' in os.environ or 'VSCODE' in os.environ

try:
    from IPython import get_ipython
    if 'IPKernelApp' in get_ipython().config:
        in_notebook = True
        from IPython.display import HTML, display
except (ImportError, AttributeError):
    pass


def pdisplay_circuit(
        circuit: ACircuit,
        map_param_kid: dict = None,
        output_format: Format = Format.TEXT,
        recursive: bool = False,
        compact: bool = False,
        precision: float = 1e-6,
        nsimplify: bool = True,
        skin=None,
        **opts):
    if skin is None:
        skin = DisplayConfig.get_selected_skin(compact_display=compact)
    w, h = skin.get_size(circuit, recursive)
    renderer = create_renderer(circuit.m, output_format=output_format, skin=skin,
                               total_width=w, total_height=h, **opts)
    if map_param_kid is None:
        map_param_kid = circuit.map_parameters()
    renderer.open()
    renderer.render_circuit(circuit, map_param_kid, recursive=recursive, precision=precision, nsimplify=nsimplify)
    renderer.close()
    renderer.add_mode_index()
    return renderer.draw()


def pdisplay_processor(processor: AProcessor,
                       output_format: Format = Format.TEXT,
                       recursive: bool = False,
                       compact: bool = False,
                       precision: float = 1e-6,
                       nsimplify: bool = True,
                       skin=None,
                       **opts):
    n_modes = processor.circuit_size
    if skin is None:
        skin = DisplayConfig.get_selected_skin(compact_display=compact)
    w, h = skin.get_size(processor, recursive)
    renderer = create_renderer(n_modes, output_format=output_format, skin=skin,
                               total_width=w, total_height=h, compact=compact, **opts)
    if len(processor.heralds):
        for k in processor.heralds.keys():
            renderer.set_mode_style(k, ModeStyle.HERALD)
        if recursive:
            out_herald_info = precompute_herald_pos(processor)
            renderer.set_out_herald_info(out_herald_info)
    renderer.open()
    for r, c in processor.components:
        shift = r[0]
        if isinstance(c, Circuit):
            c = Circuit(c.m).add(0, c)
        renderer.render_circuit(c,
                                recursive=recursive,
                                precision=precision,
                                nsimplify=nsimplify,
                                shift=shift)
    renderer.close()

    for port, port_range in processor._in_ports.items():
        renderer.add_in_port(port_range[0], port)

    for port, port_range in processor._out_ports.items():
        renderer.add_out_port(port_range[0], port)
    return renderer.draw()


def pdisplay_matrix(matrix: Matrix, precision: float = 1e-6, output_format: Format = Format.TEXT) -> str:
    """
    Generates representation of a matrix
    """

    def simp(value):
        if isinstance(value, complex) or isinstance(value, int) or isinstance(value, float) or\
           isinstance(value, sp.Number) or (isinstance(value, sp.Expr) and len(value.free_symbols) == 0):
            return simple_complex(complex(value), precision=precision)[1]
        else:
            return value.__repr__()

    if output_format != Format.TEXT:
        marker = output_format == Format.HTML and "$" or ""
        if isinstance(matrix, sp.Matrix):
            return marker + sp.latex(matrix) + marker
        rows = []
        for j in range(matrix.shape[0]):
            row = []
            for v in matrix[j, :]:
                row.append(sp.S(simp(v)))
            rows.append(row)
        return marker + sp.latex(Matrix(rows, use_symbolic=True)) + marker
    if matrix.shape[0] == 1:
        return (mlstr("[") + mlstr("  ").join([simp(v) for v in matrix[0, :]]) + "]")._s
    else:
        s = mlstr("")
        for j in range(matrix.shape[1]):
            if j:
                s += "  "
            s += "\n".join([simp(v) for v in matrix[:, j]])
        h = s.height
        left_bracket = "⎡\n" + "⎢\n" * (h - 2) + "⎣"
        right_bracket = "⎤\n" + "⎥\n" * (h - 2) + "⎦"
        return (mlstr(left_bracket) + s + right_bracket)._s


_TABULATE_FMT_MAPPING = {
    Format.TEXT: 'pretty',
    Format.MPLOT: 'pretty',
    Format.HTML: 'html',
    Format.LATEX: 'latex'
}


def pdisplay_analyzer(analyzer: Analyzer, output_format: Format = Format.TEXT, nsimplify: bool = True,
                      precision: float = 1e-6):
    distribution = analyzer.distribution
    d = []
    for iidx, _ in enumerate(analyzer.input_states_list):
        d.append([simple_float(f, nsimplify=nsimplify, precision=precision)[1]
                  for f in list(distribution[iidx])])
    return tabulate(d, headers=[analyzer._mapping.get(o, str(o)) for o in analyzer.output_states_list],
                    showindex=[analyzer._mapping.get(i, str(i)) for i in analyzer.input_states_list],
                    tablefmt=_TABULATE_FMT_MAPPING[output_format])


def pdisplay_state_distrib(sv: Union[StateVector, ProbabilityDistribution, BSCount],
                           output_format: Format = Format.TEXT, nsimplify=True, precision=1e-6, max_v=None, sort=True):
    """
    Displays StateVector and ProbabilityDistribution as a table of state vs probability (probability amplitude in
    StateVector's case)
    """
    if sort:
        the_keys = sorted(sv.keys(), key=lambda a: -abs(sv[a]))
    else:
        the_keys = list(sv.keys())
    if max_v is not None:
        the_keys = the_keys[:max_v]
    d = []
    for k in the_keys:
        value = sv[k]
        if isinstance(value, float):
            value = simple_float(value, nsimplify=nsimplify, precision=precision)[1]
        elif isinstance(value, complex):
            real_part = imag_part = ""
            if value.real != 0:
                real_part = simple_float(value.real, nsimplify=nsimplify, precision=precision)[1]
            if value.imag != 0:
                imag_part = "I*" + simple_float(value.imag, nsimplify=nsimplify, precision=precision)[1]
            value = real_part + imag_part
        else:
            value = str(value)
        d.append([str(k), value])

    headers = ["state", "probability"]
    if isinstance(sv, StateVector):
        headers[1] = "prob. ampl."
    elif isinstance(sv, BSCount):
        headers[1] = "count"
    s_states = tabulate(d, headers=headers, tablefmt=_TABULATE_FMT_MAPPING[output_format])
    return s_states

    # labels on x- and y- axes


def _generate_pauli_captions(nqubit: int):
    from perceval.algorithm.tomography.tomography_utils import _generate_pauli_index
    pauli_indices = _generate_pauli_index(nqubit)
    pauli_names = []
    for subset in pauli_indices:
        pauli_names.append([member.name for member in subset])

    basis = []
    for val in pauli_names:
        basis.append(''.join(val))
    return basis


def _get_sub_figure(ax, array: numpy.array, basis_name: list):
    # Data
    size = array.shape[0]
    x = numpy.array([[i] * size for i in range(size)]).ravel()  # x coordinates of each bar
    y = numpy.array([i for i in range(size)] * size)  # y coordinates of each bar
    z = numpy.zeros(size * size)  # z coordinates of each bar
    dxy = numpy.ones(size * size) * 0.5  # Width/Lenght of each bar
    dz = array.ravel()  # length along z-axis of each bar (height)

    # Colors
    color_map = plt.cm.get_cmap('viridis_r')
    # get range of colorbars so we can normalize
    max_height = numpy.max(dz)
    min_height = numpy.min(dz)
    # scale each z to [0,1], and get their rgb values
    rgba = [color_map((k - min_height) / max_height) for k in dz]

    # Caption
    ax.tick_params(axis='z', which='major')
    formatter = ticker.ScalarFormatter(useMathText=True)
    formatter.set_scientific(True)
    ax.zaxis.set_major_formatter(formatter)
    ax.set_xticks(numpy.arange(size) + 1)
    ax.set_yticks(numpy.arange(size) + 1)
    font_size = 6
    ax.tick_params('z', labelsize=font_size)
    ax.tick_params('x', labelsize=font_size)
    ax.tick_params('y', labelsize=font_size)
    ax.set_xticklabels(basis_name)
    ax.set_yticklabels(basis_name)

    # Plot
    ax.bar3d(x, y, z, dxy, dxy, dz, color=rgba, alpha=0.7)
    ax.view_init(elev=30, azim=45)


def pdisplay_tomography_chi(qpt: ProcessTomography, output_format: Format = Format.MPLOT, precision=1E-6):
    if output_format != Format.MPLOT:
        raise TypeError("Tomography plot only support MPLOT")

    chi_op = qpt.chi_matrix()

    fig = plt.figure()
    pauli_captions = _generate_pauli_captions(qpt._nqubit)
    significant_digit = int(math.log10(1 / precision))

    # Real plot
    ax1 = fig.add_subplot(121, projection='3d')
    ax1.set_title("Re[$\\chi$]")
    real_chi = numpy.round(chi_op.real, significant_digit)
    _get_sub_figure(ax1, real_chi, pauli_captions)

    # Imag plot
    ax2 = fig.add_subplot(122, projection='3d')
    ax2.set_title("Im[$\\chi$]")
    imag_chi = numpy.round(chi_op.imag, significant_digit)
    _get_sub_figure(ax2, imag_chi, pauli_captions)

    plt.show()


def pdisplay_tomography_chi(qpt, output_format: Format = Format.MPLOT,  plot_size: tuple = (18, 10),
                            elevation: int = 30, azimuthal: int = 45, font_size: int = 10):
    chi_op = qpt.chi_matrix()

    size_x = len(chi_op[0])  # number of elements along x
    size_y = len(chi_op[:, 0])  # number of elements along y
    x, y = numpy.meshgrid(numpy.arange(0, size_x, 1), numpy.arange(0, size_y, 1))

    # Cartesian positions for each histogram bar
    x_pos = x.flatten()
    y_pos = y.flatten()
    z_pos = numpy.zeros(size_x * size_y)

    # Size of each bar.
    dx = numpy.ones(size_x * size_y) * 0.5  # Width of each bar
    dy = numpy.copy(dx)  # Depth of each bar
    data_z_re = chi_op.real.flatten()  # Height = value of the Chi Matrix plotted - Real part
    data_z_im = chi_op.imag.flatten()  # Height = value of the Chi Matrix plotted - Imaginary part

    # Configuring the figure params
    fig = plt.figure(figsize=plot_size)
    ax1 = fig.add_subplot(121, projection='3d')  # to plot the real part
    ax2 = fig.add_subplot(122, projection='3d')  # to plot the imaginary part

    # labels on x- and y- axes
    def generate_basis_names():
        from perceval.algorithm.tomography.tomography_utils import _generate_pauli_index
        pauli_indices = _generate_pauli_index(qpt._nqubit)
        pauli_names = []
        for subset in pauli_indices:
            pauli_names.append([member.name for member in subset])

        basis = []
        for val in pauli_names:
            basis.append(''.join(val))
        return basis

    x_basis_name = generate_basis_names()
    y_basis_name = x_basis_name.copy()

    formatter = ticker.ScalarFormatter(useMathText=True)
    formatter.set_scientific(True)

    axes = [ax1, ax2]
    for ax in axes:
        # Change the camera position
        ax.view_init(elev=elevation, azim=azimuthal)

        ax.tick_params(axis='z', which='major', pad=font_size)
        ax.zaxis.set_major_formatter(formatter)
        ax.set_xticks(numpy.arange(size_x) + 1)
        ax.set_yticks(numpy.arange(size_y) + 1)
        ax.set_xticklabels(x_basis_name)
        ax.set_yticklabels(y_basis_name)

        ax.tick_params('z', labelsize=font_size)
        ax.tick_params('x', labelsize=font_size)
        ax.tick_params('y', labelsize=font_size)

        if ax == ax1:
            ax.set_zticks(numpy.linspace(min(data_z_re), max(data_z_re), 5))
            ax.set_zlim(data_z_re.min(), data_z_re.max())
            ax.set_title("Re[$\\chi$]", fontsize=2*font_size)
            colors = plt.cm.bwr(data_z_re / max(data_z_re))
            ax.bar3d(x_pos, y_pos, z_pos, dx, dy, data_z_re, shade=True, color=colors)
        elif ax == ax2:
            ax.set_zticks(numpy.linspace(min(data_z_im), max(data_z_im), 5))
            ax.set_zlim(data_z_im.min(), data_z_im.max())
            ax.set_title("Im[$\\chi$]", fontsize=2*font_size)
            colors = plt.cm.bwr(data_z_im / max(data_z_im))
            ax.bar3d(x_pos, y_pos, z_pos, dx, dy, data_z_im, shade=True, color=colors)

    # Display the plot
    plt.tight_layout()
    plt.show()
    return fig


@dispatch(object)
def _pdisplay(_, **kwargs):
    return None


@dispatch(ProcessTomography)
def _pdisplay(qpt, **kwargs):
    return pdisplay_tomography_chi(qpt, **kwargs)


@dispatch((ACircuit, nl.TD))
def _pdisplay(circuit, **kwargs):
    return pdisplay_circuit(circuit, **kwargs)


@dispatch(AProcessor)
def _pdisplay(processor, **kwargs):
    return pdisplay_processor(processor, **kwargs)


@dispatch(Matrix)
def _pdisplay(matrix, **kwargs):
    return pdisplay_matrix(matrix, **kwargs)


@dispatch(Analyzer)
def _pdisplay(analyzer, **kwargs):
    return pdisplay_analyzer(analyzer, **kwargs)


@dispatch((StateVector, ProbabilityDistribution))
def _pdisplay(distrib, **kwargs):
    # Work on a copy, in order to not force normalization simply because of a display call
    normalized_dist = copy.copy(distrib)
    normalized_dist.normalize()
    return pdisplay_state_distrib(normalized_dist, **kwargs)


@dispatch(BSCount)
def _pdisplay(bsc, **kwargs):
    return pdisplay_state_distrib(bsc, **kwargs)


def _get_simple_number_kwargs(**kwargs):
    new_kwargs = {}
    keywords = ["precision", "nsimplify"]
    for kw in keywords:
        if kw in kwargs:
            new_kwargs[kw] = kwargs[kw]
    return new_kwargs

@dispatch(float)
def _pdisplay(f, **kwargs):
    return simple_float(f, **_get_simple_number_kwargs(**kwargs))[1]


@dispatch(complex)
def _pdisplay(c, **kwargs):
    return simple_complex(c, **_get_simple_number_kwargs(**kwargs))[1]


def _default_output_format(o):
    """
    Deduces the best output format given the nature of the data to be displayed and the execution context
    """
    if in_notebook:
        return Format.HTML
    elif in_ide and (isinstance(o, ACircuit) or isinstance(o, AProcessor)):
        return Format.MPLOT
    return Format.TEXT


def pdisplay(o, output_format: Format = None, **opts):
    """ Pretty display
    Main rendering entry point. Several data types can be displayed using pdisplay.

    :param o: Perceval object to render
    :param output_format: Format controls where and how a figure is render (in a interactive window, the terminal, etc.)
        - MPLOT: Matplotlib drawing (default in IDE - spyder, pycharm or vscode)
        - HTML: HTML for data table, SVG for circuits/processors (default in notebook)
        - TEXT: Pretty text display (default in another cases)
        - LATEX: LaTex code, drawing with Tikz for circuits/processors

    opts:
        - skin (rendering.circuit.PhysSkin, SymbSkin or DebugSkin or any ASkin subclass instance):
            Skin controls how a circuit/processor is displayed
                - PhysSkin(): physical skin (default),
                - DebugSkin(): Similar to PhysSkin but modes are bigger, ancillary modes are displayed,
                               components with variable parameters are red,
                - SymbSkin(): symbolic skin (thin black and white lines).
        - precision (float): numerical precision
        - nsimplify (bool): if True, tries to simplify numerical values by searching known values (pi, sqrt, fractions)
        - recursive (bool): if True, all hierarchy levels in a circuit/processor are displayed. Otherwise, only the top
                            level is drawn, others are "black boxes"
        - max_v (int): Maximum number of displayed values in distributions
        - sort (bool): if True, sorts a distribution (descending order) before displaying
    """
    if output_format is None:
        output_format = _default_output_format(o)
    res = _pdisplay(o, output_format=output_format, **opts)

    if res is None:
        return

    if isinstance(res, drawsvg.Drawing):
        return res
    elif in_notebook and output_format != Format.TEXT and output_format != Format.LATEX:
        display(HTML(res))
    else:
        print(res)


def pdisplay_to_file(o, path: str, output_format: Format = None, **opts):
    if output_format is None:
        output_format = Format.MPLOT
    if output_format == Format.MPLOT:
        opts['mplot_savefig'] = path
        opts['mplot_noshow'] = True
    res = _pdisplay(o, output_format=output_format, **opts)
    if res is None:
        raise RuntimeError("pdisplay_to_file not defined for type %s" % type(o))

    if output_format == Format.MPLOT:
        return  # File was generated by the _pdisplay call

    if output_format == Format.TEXT:
        with open(path, 'w', encoding='utf-8') as f_out:
            f_out.write(res)
        return

    if output_format == Format.HTML:
        _, output_ext = os.path.splitext(path)
        try:
            if output_ext == ".png":
                res.save_png(path)  # May fail when rasterization is not available (i.e. on Windows)
            else:
                res.save_svg(path)
            return
        except:
            pass

    if output_format == Format.LATEX:
        with open(path, 'w', encoding='utf-8') as f_out:
            f_out.write(res)
        return

    warnings.warn(
        f"No output file could be created for {type(o)} object (format = {output_format.name}) at path {path}")<|MERGE_RESOLUTION|>--- conflicted
+++ resolved
@@ -33,10 +33,6 @@
 import numpy
 import matplotlib.pyplot as plt
 from matplotlib import ticker
-<<<<<<< HEAD
-=======
-from itertools import product
->>>>>>> 2701241d
 from multipledispatch import dispatch
 import sympy as sp
 from tabulate import tabulate
@@ -306,87 +302,14 @@
     plt.show()
 
 
-def pdisplay_tomography_chi(qpt, output_format: Format = Format.MPLOT,  plot_size: tuple = (18, 10),
-                            elevation: int = 30, azimuthal: int = 45, font_size: int = 10):
-    chi_op = qpt.chi_matrix()
-
-    size_x = len(chi_op[0])  # number of elements along x
-    size_y = len(chi_op[:, 0])  # number of elements along y
-    x, y = numpy.meshgrid(numpy.arange(0, size_x, 1), numpy.arange(0, size_y, 1))
-
-    # Cartesian positions for each histogram bar
-    x_pos = x.flatten()
-    y_pos = y.flatten()
-    z_pos = numpy.zeros(size_x * size_y)
-
-    # Size of each bar.
-    dx = numpy.ones(size_x * size_y) * 0.5  # Width of each bar
-    dy = numpy.copy(dx)  # Depth of each bar
-    data_z_re = chi_op.real.flatten()  # Height = value of the Chi Matrix plotted - Real part
-    data_z_im = chi_op.imag.flatten()  # Height = value of the Chi Matrix plotted - Imaginary part
-
-    # Configuring the figure params
-    fig = plt.figure(figsize=plot_size)
-    ax1 = fig.add_subplot(121, projection='3d')  # to plot the real part
-    ax2 = fig.add_subplot(122, projection='3d')  # to plot the imaginary part
-
-    # labels on x- and y- axes
-    def generate_basis_names():
-        from perceval.algorithm.tomography.tomography_utils import _generate_pauli_index
-        pauli_indices = _generate_pauli_index(qpt._nqubit)
-        pauli_names = []
-        for subset in pauli_indices:
-            pauli_names.append([member.name for member in subset])
-
-        basis = []
-        for val in pauli_names:
-            basis.append(''.join(val))
-        return basis
-
-    x_basis_name = generate_basis_names()
-    y_basis_name = x_basis_name.copy()
-
-    formatter = ticker.ScalarFormatter(useMathText=True)
-    formatter.set_scientific(True)
-
-    axes = [ax1, ax2]
-    for ax in axes:
-        # Change the camera position
-        ax.view_init(elev=elevation, azim=azimuthal)
-
-        ax.tick_params(axis='z', which='major', pad=font_size)
-        ax.zaxis.set_major_formatter(formatter)
-        ax.set_xticks(numpy.arange(size_x) + 1)
-        ax.set_yticks(numpy.arange(size_y) + 1)
-        ax.set_xticklabels(x_basis_name)
-        ax.set_yticklabels(y_basis_name)
-
-        ax.tick_params('z', labelsize=font_size)
-        ax.tick_params('x', labelsize=font_size)
-        ax.tick_params('y', labelsize=font_size)
-
-        if ax == ax1:
-            ax.set_zticks(numpy.linspace(min(data_z_re), max(data_z_re), 5))
-            ax.set_zlim(data_z_re.min(), data_z_re.max())
-            ax.set_title("Re[$\\chi$]", fontsize=2*font_size)
-            colors = plt.cm.bwr(data_z_re / max(data_z_re))
-            ax.bar3d(x_pos, y_pos, z_pos, dx, dy, data_z_re, shade=True, color=colors)
-        elif ax == ax2:
-            ax.set_zticks(numpy.linspace(min(data_z_im), max(data_z_im), 5))
-            ax.set_zlim(data_z_im.min(), data_z_im.max())
-            ax.set_title("Im[$\\chi$]", fontsize=2*font_size)
-            colors = plt.cm.bwr(data_z_im / max(data_z_im))
-            ax.bar3d(x_pos, y_pos, z_pos, dx, dy, data_z_im, shade=True, color=colors)
-
-    # Display the plot
-    plt.tight_layout()
-    plt.show()
-    return fig
-
-
 @dispatch(object)
 def _pdisplay(_, **kwargs):
     return None
+
+
+@dispatch(ProcessTomography)
+def _pdisplay(qpt, **kwargs):
+    return pdisplay_tomography_chi(qpt, **kwargs)
 
 
 @dispatch(ProcessTomography)
