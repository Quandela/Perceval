--- conflicted
+++ resolved
@@ -450,16 +450,12 @@
     return pdisplay_tomography_chi(qpt, **kwargs)
 
 
-<<<<<<< HEAD
 @dispatch(JobGroup)
 def _pdisplay(jg, **kwargs):
     return pdisplay_job_group(jg, **kwargs)
 
 
-@dispatch((ACircuit, nl.TD))
-=======
 @dispatch((ACircuit, nl.TD, nl.LC))
->>>>>>> ca5db89c
 def _pdisplay(circuit, **kwargs):
     return pdisplay_circuit(circuit, **kwargs)
 
