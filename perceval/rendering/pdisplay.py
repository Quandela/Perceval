--- conflicted
+++ resolved
@@ -96,14 +96,9 @@
     if len(processor.heralds):
         for k in processor.heralds.keys():
             renderer.set_mode_style(k, ModeStyle.HERALD)
-<<<<<<< HEAD
-        out_herald_info = precompute_herald_pos(processor, recursive)
-        renderer.set_out_herald_info(out_herald_info)
-=======
         if recursive:
             out_herald_info = precompute_herald_pos(processor)
             renderer.set_out_herald_info(out_herald_info)
->>>>>>> 9c38bf71
     renderer.open()
     for r, c in processor.components:
         shift = r[0]
