# MIT License
#
# Copyright (c) 2022 Quandela
#
# Permission is hereby granted, free of charge, to any person obtaining a copy
# of this software and associated documentation files (the "Software"), to deal
# in the Software without restriction, including without limitation the rights
# to use, copy, modify, merge, publish, distribute, sublicense, and/or sell
# copies of the Software, and to permit persons to whom the Software is
# furnished to do so, subject to the following conditions:
#
# The above copyright notice and this permission notice shall be included in all
# copies or substantial portions of the Software.
#
# As a special exception, the copyright holders of exqalibur library give you
# permission to combine exqalibur with code included in the standard release of
# Perceval under the MIT license (or modified versions of such code). You may
# copy and distribute such a combined system following the terms of the MIT
# license for both exqalibur and Perceval. This exception for the usage of
# exqalibur is limited to the python bindings used by Perceval.
#
# THE SOFTWARE IS PROVIDED "AS IS", WITHOUT WARRANTY OF ANY KIND, EXPRESS OR
# IMPLIED, INCLUDING BUT NOT LIMITED TO THE WARRANTIES OF MERCHANTABILITY,
# FITNESS FOR A PARTICULAR PURPOSE AND NONINFRINGEMENT. IN NO EVENT SHALL THE
# AUTHORS OR COPYRIGHT HOLDERS BE LIABLE FOR ANY CLAIM, DAMAGES OR OTHER
# LIABILITY, WHETHER IN AN ACTION OF CONTRACT, TORT OR OTHERWISE, ARISING FROM,
# OUT OF OR IN CONNECTION WITH THE SOFTWARE OR THE USE OR OTHER DEALINGS IN THE
# SOFTWARE.

import math
import copy
import os
import numpy

from multipledispatch import dispatch
import sympy as sp
from tabulate import tabulate
from typing import Union
import warnings
with warnings.catch_warnings():
    warnings.filterwarnings(
        action='ignore',
        category=RuntimeWarning)
    import drawsvg

import matplotlib
import matplotlib.pyplot as plt
from mpl_toolkits.mplot3d.axes3d import Axes3D

from perceval.algorithm.analyzer import Analyzer
from perceval.algorithm import ProcessTomography
from perceval.components import ACircuit, Circuit, AProcessor, non_unitary_components as nl
from perceval.rendering.circuit import DisplayConfig, create_renderer, ModeStyle
from perceval.rendering._density_matrix_utils import _csr_to_rgb, _csr_to_greyscale, generate_ticks, _complex_to_rgb
from perceval.utils.format import simple_float, simple_complex
from perceval.utils.matrix import Matrix
from perceval.utils import DensityMatrix
from perceval.utils.mlstr import mlstr
from perceval.utils.statevector import ProbabilityDistribution, StateVector, BSCount
from .format import Format
from ._processor_utils import collect_herald_info

import math


in_notebook = False


def in_ide():
    for key in os.environ:
        if 'PYCHARM' in key or 'SPY_PYTHONPATH' in key or 'VSCODE' in key:
            return True
    return False


try:
    from IPython import get_ipython
    if 'IPKernelApp' in get_ipython().config:
        in_notebook = True
        from IPython.display import display, Math, HTML
except (ImportError, AttributeError):
    pass


def pdisplay_circuit(
        circuit: ACircuit,
        map_param_kid: dict = None,
        output_format: Format = Format.TEXT,
        recursive: bool = False,
        compact: bool = False,
        precision: float = 1e-6,
        nsimplify: bool = True,
        skin=None,
        **opts):
    if skin is None:
        skin = DisplayConfig.get_selected_skin(compact_display=compact)
    w, h = skin.get_size(circuit, recursive)
    renderer, _ = create_renderer(
        circuit.m,
        output_format=output_format,
        skin=skin,
        total_width=w,
        total_height=h,
        **opts)

    if map_param_kid is None:
        map_param_kid = circuit.map_parameters()
    renderer.open()
    renderer.render_circuit(circuit, map_param_kid, recursive=recursive, precision=precision, nsimplify=nsimplify)
    renderer.close()
    renderer.add_mode_index()
    return renderer.draw()


def pdisplay_processor(processor: AProcessor,
                       output_format: Format = Format.TEXT,
                       recursive: bool = False,
                       compact: bool = False,
                       precision: float = 1e-6,
                       nsimplify: bool = True,
                       skin=None,
                       **opts):
    n_modes = processor.circuit_size
    if skin is None:
        skin = DisplayConfig.get_selected_skin(compact_display=compact)
    w, h = skin.get_size(processor, recursive)
    renderer, pre_renderer = create_renderer(
        n_modes,
        output_format=output_format,
        skin=skin,
        total_width=w,
        total_height=h,
        compact=compact,
        **opts)

    herald_info = {}
    if len(processor.heralds):
        for k in processor.heralds.keys():
            renderer.set_mode_style(k, ModeStyle.HERALD)
        herald_info = collect_herald_info(processor, recursive)

    for rendering_pass in [pre_renderer, renderer]:
        if not rendering_pass:
            continue
        rendering_pass.set_herald_info(herald_info)
        rendering_pass.open()
        for r, c in processor.components:
            shift = r[0]
            if isinstance(c, Circuit):
                c = Circuit(c.m).add(0, c)
            rendering_pass.render_circuit(
                c,
                recursive=recursive,
                precision=precision,
                nsimplify=nsimplify,
                shift=shift)
        rendering_pass.close()
        if pre_renderer:
            # Pass pre-computed subblock info to the main rendering pass.
            renderer.subblock_info.update(pre_renderer.subblock_info)

    for port, port_range in processor._in_ports.items():
        renderer.add_in_port(port_range[0], port)

    for port, port_range in processor._out_ports.items():
        renderer.add_out_port(port_range[0], port)
    return renderer.draw()


def pdisplay_matrix(matrix: Matrix, precision: float = 1e-6, output_format: Format = Format.TEXT) -> str:
    """
    Generates representation of a matrix
    """

    def simp(value):
        if isinstance(value, complex) or isinstance(value, int) or isinstance(value, float) or\
           isinstance(value, sp.Number) or (isinstance(value, sp.Expr) and len(value.free_symbols) == 0):
            return simple_complex(complex(value), precision=precision)[1]
        else:
            return value.__repr__()

    if output_format != Format.TEXT:
        marker = output_format == Format.HTML and "$" or ""
        if isinstance(matrix, sp.Matrix):
            return marker + sp.latex(matrix) + marker
        rows = []
        for j in range(matrix.shape[0]):
            row = []
            for v in matrix[j, :]:
                row.append(sp.S(simp(v)))
            rows.append(row)
        return marker + sp.latex(Matrix(rows, use_symbolic=True)) + marker
    if matrix.shape[0] == 1:
        return (mlstr("[") + mlstr("  ").join([simp(v) for v in matrix[0, :]]) + "]")._s
    else:
        s = mlstr("")
        for j in range(matrix.shape[1]):
            if j:
                s += "  "
            s += "\n".join([simp(v) for v in matrix[:, j]])
        h = s.height
        left_bracket = "⎡\n" + "⎢\n" * (h - 2) + "⎣"
        right_bracket = "⎤\n" + "⎥\n" * (h - 2) + "⎦"
        return (mlstr(left_bracket) + s + right_bracket)._s


_TABULATE_FMT_MAPPING = {
    Format.TEXT: 'pretty',
    Format.MPLOT: 'pretty',
    Format.HTML: 'html',
    Format.LATEX: 'latex'
}


def pdisplay_analyzer(analyzer: Analyzer, output_format: Format = Format.TEXT, nsimplify: bool = True,
                      precision: float = 1e-6):
    distribution = analyzer.distribution
    d = []
    for iidx, _ in enumerate(analyzer.input_states_list):
        d.append([simple_float(f, nsimplify=nsimplify, precision=precision)[1]
                  for f in list(distribution[iidx])])
    return tabulate(d, headers=[analyzer._mapping.get(o, str(o)) for o in analyzer.output_states_list],
                    showindex=[analyzer._mapping.get(i, str(i)) for i in analyzer.input_states_list],
                    tablefmt=_TABULATE_FMT_MAPPING[output_format])


def pdisplay_state_distrib(sv: Union[StateVector, ProbabilityDistribution, BSCount],
                           output_format: Format = Format.TEXT, nsimplify=True, precision=1e-6, max_v=None, sort=True):
    """
    Displays StateVector and ProbabilityDistribution as a table of state vs probability (probability amplitude in
    StateVector's case)
    """
    if sort:
        the_keys = sorted(sv.keys(), key=lambda a: -abs(sv[a]))
    else:
        the_keys = list(sv.keys())
    if max_v is not None:
        the_keys = the_keys[:max_v]
    d = []
    for k in the_keys:
        value = sv[k]
        if isinstance(value, float):
            value = simple_float(value, nsimplify=nsimplify, precision=precision)[1]
        elif isinstance(value, complex):
            real_part = imag_part = ""
            if value.real != 0:
                real_part = simple_float(value.real, nsimplify=nsimplify, precision=precision)[1]
            if value.imag != 0:
                imag_part = "I*" + simple_float(value.imag, nsimplify=nsimplify, precision=precision)[1]
            value = real_part + imag_part
        else:
            value = str(value)
        d.append([str(k), value])

    headers = ["state", "probability"]
    if isinstance(sv, StateVector):
        headers[1] = "prob. ampl."
    elif isinstance(sv, BSCount):
        headers[1] = "count"
    s_states = tabulate(d, headers=headers, tablefmt=_TABULATE_FMT_MAPPING[output_format])
    return s_states

    # labels on x- and y- axes


def _generate_pauli_captions(nqubit: int):
    from perceval.algorithm.tomography.tomography_utils import _generate_pauli_index
    pauli_indices = _generate_pauli_index(nqubit)
    pauli_names = []
    for subset in pauli_indices:
        pauli_names.append([member.name for member in subset])

    basis = []
    for val in pauli_names:
        basis.append(''.join(val))
    return basis


def _get_sub_figure(ax: Axes3D, array: numpy.array, basis_name: list):
    # Data
    size = array.shape[0]
    x = numpy.array([[i] * size for i in range(size)]).ravel()  # x coordinates of each bar
    y = numpy.array([i for i in range(size)] * size)  # y coordinates of each bar
    z = numpy.zeros(size * size)  # z coordinates of each bar
    dxy = numpy.ones(size * size) * 0.5  # Width/Lenght of each bar
    dz = array.ravel()  # length along z-axis of each bar (height)

    # Colors
    # get range of colorbars so we can normalize
    max_height = numpy.max(dz)
    min_height = numpy.min(dz)
<<<<<<< HEAD
    color_map = plt.get_cmap('viridis_r')
=======
    color_map = plt.colormaps['viridis_r']
>>>>>>> bf3c7f5c
    if max_height != min_height:
        has_only_one_value = False
        # scale each z to [0,1], and get their rgb values
        rgba = [color_map((k - min_height) / max_height) for k in dz]
    else:
        has_only_one_value = True
        rgba = [color_map(0)]

    # Caption
    font_size = 6

    # XY
    ax.set_xticks(numpy.arange(size) + 1)
    ax.set_yticks(numpy.arange(size) + 1)
    ax.tick_params(axis='x', which='major', labelsize=font_size)
    ax.set_xticklabels(basis_name)
    ax.tick_params(axis='y', which='major', labelsize=font_size)
    ax.set_yticklabels(basis_name)

    # Z
    if not has_only_one_value:
        ax.set_zlim(zmin=dz.min(), zmax=dz.max())
    ax.tick_params('z', which='both', labelsize=font_size)
    ax.grid(True, axis='z', which='major', linewidth=2)
    # interval = [v for v in ax.get_zticks() if v > 0][0]
    # ax.zaxis.set_minor_locator(ticker.MultipleLocator(interval/5))

    # Plot
    ax.bar3d(x, y, z, dxy, dxy, dz, color=rgba, alpha=0.7)
    ax.view_init(elev=30, azim=45)


def pdisplay_tomography_chi(qpt: ProcessTomography, output_format: Format = Format.MPLOT, precision: float = 1E-6,
                            render_size=None, mplot_noshow: bool = False, mplot_savefig: str = None):
    if output_format == Format.TEXT or output_format == Format.LATEX:
        raise TypeError(f"Tomography plot does not support {output_format}")

    chi_op = qpt.chi_matrix()

    if render_size is not None and isinstance(render_size, tuple) and len(render_size) == 2:
        fig = plt.figure(figsize=render_size)
    else:
        fig = plt.figure()
    pauli_captions = _generate_pauli_captions(qpt._nqubit)
    significant_digit = int(math.log10(1 / precision))

    # Real plot
    ax = fig.add_subplot(121, projection='3d')
    ax.set_title("Re[$\\chi$]")
    real_chi = numpy.round(chi_op.real, significant_digit)
    _get_sub_figure(ax, real_chi, pauli_captions)

    # Imag plot
    ax = fig.add_subplot(122, projection='3d')
    ax.set_title("Im[$\\chi$]")
    imag_chi = numpy.round(chi_op.imag, significant_digit)
    _get_sub_figure(ax, imag_chi, pauli_captions)

    if not mplot_noshow:
        plt.show()
    if mplot_savefig:
        fig.savefig(mplot_savefig, bbox_inches="tight", format="svg")
        return ""

    return None


def pdisplay_density_matrix(dm,
                            output_format: Format = Format.MPLOT,
                            color: bool = True,
                            cmap='hsv',
                            mplot_noshow: bool = False,
                            mplot_savefig: str = None):
    """
    :param dm:
    :param output_format:
    :param color: whether to display the phase according to some circular cmap
    :param cmap: the cmap to use fpr the phase indication
    """

    if output_format == Format.TEXT or output_format == Format.LATEX:
        raise TypeError(f"DensityMatrix plot does not support {output_format}")
    fig = plt.figure()

    if color:
        img = _csr_to_rgb(dm.mat, cmap)
        plt.imshow(img)
    else:
        img = _csr_to_greyscale(dm.mat)
        plt.imshow(img, cmap='gray')

    l1, l2 = generate_ticks(dm)

    plt.yticks(l1, l2)
    plt.xticks([])

    if not mplot_noshow:
        plt.show()
    if mplot_savefig:
        fig.savefig(mplot_savefig, bbox_inches="tight", format="svg")
        return ""


@dispatch(object)
def _pdisplay(o, **kwargs):
    raise NotImplementedError(f"pdisplay not implemented for {type(o)}")

@dispatch(DensityMatrix)
def _pdisplay(dm, **kwargs):
    return pdisplay_density_matrix(dm, **kwargs)

@dispatch(ProcessTomography)
def _pdisplay(qpt, **kwargs):
    return pdisplay_tomography_chi(qpt, **kwargs)


@dispatch((ACircuit, nl.TD))
def _pdisplay(circuit, **kwargs):
    return pdisplay_circuit(circuit, **kwargs)


@dispatch(AProcessor)
def _pdisplay(processor, **kwargs):
    return pdisplay_processor(processor, **kwargs)


@dispatch(Matrix)
def _pdisplay(matrix, **kwargs):
    return pdisplay_matrix(matrix, **kwargs)


@dispatch(Analyzer)
def _pdisplay(analyzer, **kwargs):
    return pdisplay_analyzer(analyzer, **kwargs)


@dispatch((StateVector, ProbabilityDistribution))
def _pdisplay(distrib, **kwargs):
    # Work on a copy, in order to not force normalization simply because of a display call
    normalized_dist = copy.copy(distrib)
    normalized_dist.normalize()
    return pdisplay_state_distrib(normalized_dist, **kwargs)


@dispatch(BSCount)
def _pdisplay(bsc, **kwargs):
    return pdisplay_state_distrib(bsc, **kwargs)


def _get_simple_number_kwargs(**kwargs):
    new_kwargs = {}
    keywords = ["precision", "nsimplify"]
    for kw in keywords:
        if kw in kwargs:
            new_kwargs[kw] = kwargs[kw]
    return new_kwargs

@dispatch((int,float))
def _pdisplay(f, **kwargs):
    return simple_float(f, **_get_simple_number_kwargs(**kwargs))[1]


@dispatch(complex)
def _pdisplay(c, **kwargs):
    return simple_complex(c, **_get_simple_number_kwargs(**kwargs))[1]


def _default_output_format(o):
    """
    Deduces the best output format given the nature of the data to be displayed and the execution context
    """
    if in_notebook:
        if isinstance(o, Matrix):
            return Format.LATEX
        return Format.HTML
    elif in_ide() and (isinstance(o, (ACircuit, AProcessor, DensityMatrix, ProcessTomography))):
        return Format.MPLOT
    return Format.TEXT


def pdisplay(o, output_format: Format = None, **opts):
    """ Pretty display
    Main rendering entry point. Several data types can be displayed using pdisplay.

    :param o: Perceval object to render
    :param output_format: Format controls where and how a figure is render (in a interactive window, the terminal, etc.)
        - MPLOT: Matplotlib drawing (default in IDE - spyder, pycharm or vscode)
        - HTML: HTML for data table, SVG for circuits/processors (default in notebook)
        - TEXT: Pretty text display (default in another cases)
        - LATEX: LaTex code, drawing with Tikz for circuits/processors

    opts:
        - skin (rendering.circuit.PhysSkin, SymbSkin or DebugSkin or any ASkin subclass instance):
            Skin controls how a circuit/processor is displayed
                - PhysSkin(): physical skin (default),
                - DebugSkin(): Similar to PhysSkin but modes are bigger, ancillary modes are displayed,
                               components with variable parameters are red,
                - SymbSkin(): symbolic skin (thin black and white lines).
        - precision (float): numerical precision
        - nsimplify (bool): if True, tries to simplify numerical values by searching known values (pi, sqrt, fractions)
        - recursive (bool): if True, all hierarchy levels in a circuit/processor are displayed. Otherwise, only the top
                            level is drawn, others are "black boxes"
        - max_v (int): Maximum number of displayed values in distributions
        - sort (bool): if True, sorts a distribution (descending order) before displaying
        - render_size: In SVG circuit/processor rendering, acts as a zoom factor (float)
                       In Tomography display, is the size of the output plot in inches (tuple of two floats)
    """
    if output_format is None:
        output_format = _default_output_format(o)
    res = _pdisplay(o, output_format=output_format, **opts)

    if res is None:
        return

    if isinstance(res, drawsvg.Drawing):
        return res
    elif in_notebook and output_format == Format.LATEX:
        display(Math(res))
    elif in_notebook and output_format == Format.HTML:
        display(HTML(res))
    else:
        print(res)


def pdisplay_to_file(o, path: str, output_format: Format = None, **opts):
    if output_format is None:
        output_format = Format.MPLOT
    if output_format == Format.MPLOT:
        opts['mplot_savefig'] = path
        opts['mplot_noshow'] = True
    res = _pdisplay(o, output_format=output_format, **opts)
    if res is None:
        raise RuntimeError("pdisplay_to_file not defined for type %s" % type(o))

    if output_format == Format.MPLOT:
        return  # File was generated by the _pdisplay call

    if output_format == Format.TEXT:
        with open(path, 'w', encoding='utf-8') as f_out:
            f_out.write(res)
        return

    if output_format == Format.HTML:
        _, output_ext = os.path.splitext(path)
        try:
            if output_ext == ".png":
                res.save_png(path)  # May fail when rasterization is not available (i.e. on Windows)
            else:
                res.save_svg(path)
            return
        except:
            pass

    if output_format == Format.LATEX:
        with open(path, 'w', encoding='utf-8') as f_out:
            f_out.write(res)
        return

    warnings.warn(
        f"No output file could be created for {type(o)} object (format = {output_format.name}) at path {path}")<|MERGE_RESOLUTION|>--- conflicted
+++ resolved
@@ -289,11 +289,7 @@
     # get range of colorbars so we can normalize
     max_height = numpy.max(dz)
     min_height = numpy.min(dz)
-<<<<<<< HEAD
-    color_map = plt.get_cmap('viridis_r')
-=======
     color_map = plt.colormaps['viridis_r']
->>>>>>> bf3c7f5c
     if max_height != min_height:
         has_only_one_value = False
         # scale each z to [0,1], and get their rgb values
