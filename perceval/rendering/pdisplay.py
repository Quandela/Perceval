# MIT License
#
# Copyright (c) 2022 Quandela
#
# Permission is hereby granted, free of charge, to any person obtaining a copy
# of this software and associated documentation files (the "Software"), to deal
# in the Software without restriction, including without limitation the rights
# to use, copy, modify, merge, publish, distribute, sublicense, and/or sell
# copies of the Software, and to permit persons to whom the Software is
# furnished to do so, subject to the following conditions:
#
# The above copyright notice and this permission notice shall be included in all
# copies or substantial portions of the Software.
#
# As a special exception, the copyright holders of exqalibur library give you
# permission to combine exqalibur with code included in the standard release of
# Perceval under the MIT license (or modified versions of such code). You may
# copy and distribute such a combined system following the terms of the MIT
# license for both exqalibur and Perceval. This exception for the usage of
# exqalibur is limited to the python bindings used by Perceval.
#
# THE SOFTWARE IS PROVIDED "AS IS", WITHOUT WARRANTY OF ANY KIND, EXPRESS OR
# IMPLIED, INCLUDING BUT NOT LIMITED TO THE WARRANTIES OF MERCHANTABILITY,
# FITNESS FOR A PARTICULAR PURPOSE AND NONINFRINGEMENT. IN NO EVENT SHALL THE
# AUTHORS OR COPYRIGHT HOLDERS BE LIABLE FOR ANY CLAIM, DAMAGES OR OTHER
# LIABILITY, WHETHER IN AN ACTION OF CONTRACT, TORT OR OTHERWISE, ARISING FROM,
# OUT OF OR IN CONNECTION WITH THE SOFTWARE OR THE USE OR OTHER DEALINGS IN THE
# SOFTWARE.

import math
import copy
import os
import numpy

from multipledispatch import dispatch
import sympy as sp
from tabulate import tabulate
from typing import Union
import warnings
with warnings.catch_warnings():
    warnings.filterwarnings(
        action='ignore',
        category=RuntimeWarning)
    import drawsvg

import matplotlib
import matplotlib.pyplot as plt
from mpl_toolkits.mplot3d.axes3d import Axes3D

from perceval.algorithm.analyzer import Analyzer
from perceval.algorithm import ProcessTomography
from perceval.components import ACircuit, Circuit, AProcessor, non_unitary_components as nl
from perceval.rendering.circuit import DisplayConfig, create_renderer, ModeStyle
from perceval.rendering._density_matrix_utils import _csr_to_rgb, _csr_to_greyscale, generate_ticks, _complex_to_rgb
from perceval.utils.format import simple_float, simple_complex
from perceval.utils.matrix import Matrix
from perceval.utils import DensityMatrix
from perceval.utils.mlstr import mlstr
from perceval.utils.statevector import ProbabilityDistribution, StateVector, BSCount
from .format import Format
from ._processor_utils import precompute_herald_pos

import math


in_notebook = False


def in_ide():
    for key in os.environ:
        if 'PYCHARM' in key or 'SPY_PYTHONPATH' in key or 'VSCODE' in key:
            return True
    return False


try:
    from IPython import get_ipython
    if 'IPKernelApp' in get_ipython().config:
        in_notebook = True
        from IPython.display import display, Math, HTML
except (ImportError, AttributeError):
    pass


def pdisplay_circuit(
        circuit: ACircuit,
        map_param_kid: dict = None,
        output_format: Format = Format.TEXT,
        recursive: bool = False,
        compact: bool = False,
        precision: float = 1e-6,
        nsimplify: bool = True,
        skin=None,
        **opts):
    if skin is None:
        skin = DisplayConfig.get_selected_skin(compact_display=compact)
    w, h = skin.get_size(circuit, recursive)
    renderer = create_renderer(circuit.m, output_format=output_format, skin=skin,
                               total_width=w, total_height=h, **opts)
    if map_param_kid is None:
        map_param_kid = circuit.map_parameters()
    renderer.open()
    renderer.render_circuit(circuit, map_param_kid, recursive=recursive, precision=precision, nsimplify=nsimplify)
    renderer.close()
    renderer.add_mode_index()
    return renderer.draw()


def pdisplay_processor(processor: AProcessor,
                       output_format: Format = Format.TEXT,
                       recursive: bool = False,
                       compact: bool = False,
                       precision: float = 1e-6,
                       nsimplify: bool = True,
                       skin=None,
                       **opts):
    n_modes = processor.circuit_size
    if skin is None:
        skin = DisplayConfig.get_selected_skin(compact_display=compact)
    w, h = skin.get_size(processor, recursive)
    renderer = create_renderer(n_modes, output_format=output_format, skin=skin,
                               total_width=w, total_height=h, compact=compact, **opts)
    if len(processor.heralds):
        for k in processor.heralds.keys():
            renderer.set_mode_style(k, ModeStyle.HERALD)
        if recursive:
            out_herald_info = precompute_herald_pos(processor)
            renderer.set_out_herald_info(out_herald_info)
    renderer.open()
    for r, c in processor.components:
        shift = r[0]
        if isinstance(c, Circuit):
            c = Circuit(c.m).add(0, c)
        renderer.render_circuit(c,
                                recursive=recursive,
                                precision=precision,
                                nsimplify=nsimplify,
                                shift=shift)
    renderer.close()

    for port, port_range in processor._in_ports.items():
        renderer.add_in_port(port_range[0], port)

    for port, port_range in processor._out_ports.items():
        renderer.add_out_port(port_range[0], port)
    return renderer.draw()


def pdisplay_matrix(matrix: Matrix, precision: float = 1e-6, output_format: Format = Format.TEXT) -> str:
    """
    Generates representation of a matrix
    """

    def simp(value):
        if isinstance(value, complex) or isinstance(value, int) or isinstance(value, float) or\
           isinstance(value, sp.Number) or (isinstance(value, sp.Expr) and len(value.free_symbols) == 0):
            return simple_complex(complex(value), precision=precision)[1]
        else:
            return value.__repr__()

    if output_format != Format.TEXT:
        marker = output_format == Format.HTML and "$" or ""
        if isinstance(matrix, sp.Matrix):
            return marker + sp.latex(matrix) + marker
        rows = []
        for j in range(matrix.shape[0]):
            row = []
            for v in matrix[j, :]:
                row.append(sp.S(simp(v)))
            rows.append(row)
        return marker + sp.latex(Matrix(rows, use_symbolic=True)) + marker
    if matrix.shape[0] == 1:
        return (mlstr("[") + mlstr("  ").join([simp(v) for v in matrix[0, :]]) + "]")._s
    else:
        s = mlstr("")
        for j in range(matrix.shape[1]):
            if j:
                s += "  "
            s += "\n".join([simp(v) for v in matrix[:, j]])
        h = s.height
        left_bracket = "⎡\n" + "⎢\n" * (h - 2) + "⎣"
        right_bracket = "⎤\n" + "⎥\n" * (h - 2) + "⎦"
        return (mlstr(left_bracket) + s + right_bracket)._s


_TABULATE_FMT_MAPPING = {
    Format.TEXT: 'pretty',
    Format.MPLOT: 'pretty',
    Format.HTML: 'html',
    Format.LATEX: 'latex'
}


def pdisplay_analyzer(analyzer: Analyzer, output_format: Format = Format.TEXT, nsimplify: bool = True,
                      precision: float = 1e-6):
    distribution = analyzer.distribution
    d = []
    for iidx, _ in enumerate(analyzer.input_states_list):
        d.append([simple_float(f, nsimplify=nsimplify, precision=precision)[1]
                  for f in list(distribution[iidx])])
    return tabulate(d, headers=[analyzer._mapping.get(o, str(o)) for o in analyzer.output_states_list],
                    showindex=[analyzer._mapping.get(i, str(i)) for i in analyzer.input_states_list],
                    tablefmt=_TABULATE_FMT_MAPPING[output_format])


def pdisplay_state_distrib(sv: Union[StateVector, ProbabilityDistribution, BSCount],
                           output_format: Format = Format.TEXT, nsimplify=True, precision=1e-6, max_v=None, sort=True):
    """
    Displays StateVector and ProbabilityDistribution as a table of state vs probability (probability amplitude in
    StateVector's case)
    """
    if sort:
        the_keys = sorted(sv.keys(), key=lambda a: -abs(sv[a]))
    else:
        the_keys = list(sv.keys())
    if max_v is not None:
        the_keys = the_keys[:max_v]
    d = []
    for k in the_keys:
        value = sv[k]
        if isinstance(value, float):
            value = simple_float(value, nsimplify=nsimplify, precision=precision)[1]
        elif isinstance(value, complex):
            real_part = imag_part = ""
            if value.real != 0:
                real_part = simple_float(value.real, nsimplify=nsimplify, precision=precision)[1]
            if value.imag != 0:
                imag_part = "I*" + simple_float(value.imag, nsimplify=nsimplify, precision=precision)[1]
            value = real_part + imag_part
        else:
            value = str(value)
        d.append([str(k), value])

    headers = ["state", "probability"]
    if isinstance(sv, StateVector):
        headers[1] = "prob. ampl."
    elif isinstance(sv, BSCount):
        headers[1] = "count"
    s_states = tabulate(d, headers=headers, tablefmt=_TABULATE_FMT_MAPPING[output_format])
    return s_states

    # labels on x- and y- axes


def _generate_pauli_captions(nqubit: int):
    from perceval.algorithm.tomography.tomography_utils import _generate_pauli_index
    pauli_indices = _generate_pauli_index(nqubit)
    pauli_names = []
    for subset in pauli_indices:
        pauli_names.append([member.name for member in subset])

    basis = []
    for val in pauli_names:
        basis.append(''.join(val))
    return basis


def _get_sub_figure(ax: Axes3D, array: numpy.array, basis_name: list):
    # Data
    size = array.shape[0]
    x = numpy.array([[i] * size for i in range(size)]).ravel()  # x coordinates of each bar
    y = numpy.array([i for i in range(size)] * size)  # y coordinates of each bar
    z = numpy.zeros(size * size)  # z coordinates of each bar
    dxy = numpy.ones(size * size) * 0.5  # Width/Lenght of each bar
    dz = array.ravel()  # length along z-axis of each bar (height)

    # Colors
    # get range of colorbars so we can normalize
    max_height = numpy.max(dz)
    min_height = numpy.min(dz)
    color_map = plt.colormaps['viridis_r']
    if max_height != min_height:
        has_only_one_value = False
        # scale each z to [0,1], and get their rgb values
        rgba = [color_map((k - min_height) / max_height) for k in dz]
    else:
        has_only_one_value = True
        rgba = [color_map(0)]


    # Caption
    font_size = 6

    # XY
    ax.set_xticks(numpy.arange(size) + 1)
    ax.set_yticks(numpy.arange(size) + 1)
    ax.tick_params(axis='x', which='major', labelsize=font_size)
    ax.set_xticklabels(basis_name)
    ax.tick_params(axis='y', which='major', labelsize=font_size)
    ax.set_yticklabels(basis_name)

    # Z
    if not has_only_one_value:
        ax.set_zlim(zmin=dz.min(), zmax=dz.max())
    ax.tick_params('z', which='both', labelsize=font_size)
    ax.grid(True, axis='z', which='major', linewidth=2)
    # interval = [v for v in ax.get_zticks() if v > 0][0]
    # ax.zaxis.set_minor_locator(ticker.MultipleLocator(interval/5))

    # Plot
    ax.bar3d(x, y, z, dxy, dxy, dz, color=rgba, alpha=0.7)
    ax.view_init(elev=30, azim=45)


def pdisplay_tomography_chi(qpt: ProcessTomography, output_format: Format = Format.MPLOT, precision: float = 1E-6,
                            render_size=None, mplot_noshow: bool = False, mplot_savefig: str = None):
    if output_format == Format.TEXT or output_format == Format.LATEX:
        raise TypeError(f"Tomography plot does not support {output_format}")

    chi_op = qpt.chi_matrix()

    if render_size is not None and isinstance(render_size, tuple) and len(render_size) == 2:
        fig = plt.figure(figsize=render_size)
    else:
        fig = plt.figure()
    pauli_captions = _generate_pauli_captions(qpt._nqubit)
    significant_digit = int(math.log10(1 / precision))

    # Real plot
    ax = fig.add_subplot(121, projection='3d')
    ax.set_title("Re[$\\chi$]")
    real_chi = numpy.round(chi_op.real, significant_digit)
    _get_sub_figure(ax, real_chi, pauli_captions)

    # Imag plot
    ax = fig.add_subplot(122, projection='3d')
    ax.set_title("Im[$\\chi$]")
    imag_chi = numpy.round(chi_op.imag, significant_digit)
    _get_sub_figure(ax, imag_chi, pauli_captions)

    if not mplot_noshow:
        plt.show()
    if mplot_savefig:
        fig.savefig(mplot_savefig, bbox_inches="tight", format="svg")
        return ""

    return None


def pdisplay_density_matrix(dm,
                            output_format: Format = Format.MPLOT,
                            color: bool = True,
                            cmap='hsv'):
    """
    :param dm:
    :param output_format:
    :param color: whether to display the phase according to some circular cmap
    :param cmap: the cmap to use fpr the phase indication
    """

    if output_format == Format.TEXT or output_format == Format.LATEX:
        raise TypeError(f"DensityMatrix plot does not support {output_format}")
    if color:
        img = _csr_to_rgb(dm.mat, cmap)
        plt.imshow(img)
    else:
        img = _csr_to_greyscale(dm.mat)
        plt.imshow(img, cmap='gray')

    l1, l2 = generate_ticks(dm)

    plt.yticks(l1, l2)
    plt.xticks([])
    plt.show()


@dispatch(object)
def _pdisplay(o, **kwargs):
    raise NotImplementedError(f"pdisplay not implemented for {type(o)}")

@dispatch(DensityMatrix)
def _pdisplay(dm, **kwargs):
    return pdisplay_density_matrix(dm, **kwargs)

@dispatch(ProcessTomography)
def _pdisplay(qpt, **kwargs):
    return pdisplay_tomography_chi(qpt, **kwargs)


@dispatch((ACircuit, nl.TD))
def _pdisplay(circuit, **kwargs):
    return pdisplay_circuit(circuit, **kwargs)


@dispatch(AProcessor)
def _pdisplay(processor, **kwargs):
    return pdisplay_processor(processor, **kwargs)


@dispatch(Matrix)
def _pdisplay(matrix, **kwargs):
    return pdisplay_matrix(matrix, **kwargs)


@dispatch(Analyzer)
def _pdisplay(analyzer, **kwargs):
    return pdisplay_analyzer(analyzer, **kwargs)


@dispatch((StateVector, ProbabilityDistribution))
def _pdisplay(distrib, **kwargs):
    # Work on a copy, in order to not force normalization simply because of a display call
    normalized_dist = copy.copy(distrib)
    normalized_dist.normalize()
    return pdisplay_state_distrib(normalized_dist, **kwargs)


@dispatch(BSCount)
def _pdisplay(bsc, **kwargs):
    return pdisplay_state_distrib(bsc, **kwargs)


def _get_simple_number_kwargs(**kwargs):
    new_kwargs = {}
    keywords = ["precision", "nsimplify"]
    for kw in keywords:
        if kw in kwargs:
            new_kwargs[kw] = kwargs[kw]
    return new_kwargs

@dispatch((int,float))
def _pdisplay(f, **kwargs):
    return simple_float(f, **_get_simple_number_kwargs(**kwargs))[1]


@dispatch(complex)
def _pdisplay(c, **kwargs):
    return simple_complex(c, **_get_simple_number_kwargs(**kwargs))[1]


def _default_output_format(o):
    """
    Deduces the best output format given the nature of the data to be displayed and the execution context
    """
    if in_notebook:
        if isinstance(o, Matrix):
            return Format.LATEX
        return Format.HTML
<<<<<<< HEAD
    elif in_ide and (isinstance(o, (ACircuit, AProcessor, DensityMatrix, ProcessTomography))):
=======
    elif in_ide() and (isinstance(o, ACircuit) or isinstance(o, AProcessor)):
>>>>>>> 18fd12ff
        return Format.MPLOT
    return Format.TEXT


def pdisplay(o, output_format: Format = None, **opts):
    """ Pretty display
    Main rendering entry point. Several data types can be displayed using pdisplay.

    :param o: Perceval object to render
    :param output_format: Format controls where and how a figure is render (in a interactive window, the terminal, etc.)
        - MPLOT: Matplotlib drawing (default in IDE - spyder, pycharm or vscode)
        - HTML: HTML for data table, SVG for circuits/processors (default in notebook)
        - TEXT: Pretty text display (default in another cases)
        - LATEX: LaTex code, drawing with Tikz for circuits/processors

    opts:
        - skin (rendering.circuit.PhysSkin, SymbSkin or DebugSkin or any ASkin subclass instance):
            Skin controls how a circuit/processor is displayed
                - PhysSkin(): physical skin (default),
                - DebugSkin(): Similar to PhysSkin but modes are bigger, ancillary modes are displayed,
                               components with variable parameters are red,
                - SymbSkin(): symbolic skin (thin black and white lines).
        - precision (float): numerical precision
        - nsimplify (bool): if True, tries to simplify numerical values by searching known values (pi, sqrt, fractions)
        - recursive (bool): if True, all hierarchy levels in a circuit/processor are displayed. Otherwise, only the top
                            level is drawn, others are "black boxes"
        - max_v (int): Maximum number of displayed values in distributions
        - sort (bool): if True, sorts a distribution (descending order) before displaying
        - render_size: In SVG circuit/processor rendering, acts as a zoom factor (float)
                       In Tomography display, is the size of the output plot in inches (tuple of two floats)
    """
    if output_format is None:
        output_format = _default_output_format(o)
    res = _pdisplay(o, output_format=output_format, **opts)

    if res is None:
        return

    if isinstance(res, drawsvg.Drawing):
        return res
    elif in_notebook and output_format == Format.LATEX:
        display(Math(res))
    elif in_notebook and output_format == Format.HTML:
        display(HTML(res))
    else:
        print(res)


def pdisplay_to_file(o, path: str, output_format: Format = None, **opts):
    if output_format is None:
        output_format = Format.MPLOT
    if output_format == Format.MPLOT:
        opts['mplot_savefig'] = path
        opts['mplot_noshow'] = True
    res = _pdisplay(o, output_format=output_format, **opts)
    if res is None:
        raise RuntimeError("pdisplay_to_file not defined for type %s" % type(o))

    if output_format == Format.MPLOT:
        return  # File was generated by the _pdisplay call

    if output_format == Format.TEXT:
        with open(path, 'w', encoding='utf-8') as f_out:
            f_out.write(res)
        return

    if output_format == Format.HTML:
        _, output_ext = os.path.splitext(path)
        try:
            if output_ext == ".png":
                res.save_png(path)  # May fail when rasterization is not available (i.e. on Windows)
            else:
                res.save_svg(path)
            return
        except:
            pass

    if output_format == Format.LATEX:
        with open(path, 'w', encoding='utf-8') as f_out:
            f_out.write(res)
        return

    warnings.warn(
        f"No output file could be created for {type(o)} object (format = {output_format.name}) at path {path}")<|MERGE_RESOLUTION|>--- conflicted
+++ resolved
@@ -436,11 +436,7 @@
         if isinstance(o, Matrix):
             return Format.LATEX
         return Format.HTML
-<<<<<<< HEAD
-    elif in_ide and (isinstance(o, (ACircuit, AProcessor, DensityMatrix, ProcessTomography))):
-=======
-    elif in_ide() and (isinstance(o, ACircuit) or isinstance(o, AProcessor)):
->>>>>>> 18fd12ff
+    elif in_ide() and (isinstance(o, (ACircuit, AProcessor, DensityMatrix, ProcessTomography))):
         return Format.MPLOT
     return Format.TEXT
 
