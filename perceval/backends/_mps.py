--- conflicted
+++ resolved
@@ -91,7 +91,7 @@
         n photons computed using MPS
         """
         # self._res extracts $\Gamma$ and diagonal SV matrices corresponding to given output_state; this is
-        # stored in list of matrices and multidot performs a full matrix lultplication overall of them
+        # stored in list of matrices and multidot performs a full matrix multiplication overall of them
         # in a single statement. Optimized by numpy
 
         m = self._input_state.m
@@ -160,7 +160,6 @@
         """
         Applies the components of the circuit iteratively to update the MPS.
 
-<<<<<<< HEAD
         :param r: List of the mode positions for a component of the Circuit
         :param c: The component
         """
@@ -186,9 +185,6 @@
         # gamma[k].shape=($\chi$, $\chi$, d) and _transition_matrix_1_mode(u).shape=(d, d).
         # The contraction is on the free index 'd'.
         # Assigns the result to the same gamma[k] returning the shape ($\chi$, $\chi$, d)
-=======
-# ################ From here, everything must be in quandelibc ##############################
->>>>>>> 467375fd
 
     def _transition_matrix_1_mode(self, u):
         """
