--- conflicted
+++ resolved
@@ -24,25 +24,12 @@
 from deprecated import deprecated
 from .platforms import LocalPlatform, RemotePlatform
 from .template import Backend
-<<<<<<< HEAD
-from .cliffords2017 import CliffordClifford2017Backend
-from .naive import NaiveBackend
-from .slos import SLOSBackend
-from .stepper import StepperBackend
-from .strawberryfields import SFBackend
-from .mps import MPSBackend
-
-
-class BackendFactory:
-    _backends = (NaiveBackend, CliffordClifford2017Backend, SFBackend, SLOSBackend, StepperBackend, MPSBackend)
-=======
 from .remote import RemoteBackend, RemoteCredentials, Job
 
 
 @deprecated(reason='Please use get_platform("local") instead')
 class BackendFactory(LocalPlatform):
     pass
->>>>>>> 93f5500d
 
 
 def get_platform(name: str, credentials: RemoteCredentials = None):
