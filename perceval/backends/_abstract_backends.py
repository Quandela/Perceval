# MIT License
#
# Copyright (c) 2022 Quandela
#
# Permission is hereby granted, free of charge, to any person obtaining a copy
# of this software and associated documentation files (the "Software"), to deal
# in the Software without restriction, including without limitation the rights
# to use, copy, modify, merge, publish, distribute, sublicense, and/or sell
# copies of the Software, and to permit persons to whom the Software is
# furnished to do so, subject to the following conditions:
#
# The above copyright notice and this permission notice shall be included in all
# copies or substantial portions of the Software.
#
# As a special exception, the copyright holders of exqalibur library give you
# permission to combine exqalibur with code included in the standard release of
# Perceval under the MIT license (or modified versions of such code). You may
# copy and distribute such a combined system following the terms of the MIT
# license for both exqalibur and Perceval. This exception for the usage of
# exqalibur is limited to the python bindings used by Perceval.
#
# THE SOFTWARE IS PROVIDED "AS IS", WITHOUT WARRANTY OF ANY KIND, EXPRESS OR
# IMPLIED, INCLUDING BUT NOT LIMITED TO THE WARRANTIES OF MERCHANTABILITY,
# FITNESS FOR A PARTICULAR PURPOSE AND NONINFRINGEMENT. IN NO EVENT SHALL THE
# AUTHORS OR COPYRIGHT HOLDERS BE LIABLE FOR ANY CLAIM, DAMAGES OR OTHER
# LIABILITY, WHETHER IN AN ACTION OF CONTRACT, TORT OR OTHERWISE, ARISING FROM,
# OUT OF OR IN CONNECTION WITH THE SOFTWARE OR THE USE OR OTHER DEALINGS IN THE
# SOFTWARE.
from __future__ import annotations
from abc import ABC, abstractmethod
import exqalibur as xq

from perceval.components import ACircuit
<<<<<<< HEAD
from perceval.utils import BasicState, FockState, BSDistribution, BSSamples, StateVector, allstate_array
=======
from perceval.utils import BasicState, BSDistribution, BSSamples, StateVector, allstate_array
>>>>>>> c2d5cad3


class ABackend(ABC):
    def __init__(self):
        self._circuit = None
        self._umat = None
        self._input_state = None

    def set_circuit(self, circuit: ACircuit):
        """
        Sets the circuit to simulate. This circuit must not contain polarized components (use PolarizationSimulator
        instead, if required).
        """
        if circuit.requires_polarization:
            raise RuntimeError("Circuit must not contain polarized components")
        self._input_state = None
        self._circuit = circuit
        self._umat = circuit.compute_unitary()

    def set_input_state(self, input_state: FockState):
        """
        Sets an input state for the simulation. This state has to be a Fock state without annotations.
        """
        self._check_state(input_state)
        self._input_state = input_state

    def _check_state(self, state: FockState):
        assert self._circuit is not None, 'Circuit must be set before the input state'
        assert self._circuit.m == state.m, f'Circuit({self._circuit.m}) and state({state.m}) size mismatch'
        # assert not state.has_annotations, 'State should be composed of indistinguishable photons only'

    @property
    @abstractmethod
    def name(self) -> str:
        """Returns the back-end name as a string"""


class ASamplingBackend(ABackend):
    @abstractmethod
    def sample(self) -> BasicState:
        """Request one sample from the circuit given an input state"""

    @abstractmethod
    def samples(self, count: int) -> BSSamples:
        """Request samples from the circuit given an input state"""


class AStrongSimulationBackend(ABackend):

    def __init__(self):
        super().__init__()
        self._mask_n = None
        self._cache_iterator: dict = dict()
        self._masks_str: list[str] | None = None
        self._mask: xq.FSMask | None = None

    def set_mask(self, masks: str | list[str], n = None):
        r"""
        Sets new masks, replacing the former ones if they exist. Clear possible cached data that depend on the mask.
        Masks are useful to limit strong simulation to only a part of the Fock space, ultimately saving memory and
        computation time.

        :param masks: Can be a mask or a list of masks. Each mask is expressed as a string where each character is a
            condition on one mode. Digits are fixing the number of photons whereas spaces or "\*" are accepting any
            number of detections. e.g. using "\*\*\*\*00" as a mask limits the simulation to output states ending in two
            empty modes.
        :param n: The number of photons to instantiate the mask with.
            This corresponds to the total number of photons in your non-separated state.
        """
        self.clear_mask()
        if isinstance(masks, str):
            masks = [masks]
        mask_length = len(masks[0])
        for m in masks:
            m = m.replace("*", " ")
            assert len(m) == mask_length, "Inconsistent mask lengths"
        self._masks_str = masks
        self._mask_n = n
        self._init_mask()

    def _init_mask(self):
        if self._masks_str is not None and self._input_state is not None:
            instate = self._input_state
            assert len(self._masks_str[0]) == instate.m, "Mask and input state lengths have to be the same"
            self._mask = xq.FSMask(instate.m, self._mask_n or instate.n, self._masks_str)

    def clear_mask(self):
        """
        Removes any pre-existing mask
        """
        self._masks_str = None
        self._mask = None
        self._mask_n = None
        self.clear_iterator_cache()

    def set_input_state(self, input_state: FockState):
        super().set_input_state(input_state)
        self._init_mask()

    def _get_iterator(self, input_state: BasicState):
        n_photons = input_state.n

        if n_photons not in self._cache_iterator.keys():
            self._cache_iterator[n_photons] = allstate_array(input_state, self._mask)

        return self._cache_iterator[n_photons]

    def clear_iterator_cache(self):
        self._cache_iterator = dict()

    def set_circuit(self, circuit: ACircuit):
        if self._circuit and circuit.m != self._circuit.m:
            self.clear_iterator_cache()
        super().set_circuit(circuit)

    @abstractmethod
    def prob_amplitude(self, output_state: FockState) -> complex:
        """Computes the probability amplitude for a given output state. The input state and the circuit must already be set"""
        pass

    def probability(self, output_state: FockState) -> float:
        """Computes the probability for a given output state. The input state and the circuit must already be set"""
        return abs(self.prob_amplitude(output_state)) ** 2

    def all_prob(self, input_state: FockState = None) -> list[float]:
        """Computes the list of probabilities of all states (respecting the mask if any was set).
        The order of the states can be retrieved using `allstate_iterator()`"""
        if input_state is not None:
            self.set_input_state(input_state)
        results = []
        for output_state in self._get_iterator(self._input_state):
            results.append(self.probability(output_state))
        return results

    def prob_distribution(self) -> BSDistribution:
        """
        Computes the probability distribution of all states (respecting the mask if any was set)
        under the form of a BSDistribution.
        """
        bsd = BSDistribution()
        for output_state in self._get_iterator(self._input_state):
            bsd.add(output_state, self.probability(output_state))
        return bsd

    def evolve(self) -> StateVector:
        """Evolves the input BasicState into a StateVector."""
        res = StateVector()
        for output_state in self._get_iterator(self._input_state):
            res += output_state * self.prob_amplitude(output_state)
        return res<|MERGE_RESOLUTION|>--- conflicted
+++ resolved
@@ -31,11 +31,7 @@
 import exqalibur as xq
 
 from perceval.components import ACircuit
-<<<<<<< HEAD
 from perceval.utils import BasicState, FockState, BSDistribution, BSSamples, StateVector, allstate_array
-=======
-from perceval.utils import BasicState, BSDistribution, BSSamples, StateVector, allstate_array
->>>>>>> c2d5cad3
 
 
 class ABackend(ABC):
