--- conflicted
+++ resolved
@@ -199,13 +199,9 @@
         c = self._state_mapping[istate].coefs.reshape(self._fsas[istate.n].count())
         c = abs(c) ** 2 / istate.prodnfact()
         xq.all_prob_normalize_output(c, self._fsas[istate.n])
-<<<<<<< HEAD
-        bsd = BSDistribution(self._fsas[istate.n], c)
-=======
         bsd = BSDistribution()
         for output_state, probability in zip(self._fsas[istate.n], c):
             bsd.add(output_state, probability)
->>>>>>> 4b957c16
         return bsd
 
     def all_prob(self, input_state: BasicState = None):
