--- conflicted
+++ resolved
@@ -308,13 +308,9 @@
         """
         return False
 
-<<<<<<< HEAD
-    def sample(self, input_state, progress_callback=None):
-=======
-    def sample(self, input_state: Union[BasicState, StateVector]) -> BasicState:
+    def sample(self, input_state: Union[BasicState, StateVector], progress_callback=None) -> BasicState:
         r"""Return one sample for the circuit according to the output probability distribution given an input state
         """
->>>>>>> 41587695
         prob = random.random()
         output_state = None
         for (output_state, state_prob) in self.allstateprob_iterator(input_state):
@@ -323,18 +319,7 @@
             prob -= state_prob
         return output_state
 
-<<<<<<< HEAD
-    def samples(self, input_state, count, progress_callback=None):
-        if progress_callback:
-            progress_callback(0)
-        results = []
-        for i in range(count):
-            results.append(self.sample(input_state))
-            if progress_callback:
-                progress_callback(i/count)
-        return results
-=======
-    def samples(self, input_state: Union[BasicState, StateVector], count: int) -> list[BasicState]:
+    def samples(self, input_state: Union[BasicState, StateVector], count: int, progress_callback=None) -> list[BasicState]:
         r"""Return samples for the circuit according to the output probability distribution given an input state
 
         :param input_state: a given input state
@@ -351,5 +336,4 @@
         r"""
         Set the cutoff dimension for the MPS simulator.
         """
-        pass
->>>>>>> 41587695
+        pass