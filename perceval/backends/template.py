# MIT License
#
# Copyright (c) 2022 Quandela
#
# Permission is hereby granted, free of charge, to any person obtaining a copy
# of this software and associated documentation files (the "Software"), to deal
# in the Software without restriction, including without limitation the rights
# to use, copy, modify, merge, publish, distribute, sublicense, and/or sell
# copies of the Software, and to permit persons to whom the Software is
# furnished to do so, subject to the following conditions:
#
# The above copyright notice and this permission notice shall be included in all
# copies or substantial portions of the Software.
#
# THE SOFTWARE IS PROVIDED "AS IS", WITHOUT WARRANTY OF ANY KIND, EXPRESS OR
# IMPLIED, INCLUDING BUT NOT LIMITED TO THE WARRANTIES OF MERCHANTABILITY,
# FITNESS FOR A PARTICULAR PURPOSE AND NONINFRINGEMENT. IN NO EVENT SHALL THE
# AUTHORS OR COPYRIGHT HOLDERS BE LIABLE FOR ANY CLAIM, DAMAGES OR OTHER
# LIABILITY, WHETHER IN AN ACTION OF CONTRACT, TORT OR OTHERWISE, ARISING FROM,
# OUT OF OR IN CONNECTION WITH THE SOFTWARE OR THE USE OR OTHER DEALINGS IN THE
# SOFTWARE.

from abc import ABC, abstractmethod
import logging
import random
from typing import List, Tuple, Union, Iterator, Optional

from perceval.utils import Matrix, StateVector, AnnotatedBasicState, BasicState
from perceval.utils.statevector import convert_polarized_state, build_spatial_output_states
from ..components.linear_circuit import ALinearCircuit, _matrix_double_for_polarization

import quandelibc as qc
import numpy as np


class Backend(ABC):
    supports_symbolic = None
    supports_circuit_computing = None

    def __init__(self,
                 cu: Union[ALinearCircuit, Matrix],
                 use_symbolic: bool = None,
                 use_polarization: Optional[bool] = None,
                 n: int = None,
                 mask: list = None):
        r"""
        :param cu: a circuit to simulate or a unitary Matrix symbolic or numeric
        :param use_symbolic: define if calculation should be symbolic or numeric:
            - None: decides based on U nature and backend capacity
            - True: calculation will be symbolic
            - False: calculation will be numeric
        :param n: expected number of input photons, necessary for applying masks
        :param mask: a mask for output states that we are interested in
        """
        self._logger = logging.getLogger(self.name)
        if not self.supports_circuit_computing:
            if isinstance(cu, ALinearCircuit):
                if cu.requires_polarization:
                    if use_polarization is None:
                        use_polarization = True
                    else:
                        assert use_polarization, "use polarization can not be False for circuit with polarization"
                elif use_polarization is None:
                    use_polarization = False
                u = cu.compute_unitary(use_symbolic, use_polarization=use_polarization)
            else:
                if use_polarization is None:
                    use_polarization = False
                u = cu
                assert u.ndim == 2 and u.shape[0] == u.shape[1], "simulator works on square matrix"
            self._requires_polarization = use_polarization
            self._C = None
            if not self.supports_symbolic:
                if not u.defined or use_symbolic:
                    assert not u.is_symbolic, "%s backend does not support symbolic calculation" % self._name
                if not use_symbolic:
                    self._U = u.tonp()
            else:
                if use_symbolic and not u.is_symbolic:
                    self._U = Matrix(u, use_symbolic=True)
                elif use_symbolic is False and u.is_symbolic:
                    self._U = u.tonp()
                else:
                    use_symbolic = u.is_symbolic()
                    self._U = u
            self._realm: int = u.shape[0]
            self._m: int = self._requires_polarization and u.shape[0] >> 1 or u.shape[0]
            "number of modes"
        else:
<<<<<<< HEAD
            assert isinstance(cu, ALinearCircuit),\
=======
            assert isinstance(cu, ACircuit), \
>>>>>>> 7c8bcb8a
                "Component Based simulation works on circuit"
            assert not use_symbolic or self.supports_symbolic, \
                "%s backend does not support symbolic calculation" % self._name
            # component based simulation - we keep the circuit
            self._U = None
            self._C = cu
            self._m = self._realm = cu.m

        self._use_symbolic = use_symbolic
        self._n: int = n
        "number of photons - is required when using a mask"

        if mask is not None:
            assert n is not None, "number of photons required when using a mask"
            self._mask = qc.FSMask(self._m, n, mask)
        else:
            self._mask = None

        self._compiled_input = None

    def _changed_unitary(self, prev_u) -> None:
        """Notify change of unitary - might be used for backend with compiled states
        """
        return

    @property
    def is_symbolic(self):
        return self._U.is_symbolic

    @property
    def m(self):
        return self._m

    @property
    def U(self):
        return self._U

    @U.setter
    def U(self, u):
        prev_u = self._U
        self._U = u
        self._changed_unitary(prev_u)

    @abstractmethod
    def prob_be(self, input_state, output_state, n=None):
        raise NotImplementedError

    def probampli_be(self, input_state, output_state, n=None):
        raise NotImplementedError

    def prob(self,
             input_state: AnnotatedBasicState,
             output_state: AnnotatedBasicState,
             n: int = None,
             skip_compile: bool = False) -> float:
        r"""
        gives the probability of an output state given an input state
        :param input_state: the input state
        :param output_state: the output state
        :param n:
        :return: float probability
        """
        if input_state.n == 0:
            return output_state.n == 0
        if self._U is None or (not self._requires_polarization and not input_state.has_polarization):
            if hasattr(input_state, "separate_state"):
                input_states = hasattr(input_state, "separate_state") and input_state.separate_state() or [input_state]
                all_prob = 0
                for p_output_state in AnnotatedBasicState(output_state).partition(
                        [input_state.n for input_state in input_states]):
                    prob = 1
                    for i_state, o_state in zip(input_states, p_output_state):
                        if not skip_compile:
                            self.compile(i_state)
                        prob *= self.prob_be(i_state, o_state, n)
                    all_prob += prob
                return all_prob
            if not skip_compile:
                self.compile(input_state)
            return self.prob_be(input_state, output_state, n)
        spatial_mode_input_state, prep_matrix_input = convert_polarized_state(input_state)
        _U_ref = self._U
        _realm_ref = self._realm
        if not self._requires_polarization:
            _U_new = _matrix_double_for_polarization(self._m, self._U)
            self._realm = 2 * self._realm
        else:
            _U_new = self._U
        _U_new = _U_new @ prep_matrix_input
        if isinstance(output_state, AnnotatedBasicState) and output_state.has_polarization:
            # if output state is polarized, we will directly calculating probabilities for it
            spatial_mode_output_state, un_prep_matrix_output = convert_polarized_state(output_state, inverse=True)
            self.U = un_prep_matrix_output @ _U_new
            self.compile(spatial_mode_input_state)
            prob = self.prob_be(spatial_mode_input_state, spatial_mode_output_state, n)
        else:
            # for each polarized mode with k photons, we have to calculate probabilities on the spatial mode, ies all
            # |m,l> for m+l = k
            self.U = _U_new
            self.compile(spatial_mode_input_state)
            prob = 0
            for spatial_output in build_spatial_output_states(output_state):
                prob += self.prob_be(spatial_mode_input_state, spatial_output)
        self._U = _U_ref
        self._realm = _realm_ref
        return prob

    def all_prob(self, input_state: BasicState) -> np.ndarray:
        allprobs = []
        for (output, prob_output) in self.allstateprob_iterator(input_state):
            allprobs.append(prob_output)
        return np.asarray(allprobs)

    def probampli(self,
                  input_state: AnnotatedBasicState,
                  output_state: AnnotatedBasicState,
                  n: int = None) -> complex:
        """Gives the probability amplitude of an output state given an input state

        :param input_state: the input state
        :param output_state: the output state
        :param n:
        :return: complex probability amplitude
        """
        if input_state.n == 0:
            return output_state.n == 0
        if self._U is None or (not self._requires_polarization and not input_state.has_polarization):
            self.compile(input_state)
            return self.probampli_be(input_state, output_state, n)
        spatial_mode_input_state, prep_matrix_input = convert_polarized_state(input_state)
        _U_ref = self._U
        _realm_ref = self._realm
        if not self._requires_polarization:
            self._U = _matrix_double_for_polarization(self._m, self._U)
            self._realm = 2 * self._realm
        self.compile(spatial_mode_input_state)
        self._U = self._U @ prep_matrix_input
        if isinstance(output_state, AnnotatedBasicState) and output_state.has_polarization:
            # if output state is polarized, we will directly calculate probabilities for it
            spatial_mode_output_state, un_prep_matrix_output = convert_polarized_state(output_state, inverse=True)
            self._U = un_prep_matrix_output @ self._U
            prob_ampli = self.probampli_be(spatial_mode_input_state, spatial_mode_output_state, n)
        else:
            # for each polarized mode with k photons, we have to calculate probabilities on the spatial mode, ies all
            # |m,l> for m+l = k
            prob_ampli = 0
            for spatial_output in build_spatial_output_states(output_state):
                prob_ampli += self.probampli_be(spatial_mode_input_state, spatial_output)
        self._U = _U_ref
        self._realm = _realm_ref
        return prob_ampli

    def allstateprob_iterator(self,
                              input_state: Union[AnnotatedBasicState, StateVector]) \
            -> Iterator[Tuple[AnnotatedBasicState, float]]:
        """Iterator on all possible output states compatibles with mask generating (`StateVector`, probability)

        :param input_state: a given input state
        :return: list of (output_state, probability)
        """
        skip_compile = False
        for output_state in self.allstate_iterator(input_state):
            if isinstance(input_state, StateVector) and len(input_state) > 1:
                # a superposed state cannot have distinguishable particles
                probampli = 0
                sv = input_state
                for inp_state in sv:
                    probampli += self.probampli(inp_state, output_state) * sv[inp_state]
                yield output_state, abs(probampli) ** 2
            else:
                # TODO: should not have a special case here
                if isinstance(input_state, StateVector):
                    input_state = input_state[0]
                yield output_state, self.prob(input_state, output_state, skip_compile=skip_compile)
                skip_compile = True

    def allstate_iterator(self, input_state: Union[AnnotatedBasicState, StateVector]) -> AnnotatedBasicState:
        """Iterator on all possible output states compatible with mask generating StateVector

        :param input_state: a given input state vector
        :return: list of output_state
        """
        m = self.m
        ns = input_state.n
        if not isinstance(ns, list):
            ns = [ns]
        for n in ns:
            if self._mask:
                output_array = qc.FSArray(m, n, self._mask)
            else:
                output_array = qc.FSArray(m, n)
            for output_idx, output_state in enumerate(output_array):
                yield AnnotatedBasicState(output_state)

    def evolve(self, input_state: [AnnotatedBasicState, StateVector]) -> StateVector:
        r"""StateVector evolution through a circuit

        :param input_state: the input_state
        :return: the output_state
        """
        output_state = StateVector(None)
        for basic_output_state in self.allstate_iterator(input_state):
            if isinstance(input_state, StateVector):
                sv = input_state
                for inp_state in sv:
                    output_state[basic_output_state] += self.probampli(inp_state, basic_output_state) * sv[inp_state]
            else:
                output_state[basic_output_state] += self.probampli(input_state, basic_output_state)
        return output_state

    def compile(self,
                input_states: Union[StateVector, List[StateVector]]) -> bool:
        """
        Compile a simulator to work with one or specific input_states - might do nothing for some backends
        :param input_states: list of input states
        :return: True if any compilation happened, False otherwise
        """
        return False

    def sample(self, input_state):
        prob = random.random()
        output_state = None
        for (output_state, state_prob) in self.allstateprob_iterator(input_state):
            if state_prob >= prob:
                return output_state
            prob -= state_prob
        return output_state

    def samples(self, input_state, count):
        results = []
        for i in range(count):
            results.append(self.sample(input_state))
        return results<|MERGE_RESOLUTION|>--- conflicted
+++ resolved
@@ -87,11 +87,7 @@
             self._m: int = self._requires_polarization and u.shape[0] >> 1 or u.shape[0]
             "number of modes"
         else:
-<<<<<<< HEAD
-            assert isinstance(cu, ALinearCircuit),\
-=======
-            assert isinstance(cu, ACircuit), \
->>>>>>> 7c8bcb8a
+            assert isinstance(cu, ALinearCircuit), \
                 "Component Based simulation works on circuit"
             assert not use_symbolic or self.supports_symbolic, \
                 "%s backend does not support symbolic calculation" % self._name
