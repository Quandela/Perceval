# MIT License
#
# Copyright (c) 2022 Quandela
#
# Permission is hereby granted, free of charge, to any person obtaining a copy
# of this software and associated documentation files (the "Software"), to deal
# in the Software without restriction, including without limitation the rights
# to use, copy, modify, merge, publish, distribute, sublicense, and/or sell
# copies of the Software, and to permit persons to whom the Software is
# furnished to do so, subject to the following conditions:
#
# The above copyright notice and this permission notice shall be included in all
# copies or substantial portions of the Software.
#
# THE SOFTWARE IS PROVIDED "AS IS", WITHOUT WARRANTY OF ANY KIND, EXPRESS OR
# IMPLIED, INCLUDING BUT NOT LIMITED TO THE WARRANTIES OF MERCHANTABILITY,
# FITNESS FOR A PARTICULAR PURPOSE AND NONINFRINGEMENT. IN NO EVENT SHALL THE
# AUTHORS OR COPYRIGHT HOLDERS BE LIABLE FOR ANY CLAIM, DAMAGES OR OTHER
# LIABILITY, WHETHER IN AN ACTION OF CONTRACT, TORT OR OTHERWISE, ARISING FROM,
# OUT OF OR IN CONNECTION WITH THE SOFTWARE OR THE USE OR OTHER DEALINGS IN THE
# SOFTWARE.

from abc import ABC, abstractmethod
import logging
import random
from typing import List, Tuple, Union, Iterator, Optional

from perceval.utils import Matrix, StateVector, BasicState
from perceval.utils.statevector import convert_polarized_state, build_spatial_output_states
from ..components.circuit import ACircuit, _matrix_double_for_polarization

import quandelibc as qc
import numpy as np


class Backend(ABC):
    supports_symbolic = None
    supports_circuit_computing = None

    def __init__(self,
                 cu: Union[ACircuit, Matrix],
                 use_symbolic: bool = None,
                 use_polarization: Optional[bool] = None,
                 n: int = None,
                 mask: list = None):
        r"""
        :param cu: a circuit to simulate or a unitary Matrix symbolic or numeric
        :param use_symbolic: define if calculation should be symbolic or numeric:
            - None: decides based on U nature and backend capacity
            - True: calculation will be symbolic
            - False: calculation will be numeric
        :param n: expected number of input photons, necessary for applying masks
        :param mask: a mask for output states that we are interested in
        """
        self._logger = logging.getLogger(self.name)
        if not self.supports_circuit_computing:
            if isinstance(cu, ACircuit):
                if cu.requires_polarization:
                    if use_polarization is None:
                        use_polarization = True
                    else:
                        assert use_polarization, "use polarization can not be False for circuit with polarization"
                elif use_polarization is None:
                    use_polarization = False
                u = cu.compute_unitary(use_symbolic, use_polarization=use_polarization)
            else:
                if use_polarization is None:
                    use_polarization = False
                u = cu
                assert u.ndim == 2 and u.shape[0] == u.shape[1], "simulator works on square matrix"
            self._requires_polarization = use_polarization
            self._C = None
            if not self.supports_symbolic:
                if not u.defined or use_symbolic:
                    assert not u.is_symbolic, "%s backend does not support symbolic calculation" % self._name
                if not use_symbolic:
                    self._U = u.tonp()
            else:
                if use_symbolic and not u.is_symbolic:
                    self._U = Matrix(u, use_symbolic=True)
                elif use_symbolic is False and u.is_symbolic:
                    self._U = u.tonp()
                else:
                    use_symbolic = u.is_symbolic()
                    self._U = u
            self._realm: int = u.shape[0]
            self._m: int = self._requires_polarization and u.shape[0] >> 1 or u.shape[0]
            "number of modes"
        else:
            assert isinstance(cu, ACircuit), \
                "Component Based simulation works on circuit"
            assert not use_symbolic or self.supports_symbolic, \
                "%s backend does not support symbolic calculation" % self._name
            # component based simulation - we keep the circuit
            self._U = None
            self._C = cu
            self._m = self._realm = cu.m

        self._use_symbolic = use_symbolic
        self._n: int = n
        "number of photons - is required when using a mask"

        if mask is not None:
            assert n is not None, "number of photons required when using a mask"
            self._mask = qc.FSMask(self._m, n, mask)
        else:
            self._mask = None

        self._compiled_input = None

    def _changed_unitary(self, prev_u) -> None:
        """Notify change of unitary - might be used for backend with compiled states
        """
        return

    @property
    def is_symbolic(self):
        return self._U.is_symbolic

    @property
    def m(self):
        return self._m

    @property
    def U(self):
        return self._U

    @U.setter
    def U(self, u):
        prev_u = self._U
        self._U = u
        self._changed_unitary(prev_u)

    @abstractmethod
    def prob_be(self, input_state, output_state, n=None):
        raise NotImplementedError

    def probampli_be(self, input_state, output_state, n=None):
        raise NotImplementedError

    def prob(self,
             input_state: BasicState,
             output_state: BasicState,
             n: int = None,
             skip_compile: bool = False) -> float:
        r"""
        gives the probability of an output state given an input state
        :param input_state: the input state
        :param output_state: the output state
        :param n:
        :return: float probability
        """
        if input_state.n == 0:
            return output_state.n == 0
        if self._U is None or (not self._requires_polarization and not input_state.has_polarization):
            if hasattr(input_state, "separate_state"):
                input_states = hasattr(input_state, "separate_state") and input_state.separate_state() or [input_state]
                all_prob = 0
                for p_output_state in BasicState(output_state).partition(
                        [input_state.n for input_state in input_states]):
                    prob = 1
                    for i_state, o_state in zip(input_states, p_output_state):
                        if not skip_compile:
                            self.compile(i_state)
                        prob *= self.prob_be(i_state, o_state, n)
                    all_prob += prob
                return all_prob
            if not skip_compile:
                self.compile(input_state)
            return self.prob_be(input_state, output_state, n)
        spatial_mode_input_state, prep_matrix_input = convert_polarized_state(input_state)
        _U_ref = self._U
        _realm_ref = self._realm
        if not self._requires_polarization:
            _U_new = _matrix_double_for_polarization(self._m, self._U)
            self._realm = 2 * self._realm
        else:
            _U_new = self._U
        _U_new = _U_new @ prep_matrix_input
        if isinstance(output_state, BasicState) and output_state.has_polarization:
            # if output state is polarized, we will directly calculating probabilities for it
            spatial_mode_output_state, un_prep_matrix_output = convert_polarized_state(output_state, inverse=True)
            self.U = un_prep_matrix_output @ _U_new
            self.compile(spatial_mode_input_state)
            prob = self.prob_be(spatial_mode_input_state, spatial_mode_output_state, n)
        else:
            # for each polarized mode with k photons, we have to calculate probabilities on the spatial mode, ies all
            # |m,l> for m+l = k
            self.U = _U_new
            self.compile(spatial_mode_input_state)
            prob = 0
            for spatial_output in build_spatial_output_states(output_state):
                prob += self.prob_be(spatial_mode_input_state, spatial_output)
        self._U = _U_ref
        self._realm = _realm_ref
        return prob

    def all_prob(self, input_state: BasicState) -> np.ndarray:
        allprobs = []
        for (output, prob_output) in self.allstateprob_iterator(input_state):
            allprobs.append(prob_output)
        return np.asarray(allprobs)

    def probampli(self,
                  input_state: BasicState,
                  output_state: BasicState,
                  n: int = None) -> complex:
        """Gives the probability amplitude of an output state given an input state

        :param input_state: the input state
        :param output_state: the output state
        :param n:
        :return: complex probability amplitude
        """
        if input_state.n == 0:
            return output_state.n == 0
        if self._U is None or (not self._requires_polarization and not input_state.has_polarization):
            self.compile(input_state)
            return self.probampli_be(input_state, output_state, n)
        spatial_mode_input_state, prep_matrix_input = convert_polarized_state(input_state)
        _U_ref = self._U
        _realm_ref = self._realm
        if not self._requires_polarization:
            self._U = _matrix_double_for_polarization(self._m, self._U)
            self._realm = 2 * self._realm
        self.compile(spatial_mode_input_state)
        self._U = self._U @ prep_matrix_input
        if output_state.has_polarization:
            # if output state is polarized, we will directly calculate probabilities for it
            spatial_mode_output_state, un_prep_matrix_output = convert_polarized_state(output_state, inverse=True)
            self._U = un_prep_matrix_output @ self._U
            prob_ampli = self.probampli_be(spatial_mode_input_state, spatial_mode_output_state, n)
        else:
            # for each polarized mode with k photons, we have to calculate probabilities on the spatial mode, ies all
            # |m,l> for m+l = k
            prob_ampli = 0
            for spatial_output in build_spatial_output_states(output_state):
                prob_ampli += self.probampli_be(spatial_mode_input_state, spatial_output)
        self._U = _U_ref
        self._realm = _realm_ref
        return prob_ampli

    def allstateprob_iterator(self,
                              input_state: Union[BasicState, StateVector]) \
            -> Iterator[Tuple[BasicState, float]]:
        """Iterator on all possible output states compatibles with mask generating (`StateVector`, probability)

        :param input_state: a given input state
        :return: list of (output_state, probability)
        """
        skip_compile = False
        for output_state in self.allstate_iterator(input_state):
            if isinstance(input_state, StateVector) and len(input_state) > 1:
                # a superposed state cannot have distinguishable particles
                probampli = 0
                sv = input_state
                for inp_state in sv:
                    probampli += self.probampli(inp_state, output_state) * sv[inp_state]
                yield output_state, abs(probampli) ** 2
            else:
                # TODO: should not have a special case here
                if isinstance(input_state, StateVector):
                    input_state = input_state[0]
                yield output_state, self.prob(input_state, output_state, skip_compile=skip_compile)
                skip_compile = True

    def allstate_iterator(self, input_state: Union[BasicState, StateVector]) -> BasicState:
        """Iterator on all possible output states compatible with mask generating StateVector

        :param input_state: a given input state vector
        :return: list of output_state
        """
        m = self.m
        ns = input_state.n
        if not isinstance(ns, list):
            ns = [ns]
        for n in ns:
            if self._mask:
                output_array = qc.FSArray(m, n, self._mask)
            else:
                output_array = qc.FSArray(m, n)
            for output_idx, output_state in enumerate(output_array):
                yield BasicState(output_state)

    def evolve(self, input_state: [BasicState, StateVector]) -> StateVector:
        r"""StateVector evolution through a circuit

        :param input_state: the input_state
        :return: the output_state
        """
        output_state = StateVector(None)
        for basic_output_state in self.allstate_iterator(input_state):
            if isinstance(input_state, StateVector):
                sv = input_state
                for inp_state in sv:
                    output_state[basic_output_state] += self.probampli(inp_state, basic_output_state) * sv[inp_state]
            else:
                output_state[basic_output_state] += self.probampli(input_state, basic_output_state)
        return output_state

    def compile(self,
                input_states: Union[StateVector, List[StateVector]]) -> bool:
        """
        Compile a simulator to work with one or specific input_states - might do nothing for some backends
        :param input_states: list of input states
        :return: True if any compilation happened, False otherwise
        """
        return False

    def sample(self, input_state: Union[BasicState, StateVector]) -> BasicState:
        r"""Return one sample for the circuit according to the output probability distribution given an input state
        """
        prob = random.random()
        output_state = None
        for (output_state, state_prob) in self.allstateprob_iterator(input_state):
            if state_prob >= prob:
                return output_state
            prob -= state_prob
        return output_state

<<<<<<< HEAD
    def samples(self, input_state: Union[BasicState, StateVector], count: int) -> list[BasicState]:
        r"""Return samples for the circuit according to the output probability distribution given an input state

        :param input_state: a given input state
        :param count: the number of returned samples
        """
        if count == 1:  # Faster in this case
            return [self.sample(input_state)]
        states, p = zip(*self.allstateprob_iterator(input_state))
        rng = np.random.default_rng()
        results = rng.choice(states, count, p=p / sum(p))
        return list(results)
=======
    def set_cutoff(self, cutoff: int):
        r"""
        Set the cutoff dimension for the MPS simulator.
        """
        return

    def samples(self, input_state, count):
        results = []
        for i in range(count):
            results.append(self.sample(input_state))
        return results
>>>>>>> 5a8d9816
<|MERGE_RESOLUTION|>--- conflicted
+++ resolved
@@ -318,7 +318,6 @@
             prob -= state_prob
         return output_state
 
-<<<<<<< HEAD
     def samples(self, input_state: Union[BasicState, StateVector], count: int) -> list[BasicState]:
         r"""Return samples for the circuit according to the output probability distribution given an input state
 
@@ -331,16 +330,9 @@
         rng = np.random.default_rng()
         results = rng.choice(states, count, p=p / sum(p))
         return list(results)
-=======
+
     def set_cutoff(self, cutoff: int):
         r"""
         Set the cutoff dimension for the MPS simulator.
         """
-        return
-
-    def samples(self, input_state, count):
-        results = []
-        for i in range(count):
-            results.append(self.sample(input_state))
-        return results
->>>>>>> 5a8d9816
+        pass