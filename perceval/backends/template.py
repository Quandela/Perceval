--- conflicted
+++ resolved
@@ -319,12 +319,8 @@
             prob -= state_prob
         return output_state
 
-<<<<<<< HEAD
-    def samples(self, input_state: Union[BasicState, StateVector], count: int, progress_callback=None) -> List[BasicState]:
-=======
     def samples(self, input_state: Union[BasicState, StateVector], count: int, progress_callback=None)\
-            -> list[BasicState]:
->>>>>>> aec35c2b
+            -> List[BasicState]:
         r"""Return samples for the circuit according to the output probability distribution given an input state
 
         :param input_state: a given input state
