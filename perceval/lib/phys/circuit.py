# MIT License
#
# Copyright (c) 2022 Quandela
#
# Permission is hereby granted, free of charge, to any person obtaining a copy
# of this software and associated documentation files (the "Software"), to deal
# in the Software without restriction, including without limitation the rights
# to use, copy, modify, merge, publish, distribute, sublicense, and/or sell
# copies of the Software, and to permit persons to whom the Software is
# furnished to do so, subject to the following conditions:
#
# The above copyright notice and this permission notice shall be included in all
# copies or substantial portions of the Software.
#
# THE SOFTWARE IS PROVIDED "AS IS", WITHOUT WARRANTY OF ANY KIND, EXPRESS OR
# IMPLIED, INCLUDING BUT NOT LIMITED TO THE WARRANTIES OF MERCHANTABILITY,
# FITNESS FOR A PARTICULAR PURPOSE AND NONINFRINGEMENT. IN NO EVENT SHALL THE
# AUTHORS OR COPYRIGHT HOLDERS BE LIABLE FOR ANY CLAIM, DAMAGES OR OTHER
# LIABILITY, WHETHER IN AN ACTION OF CONTRACT, TORT OR OTHERWISE, ARISING FROM,
# OUT OF OR IN CONNECTION WITH THE SOFTWARE OR THE USE OR OTHER DEALINGS IN THE
# SOFTWARE.

from abc import ABC
import sympy as sp
import numpy as np

from perceval.components import ACircuit, Circuit
from perceval.utils.matrix import Matrix
from perceval.utils import Canvas, format_parameters


class PhysCircuit(ACircuit, ABC):
    _fname = "symb.Circuit"

    def __init__(self, m: int):
        super().__init__(m=m)

    def _compute_unitary(self,
                         assign: dict = None,
                         use_symbolic: bool = False) -> Matrix:
        pass

    width = 1
    stroke_style = {"stroke": "darkred", "stroke_width": 3}
    style_subcircuit = {"width": 2,
                        "fill": "lightpink",
                        "stroke_style": {"stroke": "darkred", "stroke_width": 1}}


class BS(PhysCircuit):
    _name = "BS"

    def __init__(self, R=None, theta=None, phi_a=0, phi_b=3*sp.pi/2, phi_d=sp.pi):
        super().__init__(2)
        assert R is None or theta is None, "cannot set both R and theta"
        self._phi_a = self._set_parameter("phi_a", phi_a, 0, 2*sp.pi)
        self._phi_b = self._set_parameter("phi_b", phi_b, 0, 2*sp.pi)
        self._phi_d = self._set_parameter("phi_d", phi_d, 0, 2*sp.pi)
        if R is not None:
            self._R = self._set_parameter("R", R, 0, 1, periodic=False)
        else:
            if theta is None:
                theta = sp.pi/4
            self._theta = self._set_parameter("theta", theta, 0, 2*sp.pi)

    def _compute_unitary(self, assign=None, use_symbolic=False):
        self.assign(assign)
        if use_symbolic:
            if "R" in self.params:
                cos_theta = sp.sqrt(self._R.spv)
                sin_theta = sp.sqrt(1-self._R.spv)
            else:
                cos_theta = sp.cos(self._theta.spv)
                sin_theta = sp.sin(self._theta.spv)
            phi_c = - self._phi_b.spv + self._phi_d.spv + self._phi_a.spv
            return Matrix([[cos_theta*sp.exp(self._phi_a.spv*sp.I), sin_theta*sp.exp(self._phi_b.spv*sp.I)*sp.I],
                           [sin_theta*sp.exp(phi_c*sp.I)*sp.I, cos_theta*sp.exp(self._phi_d.spv*sp.I)]], True)
        else:
            if "R" in self.params:
                cos_theta = np.sqrt(float(self._R))
                sin_theta = np.sqrt(1-float(self._R))
            else:
                cos_theta = np.cos(float(self._theta))
                sin_theta = np.sin(float(self._theta))
            phi_c = - float(self._phi_b) + float(self._phi_d) + float(self._phi_a)
            return Matrix([[cos_theta*(np.cos(float(self._phi_a)) + 1j * np.sin(float(self._phi_a))),
                            sin_theta*(1j * np.cos(float(self._phi_b)) - np.sin(float(self._phi_b)))],
                           [sin_theta*(1j * np.cos(float(phi_c)) - np.sin(float(phi_c))),
                            cos_theta*(np.cos(float(self._phi_d)) + 1j * np.sin(float(self._phi_d)))]], False)


    def get_variables(self, map_param_kid=None):
        parameters = {}
        if map_param_kid is None:
            map_param_kid = self.map_parameters()
        if "theta" in self._params:
            self.variable_def(parameters, "theta", "theta", sp.pi/4, map_param_kid)
        else:
            self.variable_def(parameters, "R", "R", 0.5, map_param_kid)
        self.variable_def(parameters, "phi_a", "phi_a", 0, map_param_kid)
        self.variable_def(parameters, "phi_b", "phi_b", 3*sp.pi/2, map_param_kid)
        self.variable_def(parameters, "phi_d", "phi_d", sp.pi, map_param_kid)
        return parameters

    def describe(self, map_param_kid=None):
        parameters = self.get_variables(map_param_kid)
        params_str = format_parameters(parameters, separator=', ')
        return "phys.BS(%s)" % params_str

    width = 2

    def shape(self, content, canvas, compact: bool = False):
        split_content = content.split("\n")
        head_content = "\n".join([s for s in split_content
                                  if s.startswith("R=") or s.startswith("theta=")])
        bottom_content_list = [s for s in split_content
                               if not s.startswith("R=") and not s.startswith("theta=")]
        bottom_nline = len(bottom_content_list)
        bottom_size = 7 if bottom_nline < 3 else 6
        canvas.add_mline([0, 25, 28, 25, 47, 44], stroke="darkred", stroke_width=3, stroke_linejoin="round")
        canvas.add_mline([53, 44, 72, 25, 100, 25], stroke="darkred", stroke_width=3, stroke_linejoin="round")
        canvas.add_mline([0, 75, 28, 75, 47, 56], stroke="darkred", stroke_width=3, stroke_linejoin="round")
        canvas.add_mline([53, 56, 72, 75, 100, 75], stroke="darkred", stroke_width=3, stroke_linejoin="round")
        canvas.add_rect((25, 43), 50, 14, fill="black")
        canvas.add_text((50, 80+5*bottom_nline), '\n'.join(bottom_content_list).replace('phi_', 'Φ_'),
                        size=bottom_size, ta="middle")
        canvas.add_text((50, 26), head_content.replace('theta=', 'Θ='), size=7, ta="middle")
        if self._phi_b.defined:
            m = round(abs(float(self._phi_b.spv/sp.pi)))
            if (m + 1) % 2:
                canvas.add_rect((25, 43), 50, 4, fill="lightgray")
            else:
                canvas.add_rect((25, 53), 50, 4, fill="lightgray")

    def inverse(self, v=False, h=False):
        if v:
            phi_a = self._phi_a
            self._phi_a = self._phi_d
            self._phi_d = phi_a
            self._phi_b._value = self._phi_a.spv+self._phi_d.spv-self._phi_b.spv
        if h:
            self._phi_a._value = -self._phi_a.spv
            self._phi_d._value = -self._phi_d.spv
            self._phi_b._value = sp.pi-(-self._phi_a.spv-self._phi_d.spv-self._phi_b.spv)


class PBS(PhysCircuit):
    _name = "PBS"
    _supports_polarization = True

    def __init__(self):
        super().__init__(2)

    def _compute_unitary(self, assign=None, use_symbolic=False):
        self.assign(assign)
        return Matrix([[0, 0, 1, 0],
                       [0, 1, 0, 0],
                       [1, 0, 0, 0],
                       [0, 0, 0, 1]], use_symbolic)

    # TODO: make method static
    def describe(self, _=None):
        return "phys.PBS()"

    width = 2

    def shape(self, content, canvas, compact: bool = False):
        canvas.add_mline([0, 25, 28, 25, 37.5, 37.5], stroke="darkred", stroke_width=3, stroke_linejoin="round")
        canvas.add_mline([62.5, 37.5, 72, 25, 100, 25], stroke="darkred", stroke_width=3, stroke_linejoin="round")
        canvas.add_mline([0, 75, 28, 75, 37.5, 62.5], stroke="darkred", stroke_width=3, stroke_linejoin="round")
        canvas.add_mline([62.5, 62.5, 72, 75, 100, 75], stroke="darkred", stroke_width=3, stroke_linejoin="round")
        canvas.add_mline([62.5, 62.5, 72, 75, 100, 75], stroke="darkred", stroke_width=3, stroke_linejoin="round")
        canvas.add_polygon([25, 50, 50, 24, 75, 50, 50, 76, 25, 50], stroke="black", stroke_width=1, fill="gray")
        canvas.add_mline([25, 50, 75, 50], stroke="black", stroke_width=1)
        canvas.add_text((50, 86), text=content, size=7, ta="middle")


class PS(PhysCircuit):
    _name = "PS"

    def __init__(self, phi):
        super().__init__(1)
        self._phi = self._set_parameter("phi", phi, 0, 2*sp.pi)

    def _compute_unitary(self, assign=None, use_symbolic=False):
        self.assign(assign)
        if use_symbolic:
            return Matrix([[sp.exp(self._phi.spv*sp.I)]], True)
        else:
            return Matrix([[np.cos(float(self._phi)) + 1j * np.sin(float(self._phi))]], False)

    def get_variables(self, map_param_kid=None):
        parameters = {}
        if map_param_kid is None:
            map_param_kid = self.map_parameters()
        self.variable_def(parameters, "phi", "phi", None, map_param_kid)
        return parameters

    def describe(self, map_param_kid=None):
        parameters = self.get_variables(map_param_kid)
        params_str = format_parameters(parameters, separator=', ')
        return "phys.PS(%s)" % params_str

    width = 1

    def shape(self, content, canvas, compact: bool = False):
        canvas.add_mline([0, 25, 50, 25], stroke_width=3, stroke="darkred")
        canvas.add_polygon([5, 40, 14, 40, 28, 10, 19, 10, 5, 40, 14, 40],
                           stroke="black", fill="gray", stroke_width=1, stroke_linejoin="miter")
        canvas.add_text((22, 38), text=content.replace("phi=", "Φ="), size=7, ta="left")

    def inverse(self, v=False, h=False):
        if h:
            if self._phi.is_symbolic():
                self._phi = -self._phi.spv
            else:
                self._phi = -float(self._phi)


class WP(PhysCircuit):
    _name = "WP"
    _supports_polarization = True

    def __init__(self, delta, xsi):
        super().__init__(1)
        self._delta = self._set_parameter("delta", delta, -sp.pi, sp.pi)
        self._xsi = self._set_parameter("xsi", xsi, -sp.pi, sp.pi)

    def _compute_unitary(self, assign=None, use_symbolic=False):
        self.assign(assign)
        if use_symbolic:
            delta = self._delta.spv
            xsi = self._xsi.spv
            return Matrix([[
                            sp.cos(delta)+sp.I*sp.sin(delta)*sp.cos(2*xsi),
                            sp.I*sp.sin(delta)*sp.sin(2*xsi)
                           ], [
                            sp.I * sp.sin(delta) * sp.sin(2 * xsi),
                            sp.cos(delta) - sp.I * sp.sin(delta) * sp.cos(2 * xsi)
                           ]], True)
        else:
            delta = float(self._delta)
            xsi = float(self._xsi)
            return Matrix([[
                            np.cos(delta)+1j*np.sin(delta)*np.cos(2*xsi),
                            1j*np.sin(delta)*np.sin(2*xsi)
                           ], [
                            1j * np.sin(delta) * np.sin(2 * xsi),
                            np.cos(delta) - 1j * np.sin(delta) * np.cos(2 * xsi)
                           ]], False)


    def get_variables(self, map_param_kid=None):
        parameters = {}
        if map_param_kid is None:
            map_param_kid = self.map_parameters()
        self.variable_def(parameters, "xsi", "xsi", None, map_param_kid)
        self.variable_def(parameters, "delta", "delta", None, map_param_kid)
        return parameters

    def describe(self, map_param_kid=None):
        parameters = self.get_variables(map_param_kid)
        params_str = format_parameters(parameters, separator=', ')
        return "phys.WP(%s)" % params_str

    width = 1

    def shape(self, content, canvas, compact: bool = False):
        params = content.replace("xsi=", "ξ=").replace("delta=", "δ=").split("\n")
        canvas.add_mline([0, 25, 50, 25], stroke_width=3, stroke="darkred")
        canvas.add_rect((13, 7), width=14, height=36, fill="gray",
                        stroke_width=1, stroke="black", stroke_linejoin="miter")
        canvas.add_mline([20, 7, 20, 43], stroke="black", stroke_width=1)
        canvas.add_text((28.5, 36), text=params[0], size=7, ta="left")
        canvas.add_text((28.5, 45), text=params[1], size=7, ta="left")


class PR(PhysCircuit):
    """Polarization rotator"""
    _name = "PR"
    _supports_polarization = True

    def __init__(self, delta):
        super().__init__(1)
        self._delta = self._set_parameter("delta", delta, -sp.pi, sp.pi)

    def _compute_unitary(self, assign=None, use_symbolic=False):
        self.assign(assign)
        if use_symbolic:
            delta = self._delta.spv
            return Matrix([[sp.cos(delta), sp.sin(delta)],
                           [-sp.sin(delta), sp.cos(delta)]], True)
        else:
            delta = float(self._delta)
            return Matrix([[np.cos(delta), np.sin(delta)],
                           [-np.sin(delta), np.cos(delta)]], False)


    def get_variables(self, map_param_kid=None):
        parameters = {}
        if map_param_kid is None:
            map_param_kid = self.map_parameters()
        self.variable_def(parameters, "delta", "delta", None, map_param_kid)
        return parameters

    def describe(self, map_param_kid=None):
        parameters = self.get_variables(map_param_kid)
        params_str = format_parameters(parameters, separator=', ')
        return "phys.PR(%s)" % params_str

    width = 1

    def shape(self, content, canvas, compact: bool = False):
        canvas.add_mline([0, 25, 15, 25], stroke="darkred", stroke_width=3)
        canvas.add_mline([35, 25, 50, 25], stroke="darkred", stroke_width=3)
        canvas.add_rect((14, 14), width=22, height=22, stroke="black", fill="lightgray",
                        stroke_width=1, stroke_linejoin="miter")
        canvas.add_mpath(["M", 18, 27, "c", 0.107, 0.131, 0.280, 0.131, 0.387, 0,
                          "l", 2.305, -2.821, "c", 0.107, -0.131, 0.057, -0.237, -0.112, -0.237,
                          "h", -1.22, "c", -0.169, 0, -0.284, -0.135, -0.247, -0.300,
                          "c", 0.629, -2.866, 3.187, -5.018, 6.240, -5.018,
                          "c", 3.524, 0, 6.39, 2.867, 6.390, 6.3902,
                          "c", 0, 3.523, -2.866, 6.39, -6.390, 6.390,
                          "c", -0.422, 0, -0.765, 0.342, -0.765, 0.765,
                          "s", 0.342, 0.765, 0.765, 0.765,
                          "c", 4.367, 0, 7.92, -3.552, 7.920, -7.920,
                          "c", 0, -4.367, -3.552, -7.920, -7.920, -7.920,
                          "c", -3.898, 0, -7.146, 2.832, -7.799, 6.546,
                          "c", -0.029, 0.166, -0.184, 0.302, -0.353, 0.302,
                          "h", -1.201, "c", -0.169, 0, -0.219, 0.106, -0.112, 0.237,
                          "z"
                          ], fill="black")
        canvas.add_text((25, 45), text=content.replace("delta=", "δ="), size=7, ta="middle")


class HWP(WP):
    _name = "HWP"

    def __init__(self, xsi):
        super().__init__(sp.pi/2, xsi)


class QWP(WP):
    _name = "QWP"

    def __init__(self, xsi):
        super().__init__(sp.pi/4, xsi)


<<<<<<< HEAD
class DT(PhysCircuit):
    _name = "DT"
=======
class TD(ACircuit):
    """Time delay"""
    _name = "TD"
    _fcircuit = Circuit
>>>>>>> e9854582
    delay_circuit = True

    def __init__(self, t):
        super().__init__(1)
        self._dt = self._set_parameter("t", t, 0, sp.oo, False)

    def _compute_unitary(self, assign=None, use_symbolic=False):
        raise RuntimeError("DT circuit cannot be simulated with unitary matrix")

    def get_variables(self, map_param_kid=None):
        parameters = {}
        if map_param_kid is None:
            map_param_kid = self.map_parameters()
        self.variable_def(parameters, "t", "t", None, map_param_kid)
        return parameters

    def describe(self, map_param_kid=None):
        parameters = self.get_variables(map_param_kid)
        params_str = format_parameters(parameters, separator=', ')
        return "phys.TD(%s)" % params_str

    width = 1

    def shape(self, content, canvas: Canvas, compact: bool = False):
        canvas.add_circle((34, 14), 11, stroke_width=5, fill=None, stroke="white")
        canvas.add_circle((34, 14), 11, stroke_width=3, fill=None, stroke="darkred")
        canvas.add_circle((25, 14), 11, stroke_width=5, fill=None, stroke="white")
        canvas.add_circle((25, 14), 11, stroke_width=3, fill=None, stroke="darkred")
        canvas.add_circle((16, 14), 11, stroke_width=5, fill=None, stroke="white")
        canvas.add_circle((16, 14), 11, stroke_width=3, fill=None, stroke="darkred")
        canvas.add_mline([0, 25, 19, 25], stroke="white", stroke_width=5)
        canvas.add_mline([0, 25, 19, 25], stroke="darkred", stroke_width=3)
        canvas.add_mline([34, 25, 50, 25], stroke="white", stroke_width=5)
        canvas.add_mline([32, 25, 50, 25], stroke="darkred", stroke_width=3)
        canvas.add_text((25, 38), content, 7, "middle")


class Unitary(PhysCircuit):
    _name = "Unitary"

    def __init__(self, U: Matrix, name: str = None, use_polarization: bool = False):
        assert U is not None, "A unitary matrix is required"
        assert U.is_unitary(), "U parameter must be a unitary matrix"
        assert not U.is_symbolic(), "U parameter must not be symbolic"
        self._u = U
        if name is not None:
            self._name = name
        m = U.shape[0]
        self.width = m
        self._supports_polarization = use_polarization
        if use_polarization:
            assert m % 2 == 0, "Polarization matrix should have an even number of rows/col"
            m //= 2
        super().__init__(m)

    def _compute_unitary(self, assign: dict = None, use_symbolic: bool = False) -> Matrix:
        # Ignore assign and use_symbolic parameters as __init__ checked the unitary matrix is numeric
        return self._u

    def inverse(self, v=False, h=False):
        if v:
            self._u = np.flip(self._u)
        if h:
            self._u = self._u.inv()

    def describe(self, _=None):
        params = [f"Matrix('''{self._u}''')"]
        if self._name != Unitary._name:
            params.append(f"name='{self._name}'")
        if self._supports_polarization:
            params.append("use_polarization=True")
        return f"phys.Unitary({', '.join(params)})"

    def shape(self, content, canvas, compact: bool = False):
        for i in range(self.m):
            canvas.add_mpath(["M", 0, 25 + i*50, "l", 50*self.width, 0], **self.stroke_style)
        canvas.add_rect((5, 5), 50*self.width-10, 50*self.m-10, fill="gold")
        canvas.add_text((25*self.width, 25*self.m), size=10, ta="middle", text=self._name)


class PERM(Unitary):
    _name = "PERM"

    def __init__(self, perm):
        assert isinstance(perm, list), "permutation Operator needs list parameter"
        assert (min(perm) == 0 and
                max(perm)+1 == len(perm) == len(set(perm)) == len([n for n in perm if isinstance(n, int)])),\
            "%s is not a permutation" % perm
        n = len(perm)
        u = Matrix.zeros((n, n), use_symbolic=False)
        for v, i in enumerate(perm):
            u[i, v] = 1
        super().__init__(U=u)
        self.width = 1

    def get_variables(self, _=None):
        return {'PERM': ''}

    def describe(self, _=None):
        return "phys.PERM(%s)" % str(self.perm_vector)

    def definition(self):
        return self.U

    @property
    def perm_vector(self):
        nz = np.nonzero(self._u)
        m_list = nz[1].tolist()
        return [m_list.index(i) for i in nz[0]]

    def shape(self, content, canvas, compact: bool = False):
        for an_input, an_output in enumerate(self.perm_vector):
            canvas.add_mline([3, 25+an_input*50, 47, 25+an_output*50],
                             stroke="white", stroke_width=6)
            canvas.add_mline([0, 25+an_input*50, 3, 25+an_input*50, 47, 25+an_output*50, 50, 25+an_output*50],
                             stroke="darkred", stroke_width=3)<|MERGE_RESOLUTION|>--- conflicted
+++ resolved
@@ -347,15 +347,9 @@
         super().__init__(sp.pi/4, xsi)
 
 
-<<<<<<< HEAD
-class DT(PhysCircuit):
-    _name = "DT"
-=======
-class TD(ACircuit):
+class TD(PhysCircuit):
     """Time delay"""
     _name = "TD"
-    _fcircuit = Circuit
->>>>>>> e9854582
     delay_circuit = True
 
     def __init__(self, t):
