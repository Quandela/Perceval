--- conflicted
+++ resolved
@@ -24,21 +24,14 @@
 import sympy as sp
 import numpy as np
 
-<<<<<<< HEAD
 from perceval.components import ACircuit, Circuit
 from perceval.utils.matrix import Matrix
-from perceval.utils import Canvas
-=======
-from perceval.components import Circuit as GCircuit
-from perceval.components import ACircuit
-from perceval.utils import Matrix, Canvas, format_parameters
->>>>>>> 72286484
+from perceval.utils import Canvas, format_parameters
 
 
 class PhysCircuit(ACircuit, ABC):
     _fname = "symb.Circuit"
 
-<<<<<<< HEAD
     def __init__(self, m: int):
         super().__init__(m=m)
 
@@ -46,10 +39,6 @@
                          assign: dict = None,
                          use_symbolic: bool = False) -> Matrix:
         pass
-=======
-    def __init__(self, m=None, name=None):
-        super().__init__(m=m, name=name)
->>>>>>> 72286484
 
     width = 1
     stroke_style = {"stroke": "darkred", "stroke_width": 3}
@@ -397,23 +386,12 @@
         canvas.add_text((25, 38), content, 7, "middle")
 
 
-<<<<<<< HEAD
 class Unitary(PhysCircuit):
     _name = "Unitary"
-
-    def __init__(self, U: Matrix, name: str = None, use_polarization: bool = False):
-        assert U is not None, "A unitary matrix is required"
-        assert U.is_square(), "U parameter must be a square matrix"
-=======
-class Unitary(ACircuit):
-    _name = "Unitary"
-    _fcircuit = Circuit
-    stroke_style = {"stroke": "darkred", "stroke_width": 3}
 
     def __init__(self, U: Matrix, name: str = None, use_polarization: bool = False):
         assert U is not None, "A unitary matrix is required"
         assert U.is_unitary(), "U parameter must be a unitary matrix"
->>>>>>> 72286484
         assert not U.is_symbolic(), "U parameter must not be symbolic"
         self._u = U
         if name is not None:
@@ -430,17 +408,11 @@
         # Ignore assign and use_symbolic parameters as __init__ checked the unitary matrix is numeric
         return self._u
 
-<<<<<<< HEAD
-    def inverse(self, v=True, h=False):
-        if v:
-            self._u = np.flipud(self._u)
-=======
     def inverse(self, v=False, h=False):
         if v:
             self._u = np.flip(self._u)
         if h:
             self._u = self._u.inv()
->>>>>>> 72286484
 
     def describe(self, _=None):
         params = [f"Matrix('''{self._u}''')"]
@@ -453,11 +425,7 @@
     def shape(self, content, canvas, compact: bool = False):
         for i in range(self.m):
             canvas.add_mpath(["M", 0, 25 + i*50, "l", 50*self.width, 0], **self.stroke_style)
-<<<<<<< HEAD
-        canvas.add_rect((5, 5), 50*self.width-10, 50*self.m-10, fill="lightgray")
-=======
         canvas.add_rect((5, 5), 50*self.width-10, 50*self.m-10, fill="gold")
->>>>>>> 72286484
         canvas.add_text((25*self.width, 25*self.m), size=10, ta="middle", text=self._name)
 
 
