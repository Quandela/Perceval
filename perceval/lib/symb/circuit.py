--- conflicted
+++ resolved
@@ -188,15 +188,9 @@
                 self._phi = float(self._phi)+np.pi
 
 
-<<<<<<< HEAD
-class DT(SymbCircuit):
-    _name = "DT"
-=======
-class TD(ACircuit):
+class TD(SymbCircuit):
     """Time delay"""
     _name = "TD"
-    _fcircuit = Circuit
->>>>>>> e9854582
     delay_circuit = True
     stroke_style = {"stroke": "black", "stroke_width": 2}
 
