# MIT License
#
# Copyright (c) 2022 Quandela
#
# Permission is hereby granted, free of charge, to any person obtaining a copy
# of this software and associated documentation files (the "Software"), to deal
# in the Software without restriction, including without limitation the rights
# to use, copy, modify, merge, publish, distribute, sublicense, and/or sell
# copies of the Software, and to permit persons to whom the Software is
# furnished to do so, subject to the following conditions:
#
# The above copyright notice and this permission notice shall be included in all
# copies or substantial portions of the Software.
#
# THE SOFTWARE IS PROVIDED "AS IS", WITHOUT WARRANTY OF ANY KIND, EXPRESS OR
# IMPLIED, INCLUDING BUT NOT LIMITED TO THE WARRANTIES OF MERCHANTABILITY,
# FITNESS FOR A PARTICULAR PURPOSE AND NONINFRINGEMENT. IN NO EVENT SHALL THE
# AUTHORS OR COPYRIGHT HOLDERS BE LIABLE FOR ANY CLAIM, DAMAGES OR OTHER
# LIABILITY, WHETHER IN AN ACTION OF CONTRACT, TORT OR OTHERWISE, ARISING FROM,
# OUT OF OR IN CONNECTION WITH THE SOFTWARE OR THE USE OR OTHER DEALINGS IN THE
# SOFTWARE.

import sympy as sp
import numpy as np

from perceval.components import Circuit as GCircuit
from perceval.components import ACircuit
from perceval.utils import Matrix


class Circuit(GCircuit):
    _fname = "symb.Circuit"

    def __init__(self, m=None, U=None, name=None):
        super().__init__(m=m, U=U, name=name)

    stroke_style = {"stroke": "black", "stroke_width": 2}
    subcircuit_width = 2
    subcircuit_fill = 'white'
    subcircuit_stroke_style = {"stroke": "black", "stroke_width": 1}


class BS(ACircuit):
    _name = "BS"
    _fcircuit = Circuit
    stroke_style = {"stroke": "black", "stroke_width": 2}

    def __init__(self, R=None, theta=None, phi=0):
        super().__init__(2)
        assert R is None or theta is None, "cannot set both R and theta"
        self._phi = self._set_parameter("phi", phi, 0, 2*sp.pi)
        if R is not None:
            self._R = self._set_parameter("R", R, 0, 1, periodic=False)
        else:
            if theta is None:
                theta = sp.pi/4
            self._theta = self._set_parameter("theta", theta, 0, 2*sp.pi)

    def _compute_unitary(self, assign=None, use_symbolic=False):
        self.assign(assign)
        if use_symbolic:
            if "R" in self.params:
                cos_theta = sp.sqrt(self._R.spv)
                sin_theta = sp.sqrt(1-self._R.spv)
            else:
                cos_theta = sp.cos(self._theta.spv)
                sin_theta = sp.sin(self._theta.spv)
            return Matrix([[cos_theta, sin_theta*sp.I*sp.exp(-self._phi.spv*sp.I)],
                           [sin_theta*sp.exp(self._phi.spv*sp.I)*sp.I, cos_theta]], True)
        else:
            if "R" in self.params:
                cos_theta = np.sqrt(float(self._R))
                sin_theta = np.sqrt(1-float(self._R))
            else:
                cos_theta = np.cos(float(self._theta))
                sin_theta = np.sin(float(self._theta))
            return Matrix([[cos_theta, sin_theta*(1j*np.cos(float(self._phi)) - np.sin(float(self._phi)))],
                           [sin_theta*(1j*np.cos(float(self._phi)) - np.sin(float(self._phi))), cos_theta]], False)

    def get_variables(self, map_param_kid=None):
        parameters = []
        if map_param_kid is None:
            map_param_kid = self.map_parameters()
        if "theta" in self._params:
            self.variable_def(parameters, "theta", "theta", sp.pi/4, map_param_kid)
        else:
            self.variable_def(parameters, "R", "R", 0.5, map_param_kid)
        self.variable_def(parameters, "phi", "phi", 0, map_param_kid)
        return parameters

    def describe(self, map_param_kid=None):
        parameters = self.get_variables(map_param_kid)
        return "symb.BS(%s)" % ", ".join(parameters)

    width = 2

    def shape(self, content, canvas):
        canvas.add_mpath(["M", 12.9442, 25.0002, "c", 13.7096, 0, 13.6481, 24.9998, 27.3577, 24.9998, "m", 0.0019, 0,
                          "c", -13.7116, 0, -13.65, 24.9998, -27.3597, 24.9998, "m", 27.3597, -24.9998, "h", 21.8846,
                          "m", 0, 0, "c", 13.7116, 0, 13.65, -24.9998, 27.3597, -24.9998, "m", -27.3597, 24.9998, "c",
                          13.7116, 0, 13.65, 24.9998, 27.3597, 24.9998, "m", -89.5481, -49.9998, "h", 13, "m", 0.0019, 49.9998, "h", -13.0019,
                          "m", 87.6453, 0, "h", 12.3547, "m", -12.8056, -50, "h", 12.8056], stroke="black", stroke_width=2)
        canvas.add_text((50, 38), content, 7, "middle")
        
    def inverse(self, v=False, h=False):
        if self._phi.is_symbolic():
            if v:
                self._phi = -self._phi.spv
            if h:
                self._phi = self._phi.spv+sp.pi
        else:
            if v:
                self._phi = -float(self._phi)
            if h:
                self._phi = float(self._phi)+np.pi
                
class PBS(ACircuit):
    _name = "PBS"
    _fcircuit = Circuit
    _supports_polarization = True
    stroke_style = {"stroke": "black", "stroke_width": 2}

    def __init__(self):
        super().__init__(2)

    def _compute_unitary(self, assign=None, use_symbolic=False):
        self.assign(assign)
        return Matrix([[0, 0, 1, 0],
                       [0, 1, 0, 0],
                       [1, 0, 0, 0],
                       [0, 0, 0, 1]], use_symbolic)

    def get_variables(self, map_param_kid=None):
        return []

    # TODO: make method static
    def describe(self, _=None):
        return "phys.PBS()"

    width = 2

    def shape(self, content, canvas):
        canvas.add_mpath(["M",0, 25.1, "h", 22.0981, "m", -22.0981, 50, "h", 21.8751, "m", 55.8057, -50, "h", 22.3192,
                          "m", -22.6566, 50, "h", 22.6566, "m", -22.6566, 0, "c", -20.0892, 0, -35.1561, -50, -55.4683,
                          -50, "m", 55.8057, 0, "c", -21.4311, 0, -35.4935, 50, -55.5827, 50], stroke_width=2, stroke="#000")
        canvas.add_mpath(["M", 59, 50, "l", -9.4807, -10.5087, "l", -9.4807, 10.5087, "l", 9.4807, 10.5087, "l", 9.4807,
                          -10.5087, "z", "m", 0.35, 0, "h",-19.2, "z"],stroke_width=3, fill="#fff")

        canvas.add_text((50, 86), text=content, size=7, ta="middle")

    def inverse(self, v=False, h=False):
        if self._phi.is_symbolic():
            if v:
                self._phi = -self._phi.spv
            if h:
                self._phi = self._phi.spv+sp.pi
        else:
            if v:
                self._phi = -float(self._phi)
            if h:
                self._phi = float(self._phi)+np.pi


class DT(ACircuit):
    _name = "DT"
    _fcircuit = Circuit
    delay_circuit = True
    stroke_style = {"stroke": "black", "stroke_width": 2}

    def __init__(self, t):
        super().__init__(1)
        self._dt = self._set_parameter("t", t, 0, sp.oo, False)

    def _compute_unitary(self, assign=None, use_symbolic=False):
        raise RuntimeError("DT circuit cannot be simulated with unitary matrix")

    def get_variables(self, map_param_kid=None):
        parameters = []
        if map_param_kid is None:
            map_param_kid = self.map_parameters()
        self.variable_def(parameters, "t", "t", None, map_param_kid)
        return parameters

    def describe(self, map_param_kid=None):
        parameters = self.get_variables(map_param_kid)
        return "phys.DT(%s)" % ", ".join(parameters)

    width = 1

    def shape(self, content, canvas):
        canvas.add_circle((34, 14), 11, stroke="white", stroke_width=3)
        canvas.add_circle((34, 14), 11, stroke="black", stroke_width=2)
        canvas.add_circle((25, 14), 11, stroke="white", stroke_width=3)
        canvas.add_circle((25, 14), 11, stroke="black", stroke_width=2)
        canvas.add_circle((16, 14), 11, stroke="white", stroke_width=3)
        canvas.add_circle((16, 14), 11, stroke="black", stroke_width=2)
        canvas.add_mline([0, 25, 17, 25], stroke="white", stroke_width=3)
        canvas.add_mline([0, 25, 19, 25], stroke="black", stroke_width=2)
        canvas.add_mline([34, 25, 50, 25], stroke="white", stroke_width=3)
        canvas.add_mline([32, 25, 50, 25], stroke="black", stroke_width=2)
        canvas.add_text((25, 38), text=content.replace("t=", ""), size=7, ta="middle")


class PS(ACircuit):
    _name = "PS"
    _fcircuit = Circuit
    stroke_style = {"stroke": "black", "stroke_width": 2}

    def __init__(self, phi):
        super().__init__(1)
        self._phi = self._set_parameter("phi", phi, 0, 2*sp.pi)

    def _compute_unitary(self, assign=None, use_symbolic=False):
        self.assign(assign)
        if use_symbolic:
            return Matrix([[sp.exp(self._phi.spv*sp.I)]], True)
        else:
            return Matrix([[np.cos(float(self._phi)) + 1j * np.sin(float(self._phi))]], False)

    def get_variables(self, map_param_kid=None):
        parameters = []
        if map_param_kid is None:
            map_param_kid = self.map_parameters()
        self.variable_def(parameters, "phi", "phi", None, map_param_kid)
        return parameters

    def describe(self, map_param_kid=None):
        parameters = self.get_variables(map_param_kid)
        return "symb.PS(%s)" % ", ".join(parameters)

    width = 1

    def shape(self, content, canvas):
<<<<<<< HEAD
        canvas.add_mline([0, 25, 50, 25], stroke="black", stroke_width=2)
        canvas.add_rect((5, 17), width=40, height=16, stroke="black", stroke_width=2, fill="white")
        canvas.add_text((25, 28), text=content.replace("phi=", ""), size=7, ta="middle")
=======
        canvas.add_mpath(["M", 0, 25, "h", 15, "m", 21, 0, "h", 15], stroke="black", stroke_width=2)
        canvas.add_mpath(["M", 15, 50, "h", 21, "v", -50, "h", -21, "z"], stroke="black", stroke_width=2,fill="lightgray")
        canvas.add_text((27, 60), text=content.replace("phi=", "$\phi$="), size=7, ta="middle")
>>>>>>> ba1e48aa

    def inverse(self, v=False, h=False):
        if h:
            if self._phi.is_symbolic():
                self._phi = -self._phi.spv
            else:
                self._phi = -float(self._phi)
<<<<<<< HEAD

=======
>>>>>>> ba1e48aa

class PERM(GCircuit):
    _name = "PERM"
    _fcircuit = Circuit
    stroke_style = {"stroke": "black", "stroke_width": 2}

    def __init__(self, perm):
        assert isinstance(perm, list), "permutation Operator needs list parameter"
        assert (min(perm) == 0 and
                max(perm)+1 == len(perm) == len(set(perm)) == len([n for n in perm if isinstance(n, int)])),\
            "%s is not a permutation" % perm
        self._perm = perm
        n = len(perm)
        u = Matrix.zeros((n, n), use_symbolic=False)
        for i, v in enumerate(perm):
            u[v, i] = 1
        super().__init__(n, U=u)
        self.width = 1

    def get_variables(self, _=None):
        return ["_╲ ╱", "_ ╳ ", "_╱ ╲"]

    def describe(self, _=None):
        return "symb.PERM(%s)" % str(self._perm)

    def definition(self):
        return self.U

    def shape(self, content, canvas):
        lines = []
        for an_input, an_output in enumerate(self._perm):
            canvas.add_mpath(["M", 0, 24.8 + an_input * 50,
                              "C", 20, 25 + an_input * 50, 30, 25 + an_output * 50, 50, 25 + an_output * 50],
                             stroke="white", stroke_width=4)
            canvas.add_mpath(["M", 0, 25 + an_input * 50,
                              "C", 20, 25 + an_input * 50, 30, 25 + an_output * 50, 50, 25 + an_output * 50],
                             stroke="black", stroke_width=2)


class WP(ACircuit):
    _name = "WP"
    _fcircuit = Circuit
    _supports_polarization = True
    stroke_style = {"stroke": "black", "stroke_width": 2}

    def __init__(self, delta, xsi):
        super().__init__(1)
        self._delta = self._set_parameter("delta", delta, -sp.pi, sp.pi)
        self._xsi = self._set_parameter("xsi", xsi, -sp.pi, sp.pi)

    def _compute_unitary(self, assign=None, use_symbolic=False):
        self.assign(assign)
        if use_symbolic:
            delta = self._delta.spv
            xsi = self._xsi.spv
            return Matrix([[
                            sp.cos(delta)+sp.I*sp.sin(delta)*sp.cos(2*xsi),
                            sp.I*sp.sin(delta)*sp.sin(2*xsi)
                           ], [
                            sp.I * sp.sin(delta) * sp.sin(2 * xsi),
                            sp.cos(delta) - sp.I * sp.sin(delta) * sp.cos(2 * xsi)
                           ]], True)
        else:
            delta = float(self._delta)
            xsi = float(self._xsi)
            return Matrix([[
                            np.cos(delta)+1j*np.sin(delta)*np.cos(2*xsi),
                            1j*np.sin(delta)*np.sin(2*xsi)
                           ], [
                            1j * np.sin(delta) * np.sin(2 * xsi),
                            np.cos(delta) - 1j * np.sin(delta) * np.cos(2 * xsi)
                           ]], False)


    def get_variables(self, map_param_kid=None):
        parameters = []
        if map_param_kid is None:
            map_param_kid = self.map_parameters()
        self.variable_def(parameters, "xsi", "xsi", None, map_param_kid)
        self.variable_def(parameters, "delta", "delta", None, map_param_kid)
        return parameters

    def describe(self, map_param_kid=None):
        parameters = self.get_variables(map_param_kid)
        return "phys.WP(%s)" % ", ".join(parameters)

    width = 1

    def shape(self, content, canvas):
        params = content.replace("xsi=", "ξ=").replace("delta=", "δ=").split("\n")
        canvas.add_mpath(["M", 0, 25, "h", 15, "m", 21, 0, "h", 15], stroke="black", stroke_width=2)
        canvas.add_mpath(["M", 15, 45, "h", 21, "v", -40, "h", -21, "z"], stroke="black", stroke_width=2)
        canvas.add_text((25, 55), text=params[0], size=7, ta="middle")
        canvas.add_text((25, 65), text=params[1], size=7, ta="middle")

class HWP(WP):
    _name = "HWP"

    def __init__(self, xsi):
        super().__init__(sp.pi/2, xsi)

    def shape(self, content, canvas):
        params = content.replace("xsi=", "ξ=").replace("delta=", "δ=").split("\n")
        canvas.add_mpath(["M", 0, 25, "v", 0, "h", 0, "h", 50],stroke="black", stroke_width=2)
        canvas.add_mpath(["M", 20, 0, "v", 50], stroke="black", stroke_width=4)
        canvas.add_mpath(["M", 30, 0, "v", 50], stroke="black", stroke_width=4)
        canvas.add_text((25, 60), text=params[0], size=7, ta="middle")


class QWP(WP):
    _name = "QWP"

    def __init__(self, xsi):
        super().__init__(sp.pi/4, xsi)

    def shape(self, content, canvas):
        params = content.replace("xsi=", "ξ=").replace("delta=", "δ=").split("\n")
        canvas.add_mpath(["M", 0, 25, "v", 0, "h", 0, "h", 50], stroke="black", stroke_width=2)
        canvas.add_mpath(["M", 25, 0, "v", 50], stroke="black", stroke_width=4)
        canvas.add_text((25, 60), text=params[0], size=7, ta="middle")


class PR(ACircuit):
    """Polarization rotator"""
    _name = "PR"
    _fcircuit = Circuit
    _supports_polarization = True
    stroke_style = {"stroke": "black", "stroke_width": 2}

    def __init__(self, delta):
        super().__init__(1)
        self._delta = self._set_parameter("delta", delta, -sp.pi, sp.pi)

    def _compute_unitary(self, assign=None, use_symbolic=False):
        self.assign(assign)
        if use_symbolic:
            delta = self._delta.spv
            return Matrix([[sp.cos(delta), sp.sin(delta)],
                           [-sp.sin(delta), sp.cos(delta)]], True)
        else:
            delta = float(self._delta)
            return Matrix([[np.cos(delta), np.sin(delta)],
                           [-np.sin(delta), np.cos(delta)]], False)


    def get_variables(self, map_param_kid=None):
        parameters = []
        if map_param_kid is None:
            map_param_kid = self.map_parameters()
        self.variable_def(parameters, "delta", "delta", None, map_param_kid)
        return parameters

    def describe(self, map_param_kid=None):
        parameters = self.get_variables(map_param_kid)
        return "phys.PR(%s)" % ", ".join(parameters)

    width = 1

    def shape(self, content, canvas):
        canvas.add_mpath(["M", 0, 25, "h", 15, "m", 22, 0, "h", 15], stroke="black", stroke_width=2)
        canvas.add_mpath(["M", 15, 36, "h", 22, "v", -22, "h", -22, "z"], stroke="black", stroke_width=2)
        canvas.add_mpath(["M", 19, 27, "c", 0.107, 0.131, 0.280, 0.131, 0.387, 0,
                          "l", 2.305, -2.821, "c", 0.107, -0.131, 0.057, -0.237, -0.112, -0.237,
                          "h", -1.22, "c", -0.169, 0, -0.284, -0.135, -0.247, -0.300,
                          "c", 0.629, -2.866, 3.187, -5.018, 6.240, -5.018,
                          "c", 3.524, 0, 6.39, 2.867, 6.390, 6.3902,
                          "c", 0, 3.523, -2.866, 6.39, -6.390, 6.390,
                          "c", -0.422, 0, -0.765, 0.342, -0.765, 0.765,
                          "s", 0.342, 0.765, 0.765, 0.765,
                          "c", 4.367, 0, 7.92, -3.552, 7.920, -7.920,
                          "c", 0, -4.367, -3.552, -7.920, -7.920, -7.920,
                          "c", -3.898, 0, -7.146, 2.832, -7.799, 6.546,
                          "c", -0.029, 0.166, -0.184, 0.302, -0.353, 0.302,
                          "H", 17, "c", -0.169, 0, -0.219, 0.106, -0.112, 0.237,
                          "z"
                          ], fill="black",stroke_width=0.1)
        canvas.add_text((27, 50), text=content.replace("delta=", "δ="), size=7, ta="middle")<|MERGE_RESOLUTION|>--- conflicted
+++ resolved
@@ -231,15 +231,9 @@
     width = 1
 
     def shape(self, content, canvas):
-<<<<<<< HEAD
-        canvas.add_mline([0, 25, 50, 25], stroke="black", stroke_width=2)
-        canvas.add_rect((5, 17), width=40, height=16, stroke="black", stroke_width=2, fill="white")
-        canvas.add_text((25, 28), text=content.replace("phi=", ""), size=7, ta="middle")
-=======
         canvas.add_mpath(["M", 0, 25, "h", 15, "m", 21, 0, "h", 15], stroke="black", stroke_width=2)
         canvas.add_mpath(["M", 15, 50, "h", 21, "v", -50, "h", -21, "z"], stroke="black", stroke_width=2,fill="lightgray")
         canvas.add_text((27, 60), text=content.replace("phi=", "$\phi$="), size=7, ta="middle")
->>>>>>> ba1e48aa
 
     def inverse(self, v=False, h=False):
         if h:
@@ -247,11 +241,8 @@
                 self._phi = -self._phi.spv
             else:
                 self._phi = -float(self._phi)
-<<<<<<< HEAD
-
-=======
->>>>>>> ba1e48aa
-
+
+                
 class PERM(GCircuit):
     _name = "PERM"
     _fcircuit = Circuit
