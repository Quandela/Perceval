--- conflicted
+++ resolved
@@ -25,11 +25,7 @@
 
 from perceval.components import Circuit as GCircuit
 from perceval.components import ACircuit
-<<<<<<< HEAD
-from perceval.utils.matrix import Matrix
-=======
 from perceval.utils import Matrix, format_parameters
->>>>>>> 2d6986e3
 
 
 class Circuit(GCircuit):
@@ -213,12 +209,8 @@
 
     def describe(self, map_param_kid=None):
         parameters = self.get_variables(map_param_kid)
-<<<<<<< HEAD
-        return "phys.TD(%s)" % ", ".join(parameters)
-=======
         params_str = format_parameters(parameters, separator=', ')
-        return "phys.DT(%s)" % params_str
->>>>>>> 2d6986e3
+        return "phys.TD(%s)" % params_str
 
     width = 1
 
@@ -353,31 +345,19 @@
         return {'PERM': ''}
 
     def describe(self, _=None):
-<<<<<<< HEAD
         return "symb.PERM(%s)" % str(self.perm_vector)
-=======
-        return "symb.PERM(%s)" % str(self._compute_perm_vector())
->>>>>>> 2d6986e3
 
     def definition(self):
         return self.U
 
-<<<<<<< HEAD
     @property
     def perm_vector(self):
-=======
-    def _compute_perm_vector(self):
->>>>>>> 2d6986e3
         nz = np.nonzero(self._u)
         m_list = nz[1].tolist()
         return [m_list.index(i) for i in nz[0]]
 
     def shape(self, content, canvas, compact: bool = False):
-<<<<<<< HEAD
         for an_input, an_output in enumerate(self.perm_vector):
-=======
-        for an_input, an_output in enumerate(self._compute_perm_vector()):
->>>>>>> 2d6986e3
             canvas.add_mpath(["M", 0, 24.8 + an_input * 50,
                               "C", 20, 25 + an_input * 50, 30, 25 + an_output * 50, 50, 25 + an_output * 50],
                              stroke="white", stroke_width=2)
