--- conflicted
+++ resolved
@@ -101,42 +101,7 @@
                           13.7116, 0, 13.65, 24.9998, 27.3597, 24.9998, "m", -89.5481, -49.9998, "h", 13, "m", 0.0019, 49.9998, "h", -13.0019,
                           "m", 87.6453, 0, "h", 12.3547, "m", -12.8056, -50, "h", 12.8056], stroke="black", stroke_width=2)
         canvas.add_text((50, 38), content, 7, "middle")
-
-<<<<<<< HEAD
-class PBS(ACircuit):
-    _name = "PBS"
-    _fcircuit = Circuit
-    _supports_polarization = True
-    stroke_style = {"stroke": "black", "stroke_width": 2}
-
-    def __init__(self):
-        super().__init__(2)
-
-    def _compute_unitary(self, assign=None, use_symbolic=False):
-        self.assign(assign)
-        return Matrix([[0, 0, 1, 0],
-                       [0, 1, 0, 0],
-                       [1, 0, 0, 0],
-                       [0, 0, 0, 1]], use_symbolic)
-
-    def get_variables(self, map_param_kid=None):
-        return []
-
-    # TODO: make method static
-    def describe(self, _=None):
-        return "phys.PBS()"
-
-    width = 2
-
-    def shape(self, content, canvas):
-        canvas.add_mpath(["M",0, 25.1, "h", 22.0981, "m", -22.0981, 50, "h", 21.8751, "m", 55.8057, -50, "h", 22.3192,
-                          "m", -22.6566, 50, "h", 22.6566, "m", -22.6566, 0, "c", -20.0892, 0, -35.1561, -50, -55.4683,
-                          -50, "m", 55.8057, 0, "c", -21.4311, 0, -35.4935, 50, -55.5827, 50], stroke_width=2, stroke="#000")
-        canvas.add_mpath(["M", 59, 50, "l", -9.4807, -10.5087, "l", -9.4807, 10.5087, "l", 9.4807, 10.5087, "l", 9.4807,
-                          -10.5087, "z", "m", 0.35, 0, "h",-19.2, "z"],stroke_width=3, fill="#fff")
-
-        canvas.add_text((50, 86), text=content, size=7, ta="middle")
-=======
+        
     def inverse(self, v=False, h=False):
         if self._phi.is_symbolic():
             if v:
@@ -148,7 +113,40 @@
                 self._phi = -float(self._phi)
             if h:
                 self._phi = float(self._phi)+np.pi
->>>>>>> 662adbdc
+                
+class PBS(ACircuit):
+    _name = "PBS"
+    _fcircuit = Circuit
+    _supports_polarization = True
+    stroke_style = {"stroke": "black", "stroke_width": 2}
+
+    def __init__(self):
+        super().__init__(2)
+
+    def _compute_unitary(self, assign=None, use_symbolic=False):
+        self.assign(assign)
+        return Matrix([[0, 0, 1, 0],
+                       [0, 1, 0, 0],
+                       [1, 0, 0, 0],
+                       [0, 0, 0, 1]], use_symbolic)
+
+    def get_variables(self, map_param_kid=None):
+        return []
+
+    # TODO: make method static
+    def describe(self, _=None):
+        return "phys.PBS()"
+
+    width = 2
+
+    def shape(self, content, canvas):
+        canvas.add_mpath(["M",0, 25.1, "h", 22.0981, "m", -22.0981, 50, "h", 21.8751, "m", 55.8057, -50, "h", 22.3192,
+                          "m", -22.6566, 50, "h", 22.6566, "m", -22.6566, 0, "c", -20.0892, 0, -35.1561, -50, -55.4683,
+                          -50, "m", 55.8057, 0, "c", -21.4311, 0, -35.4935, 50, -55.5827, 50], stroke_width=2, stroke="#000")
+        canvas.add_mpath(["M", 59, 50, "l", -9.4807, -10.5087, "l", -9.4807, 10.5087, "l", 9.4807, 10.5087, "l", 9.4807,
+                          -10.5087, "z", "m", 0.35, 0, "h",-19.2, "z"],stroke_width=3, fill="#fff")
+
+        canvas.add_text((50, 86), text=content, size=7, ta="middle")
 
 
 class DT(ACircuit):
@@ -221,14 +219,9 @@
     width = 1
 
     def shape(self, content, canvas):
-<<<<<<< HEAD
         canvas.add_mpath(["M", 0, 25, "h", 15, "m", 21, 0, "h", 15], stroke="black", stroke_width=2)
         canvas.add_mpath(["M", 15, 50, "h", 21, "v", -50, "h", -21, "z"], stroke="black", stroke_width=2,fill="lightgray")
         canvas.add_text((27, 60), text=content.replace("phi=", "$\phi$="), size=7, ta="middle")
-=======
-        canvas.add_mline([0, 25, 50, 25], stroke="black", stroke_width=2)
-        canvas.add_rect((5, 17), width=40, height=16, stroke="black", stroke_width=2, fill="white")
-        canvas.add_text((25, 28), text=content.replace("phi=", ""), size=7, ta="middle")
 
     def inverse(self, v=False, h=False):
         if h:
@@ -236,8 +229,6 @@
                 self._phi = -self._phi.spv
             else:
                 self._phi = -float(self._phi)
-
->>>>>>> 662adbdc
 
 class PERM(GCircuit):
     _name = "PERM"
