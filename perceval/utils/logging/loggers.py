# MIT License
#
# Copyright (c) 2022 Quandela
#
# Permission is hereby granted, free of charge, to any person obtaining a copy
# of this software and associated documentation files (the "Software"), to deal
# in the Software without restriction, including without limitation the rights
# to use, copy, modify, merge, publish, distribute, sublicense, and/or sell
# copies of the Software, and to permit persons to whom the Software is
# furnished to do so, subject to the following conditions:
#
# The above copyright notice and this permission notice shall be included in all
# copies or substantial portions of the Software.
#
# As a special exception, the copyright holders of exqalibur library give you
# permission to combine exqalibur with code included in the standard release of
# Perceval under the MIT license (or modified versions of such code). You may
# copy and distribute such a combined system following the terms of the MIT
# license for both exqalibur and Perceval. This exception for the usage of
# exqalibur is limited to the python bindings used by Perceval.
#
# THE SOFTWARE IS PROVIDED "AS IS", WITHOUT WARRANTY OF ANY KIND, EXPRESS OR
# IMPLIED, INCLUDING BUT NOT LIMITED TO THE WARRANTIES OF MERCHANTABILITY,
# FITNESS FOR A PARTICULAR PURPOSE AND NONINFRINGEMENT. IN NO EVENT SHALL THE
# AUTHORS OR COPYRIGHT HOLDERS BE LIABLE FOR ANY CLAIM, DAMAGES OR OTHER
# LIABILITY, WHETHER IN AN ACTION OF CONTRACT, TORT OR OTHERWISE, ARISING FROM,
# OUT OF OR IN CONNECTION WITH THE SOFTWARE OR THE USE OR OTHER DEALINGS IN THE
# SOFTWARE.

import json
import traceback
import warnings
import logging as py_log

from abc import ABC, abstractmethod
from typing import Dict
from os import path

from exqalibur import logging as exq_log

from ..persistent_data import PersistentData
from .config import LoggerConfig, _CHANNELS, _ENABLE_FILE

DEFAULT_CHANNEL = exq_log.channel.user


class ALogger(ABC):
    @abstractmethod
    def enable_file(self):
        pass

    @abstractmethod
    def disable_file(self):
        pass

    @abstractmethod
    def set_level(self, level: int, channel: exq_log.channel = DEFAULT_CHANNEL):
        pass

    @abstractmethod
    def debug(self, msg: str, channel: exq_log.channel = DEFAULT_CHANNEL):
        pass

    @abstractmethod
    def info(self, msg: str, channel: exq_log.channel = DEFAULT_CHANNEL):
        pass

    @abstractmethod
    def warn(self, msg: str, channel: exq_log.channel = DEFAULT_CHANNEL):
        pass

    @abstractmethod
    def error(self, msg: str, channel: exq_log.channel = DEFAULT_CHANNEL, exc_info=None):
        pass

    @abstractmethod
    def critical(self, msg: str, channel: exq_log.channel = DEFAULT_CHANNEL, exc_info=None):
        pass

    def log_resources(self, my_dict: Dict):
        """Log resources as a dictionary with:

             - level: info
             - channel: resources
             - serializing the dictionary as json so it can be easily deserialize

        :param my_dict: resources dictionary to log
        """
        self.info(json.dumps(my_dict), exq_log.channel.resources)


<<<<<<< HEAD
class ExqaliburLogger(ILogger):
    _ALREADY_INITIALIZED = False
=======
class ExqaliburLogger(ALogger):
>>>>>>> 6e5083f3
    def initialize(self):
        if ExqaliburLogger._ALREADY_INITIALIZED:
            return

        ExqaliburLogger._ALREADY_INITIALIZED = True
        persistent_data = PersistentData()
        if persistent_data.is_writable():
            exq_log.initialize(self.get_log_file_path())
        else:
            exq_log.initialize()

        self._config = LoggerConfig()
        self._configure_logger()

    def _configure_logger(self):
        if _ENABLE_FILE in self._config and self._config[_ENABLE_FILE]:
            print(f"starting to write logs in {self.get_log_file_path()}")
            exq_log.enable_file()
        else:
            exq_log.disable_file()

        exq_log.enable_console()
        if _CHANNELS in self._config:
            channels = list(exq_log.channel.__members__)
            levels = list(exq_log.level.__members__)
            for channel, level in self._config[_CHANNELS].items():
                level = level['level']
                if channel not in channels:
                    warnings.warn(UserWarning(f"Unknown channel {channel}"))
                    return
                if level not in levels:
                    warnings.warn(UserWarning(f"Unknown level {level}"))
                    return
                exq_log.set_level(
                    exq_log.level.__members__[level],
                    exq_log.channel.__members__[channel])

    def get_log_file_path(self):
        return path.join(PersistentData().directory, "logs", "perceval.log")

    def enable_file(self):
        print(f"starting to write logs in {self.get_log_file_path()}")
        exq_log.enable_file()

    def disable_file(self):
        self.warn("Log to file is being stopped!")
        exq_log.disable_file()

    def set_level(
            self,
            level: exq_log.level,
            channel: exq_log.channel = DEFAULT_CHANNEL) -> None:
        self.info(f"Set log level to '{level.name}' for channel '{channel.name}'", channel.general)
        exq_log.set_level(level, channel)

    def debug(self, msg: str, channel: exq_log.channel = DEFAULT_CHANNEL):
        exq_log.debug(str(msg), channel)

    def info(self, msg: str, channel: exq_log.channel = DEFAULT_CHANNEL):
        exq_log.info(str(msg), channel)

    def warn(self, msg: str, channel: exq_log.channel = DEFAULT_CHANNEL):
        exq_log.warn(str(msg), channel)

    def _format_exception(self, exc_info=None) -> str:
        if not exc_info:
            return ""
        return '\n' + ''.join(traceback.format_exception(exc_info[0], exc_info[1], exc_info[2]))

    def error(self, msg: str, channel: exq_log.channel = DEFAULT_CHANNEL, exc_info=None):
        msg = str(msg)
        if exc_info:
            msg += self._format_exception(exc_info)
            traceback.print_exception(exc_info[0], exc_info[1], exc_info[2])
        exq_log.error(str(msg), channel)

    def critical(self, msg: str, channel: exq_log.channel = DEFAULT_CHANNEL, exc_info=None):
        msg = str(msg)
        if exc_info:
            msg += self._format_exception(exc_info)
            traceback.print_exception(exc_info[0], exc_info[1], exc_info[2])
        exq_log.critical(str(msg), channel)


class PythonLogger(ALogger):
    def __init__(self) -> None:
        self._logger = py_log.getLogger()
        self._config = LoggerConfig()
        self._logger.addFilter(self._message_has_to_be_logged)
        self._level = {
            channel: self._get_levelno(channel) for channel in exq_log.channel.__members__
        }

    def _get_levelno(self, channel: str):
        level_name = self._config[_CHANNELS][channel]["level"]
        if level_name == "debug":
            return 10
        elif level_name == "info":
            return 20
        elif level_name == "warn":
            return 30
        elif level_name == "error":
            return 40
        elif level_name == "critical":
            return 50
        else:
            return 60

    def _message_has_to_be_logged(self, record) -> bool:
        if "channel" in record.__dict__:
            if record.levelno < self._level[record.channel]:
                return False
        return True

    def enable_file(self):
        self.warn("This method have no effect. Use module logging to configure python logger")

    def disable_file(self):
        self.warn("This method have no effect. Use module logging to configure python logger")

    def set_level(self, level: int, channel: exq_log.channel = DEFAULT_CHANNEL):
        self._config.set_level(level, channel)
        self._level[channel.name] = self._get_levelno(channel)

    def debug(self, msg: str, channel: exq_log.channel = DEFAULT_CHANNEL):
        self._logger.debug(f"[debug] {msg}", extra={"channel": channel.name})

    def info(self, msg: str, channel: exq_log.channel = DEFAULT_CHANNEL):
        self._logger.info(f"[info] {msg}", extra={"channel": channel.name})

    def warn(self, msg: str, channel: exq_log.channel = DEFAULT_CHANNEL):
        self._logger.warning(f"[warning] {msg}", extra={"channel": channel.name})

    def error(self, msg: str, channel: exq_log.channel = DEFAULT_CHANNEL, exc_info=None):
        self._logger.error(
            f"[error] {msg}",
            exc_info=exc_info,
            extra={"channel": channel.name})

    def critical(self, msg: str, channel: exq_log.channel = DEFAULT_CHANNEL, exc_info=None):
        self._logger.critical(
            f"[critical] {msg}",
            exc_info=exc_info,
            extra={"channel": channel.name})<|MERGE_RESOLUTION|>--- conflicted
+++ resolved
@@ -79,7 +79,6 @@
 
     def log_resources(self, my_dict: Dict):
         """Log resources as a dictionary with:
-
              - level: info
              - channel: resources
              - serializing the dictionary as json so it can be easily deserialize
@@ -89,12 +88,9 @@
         self.info(json.dumps(my_dict), exq_log.channel.resources)
 
 
-<<<<<<< HEAD
-class ExqaliburLogger(ILogger):
+class ExqaliburLogger(ALogger):
     _ALREADY_INITIALIZED = False
-=======
-class ExqaliburLogger(ALogger):
->>>>>>> 6e5083f3
+
     def initialize(self):
         if ExqaliburLogger._ALREADY_INITIALIZED:
             return
