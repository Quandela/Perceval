# MIT License
#
# Copyright (c) 2022 Quandela
#
# Permission is hereby granted, free of charge, to any person obtaining a copy
# of this software and associated documentation files (the "Software"), to deal
# in the Software without restriction, including without limitation the rights
# to use, copy, modify, merge, publish, distribute, sublicense, and/or sell
# copies of the Software, and to permit persons to whom the Software is
# furnished to do so, subject to the following conditions:
#
# The above copyright notice and this permission notice shall be included in all
# copies or substantial portions of the Software.
#
# THE SOFTWARE IS PROVIDED "AS IS", WITHOUT WARRANTY OF ANY KIND, EXPRESS OR
# IMPLIED, INCLUDING BUT NOT LIMITED TO THE WARRANTIES OF MERCHANTABILITY,
# FITNESS FOR A PARTICULAR PURPOSE AND NONINFRINGEMENT. IN NO EVENT SHALL THE
# AUTHORS OR COPYRIGHT HOLDERS BE LIABLE FOR ANY CLAIM, DAMAGES OR OTHER
# LIABILITY, WHETHER IN AN ACTION OF CONTRACT, TORT OR OTHERWISE, ARISING FROM,
# OUT OF OR IN CONNECTION WITH THE SOFTWARE OR THE USE OR OTHER DEALINGS IN THE
# SOFTWARE.

from __future__ import annotations
from abc import ABC, abstractmethod
from typing import List, Union, Literal, Tuple


class Canvas(ABC):
    def __init__(self, inverse_Y=False, **opts):
        self._position = []
        self._minx = None
        self._miny = None
        self._maxx = None
        self._maxy = None
        self._drawn = False
        self._offset_x = 0
        self._offset_y = 0
        if opts is None:
            self._opts = {}
        else:
            self._opts = opts
        self._inverse_Y = inverse_Y and -1 or 1

    def set_offset(self, v: Tuple[float, float], width: float, height: float):
        self._offset_x = v[0]
        self._offset_y = v[1]
        self.position = (0, 0)
        self.position = (width, height)

    @property
    def position(self):
        return self._position

    @property
    def relative_position(self):
        return self._position[0]-self._offset_x, self._position[1]-self._offset_y

    @position.setter
    def position(self, v):
        (x, y) = (v[0]+self._offset_x, v[1]+self._offset_y)
        if self._minx is None or x < self._minx:
            self._minx = x
        if self._miny is None or y < self._miny:
            self._miny = y
        if self._maxx is None or x > self._maxx:
            self._maxx = x
        if self._maxy is None or y > self._maxy:
            self._maxy = y
        self._position = (x, y)

    def add_mline(self,
                  points: List[float],
                  stroke: str = "black",
                  stroke_width: float = 1,
                  stroke_linejoin: str = "miter",
                  stroke_dasharray=None):
        """Draw a multi-line

        :param points:
        :param stroke:
        :param stroke_width:
        :return:
        """
        assert not self._drawn, "calling add_mline on drawn canvas"
        norm_points = []
        for x, y in [points[n:n+2] for n in range(0, len(points), 2)]:
            self.position = (x, y)
            norm_points += [self.position[0], self._inverse_Y * self.position[1]]
        return norm_points

    def add_polygon(self,
                    points: List[float],
                    stroke: str = "black",
                    stroke_width: float = 1,
                    fill: str = None,
                    stroke_linejoin: str = "miter",
                    stroke_dasharray=None,
                    inverse=True):
        """Draw a polygon

        :param fill:
        :param points:
        :param stroke:
        :param stroke_width:
        :return:
        """
        assert not self._drawn, "calling add_polygon on drawn canvas"
        norm_points = []
        for x, y in [points[n:n+2] for n in range(0, len(points), 2)]:
            self.position = (x, y)
            norm_points += [self.position[0], self._inverse_Y * self.position[1]]
        return norm_points

    def add_rect(self,
                 points: Tuple[float, float],
                 width: float,
                 height: float,
                 **args):
        self.add_polygon([points[0], points[1],
                          points[0]+width, points[1],
                          points[0]+width, points[1]+height,
                          points[0], points[1]+height],
                         **args)

    def add_mpath(self,
                  points: List[Union[float, str]],
                  stroke: str = "black",
                  stroke_width: float = 1,
                  fill: str = None,
                  stroke_linejoin: str = "miter",
                  stroke_dasharray=None):
        """Draw a path

        :param fill:
        :param points:
        :param stroke:
        :param stroke_width:
        :return:
        """
        assert not self._drawn, "calling add_mpath on drawn canvas"
        norm_points = []
        r_position_start = None
        while points:
            if points[0] == "z":
                self.position = r_position_start
                norm_points += ["L", self.position[0], self._inverse_Y * self.position[1]]
                points = points[1:]
            elif points[0] == "M":
                self.position = points[1:3]
                if r_position_start is None:
                    r_position_start = self.relative_position
                norm_points += ["M", self.position[0], self._inverse_Y * self.position[1]]
                points = points[3:]
            elif points[0] == "m":
                self.position = (self.relative_position[0]+points[1], self.relative_position[1]+points[2])
                norm_points += ["M", self.position[0], self._inverse_Y * self.position[1]]
                points = points[3:]
            elif points[0] == "L":
                self.position = points[1:3]
                norm_points += ["L", self.position[0], self._inverse_Y * self.position[1]]
                points = points[3:]
            elif points[0] == "l":
                self.position = (self.relative_position[0]+points[1], self.relative_position[1]+points[2])
                norm_points += ["L", self.position[0], self._inverse_Y * self.position[1]]
                points = points[3:]
            elif points[0] == "C":
                self.position = points[1:3]
                norm_points += ["C", self.position[0], self._inverse_Y * self.position[1]]
                self.position = points[3:5]
                norm_points += [self.position[0], self._inverse_Y * self.position[1]]
                self.position = points[5:7]
                norm_points += [self.position[0], self._inverse_Y * self.position[1]]
                points = points[7:]
            elif points[0] == "c":
                position_begin = self.relative_position
                self.position = (position_begin[0]+points[1], position_begin[1]+points[2])
                norm_points += ["C", self.position[0], self._inverse_Y * self.position[1]]
                self.position = (position_begin[0]+points[3], position_begin[1]+points[4])
                norm_points += [self.position[0], self._inverse_Y * self.position[1]]
                self.position = (position_begin[0]+points[5], position_begin[1]+points[6])
                norm_points += [self.position[0], self._inverse_Y * self.position[1]]
                points = points[7:]
            elif points[0] == "S":
                self.position = points[1:3]
                norm_points += ["S", self.position[0], self._inverse_Y * self.position[1]]
                self.position = points[3:5]
                norm_points += [self.position[0], self._inverse_Y * self.position[1]]
                points = points[5:]
            elif points[0] == "s":
                position_begin = self.relative_position
                self.position = (position_begin[0]+points[1], position_begin[1]+points[2])
                norm_points += ["S", self.position[0], self._inverse_Y * self.position[1]]
                self.position = (position_begin[0]+points[3], position_begin[1]+points[4])
                norm_points += [self.position[0], self._inverse_Y * self.position[1]]
                points = points[5:]
            elif points[0] == "H":
                self.position = (points[1], self.position[1])
                norm_points += ["L", self.position[0], self._inverse_Y * self.position[1]]
                points = points[2:]
            elif points[0] == "h":
<<<<<<< HEAD
                self.position = (points[1]+self.relative_position[0], self.relative_position[1])
                norm_points += ["L", self.position[0], self._inverse_Y * self.position[1]]
=======
                self.position = (points[1] + self.relative_position[0], self.relative_position[1])
                norm_points += ["L", self.position[0], self.position[1]]
>>>>>>> ba1e48aa
                points = points[2:]
            elif points[0] == "V":
                self.position = (self.position[0], points[1])
                norm_points += ["L", self.position[0], self._inverse_Y * self.position[1]]
                points = points[2:]
            elif points[0] == "v":
<<<<<<< HEAD
                self.position = (self.relative_position[0], points[1]+self.relative_position[1])
                norm_points += ["L", self.position[0], self._inverse_Y * self.position[1]]
=======
                self.position = (self.relative_position[0], points[1] + self.relative_position[1])
                norm_points += ["L", self.position[0], self.position[1]]
>>>>>>> ba1e48aa
                points = points[2:]
            else:
                raise RuntimeError("Unsupported mpath operator: %s", points[0])
        return norm_points

    def add_circle(self,
                   points: Tuple[float, float],
                   r: float,
                   stroke: str = "black",
                   stroke_width: float = 1,
                   fill: str = None,
                   stroke_dasharray = None):
        self.position = (points[0] + r, points[1] + r)
        self.position = (points[0] - r, points[1] - r)
        self.position = points
        return (self.position[0], self._inverse_Y * self.position[1])

    def add_text(self, points: Tuple[float, float],
                 text: str, size: float, ta: Literal["left", "middle", "right"] = "left"):
        self.position = points
        f_points = self.position
        if ta == "left":
            self.position = (points[0]+size*len(text), points[1]+size)
        elif ta == "right":
            self.position = (points[0]-size*len(text), points[1]+size)
        else:
            self.position = (points[0]-size*len(text)/2, points[1]+size)
            self.position = (points[0]+size*len(text)/2, points[1]+size)
        return (f_points[0], self._inverse_Y * f_points[1])

    def draw(self):
        assert not self._drawn, "calling draw on drawn canvas"
        self._drawn = True


class Renderer(ABC):
    @abstractmethod
    def new_canvas(self, **opts) -> Canvas:
        pass<|MERGE_RESOLUTION|>--- conflicted
+++ resolved
@@ -198,26 +198,16 @@
                 norm_points += ["L", self.position[0], self._inverse_Y * self.position[1]]
                 points = points[2:]
             elif points[0] == "h":
-<<<<<<< HEAD
-                self.position = (points[1]+self.relative_position[0], self.relative_position[1])
-                norm_points += ["L", self.position[0], self._inverse_Y * self.position[1]]
-=======
                 self.position = (points[1] + self.relative_position[0], self.relative_position[1])
-                norm_points += ["L", self.position[0], self.position[1]]
->>>>>>> ba1e48aa
+                norm_points += ["L", self.position[0], self._inverse_Y * self.position[1]]
                 points = points[2:]
             elif points[0] == "V":
                 self.position = (self.position[0], points[1])
                 norm_points += ["L", self.position[0], self._inverse_Y * self.position[1]]
                 points = points[2:]
             elif points[0] == "v":
-<<<<<<< HEAD
-                self.position = (self.relative_position[0], points[1]+self.relative_position[1])
-                norm_points += ["L", self.position[0], self._inverse_Y * self.position[1]]
-=======
                 self.position = (self.relative_position[0], points[1] + self.relative_position[1])
-                norm_points += ["L", self.position[0], self.position[1]]
->>>>>>> ba1e48aa
+                norm_points += ["L", self.position[0], self._inverse_Y * self.position[1]]
                 points = points[2:]
             else:
                 raise RuntimeError("Unsupported mpath operator: %s", points[0])
