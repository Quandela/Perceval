--- conflicted
+++ resolved
@@ -39,11 +39,7 @@
 from scipy.sparse import dok_array, csr_array, kron
 
 import exqalibur as xq
-<<<<<<< HEAD
-from .states import StateVector, SVDistribution, BasicState, max_photon_state_iterator, BSSamples
-=======
 from .states import StateVector, SVDistribution, BasicState, max_photon_state_iterator, BSSamples, FockState
->>>>>>> b548c803
 from .density_matrix_utils import array_to_statevector, is_hermitian, sparray
 
 # In all the DensityMatrix Class, there is a compromise between csr_array and dok_array.
