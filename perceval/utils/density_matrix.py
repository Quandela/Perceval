# MIT License
#
# Copyright (c) 2022 Quandela
#
# Permission is hereby granted, free of charge, to any person obtaining a copy
# of this software and associated documentation files (the "Software"), to deal
# in the Software without restriction, including without limitation the rights
# to use, copy, modify, merge, publish, distribute, sublicense, and/or sell
# copies of the Software, and to permit persons to whom the Software is
# furnished to do so, subject to the following conditions:
#
# The above copyright notice and this permission notice shall be included in all
# copies or substantial portions of the Software.
#
# As a special exception, the copyright holders of exqalibur library give you
# permission to combine exqalibur with code included in the standard release of
# Perceval under the MIT license (or modified versions of such code). You may
# copy and distribute such a combined system following the terms of the MIT
# license for both exqalibur and Perceval. This exception for the usage of
# exqalibur is limited to the python bindings used by Perceval.
#
# THE SOFTWARE IS PROVIDED "AS IS", WITHOUT WARRANTY OF ANY KIND, EXPRESS OR
# IMPLIED, INCLUDING BUT NOT LIMITED TO THE WARRANTIES OF MERCHANTABILITY,
# FITNESS FOR A PARTICULAR PURPOSE AND NONINFRINGEMENT. IN NO EVENT SHALL THE
# AUTHORS OR COPYRIGHT HOLDERS BE LIABLE FOR ANY CLAIM, DAMAGES OR OTHER
# LIABILITY, WHETHER IN AN ACTION OF CONTRACT, TORT OR OTHERWISE, ARISING FROM,
# OUT OF OR IN CONNECTION WITH THE SOFTWARE OR THE USE OR OTHER DEALINGS IN THE
# SOFTWARE.

<<<<<<< HEAD
from perceval.utils.statevector import SVDistribution, BasicState, max_photon_state_iterator, StateVector
=======
from perceval.utils.statevector import StateVector, SVDistribution, BasicState, max_photon_state_iterator
>>>>>>> 0ec3edac
from perceval.utils.density_matrix_utils import array_to_statevector
from typing import Union, Optional, Tuple
from math import comb
from numpy import conj
import numpy as np
from scipy.sparse import dok_array, sparray, csr_array, kron
from scipy.sparse.linalg import LinearOperator, eigsh
from scipy.linalg import eigh
from copy import copy
import random
import exqalibur as xq

# In all the DensityMatrix Class, there is a compromise between csr_array and dok_array.
# The first one is well suited for matrix-vector product, the other one is easier to construct from scratch


class FockBasis(dict):
    def __init__(self, m, n_max):
        for i, st in enumerate(max_photon_state_iterator(m, n_max)):
            self[st] = i
        self._m = m
        self._n_max = n_max

    def add_photon(self):
        self._n_max += 1
        length = len(self)
        new_states = xq.FSArray(self._m, self._n_max)
        for i, st in enumerate(new_states):
            self[st] = length+i

    def add_photons(self, n):
        for _ in range(n):
            self.add_photon()

    @property
    def m(self):
        return self._m

    @property
    def n_max(self):
        return self._n_max


def density_matrix_tensor_product(A, B):
    """
    Make the tensor product of 2 Density Matrices
    :param A, B: two density matrices
    :return: the "kronecker" product of the density matrices, in the correct basis
    """

    if not isinstance(A, DensityMatrix):
        A = DensityMatrix.from_svd(A)

    if not isinstance(B, DensityMatrix):
        B = DensityMatrix.from_svd(B)

    n_max = A.n_max + B.n_max
    n_mode = A.m + B.m
    size = comb(n_max+n_mode, n_max)
    new_index = FockBasis(n_mode, n_max)
    matrix = kron(A.mat, B.mat)
    perm = dok_array((A.size*B.size, size), dtype=complex)  # matrix from tensor space to complete Fock space
    for i, a_state in enumerate(A.reverse_index):
        for j, b_state in enumerate(B.reverse_index):
            index = new_index[a_state*b_state]
            perm[i*B.size+j, index] = 1

    matrix = perm.T @ matrix @ perm

    return DensityMatrix(matrix, new_index)


class DensityMatrix:
    """
    Density operator representing a mixed state
    Does not support annotations yet
    """
    def __init__(self,
                 mixed_state: Union[np.array, sparray],
                 index: Optional[FockBasis] = None,
                 m: Optional[int] = None,
                 n_max: Optional[int] = None):
        """
        Constructor for the DensityMatrix Class

        :param mixed_state: 2d-array, SVDistribution, StateVector or Basic State representing a mixed state
        :param index: index of all BasicStates accessible from this mixed states through a unitary evolution
        :param m: optional number of modes if index is not given
        :param n_max: optional maximum number of photon if index is not given
        """
        # Here the constructor for a matrix
        if not isinstance(mixed_state, (np.ndarray, sparray)):
            raise TypeError(f"Can't construct a density matrix from {type(mixed_state)}")
        if index is None:
            if not (m is None or n_max is None):
                index = FockBasis(m, n_max)
            else:
                raise ValueError("you must provide an index or a number of modes and photons")
        if not isinstance(index, FockBasis):
            raise ValueError(f"index must be a FockBasis object. {type(index)} was given")
        if len(index) != mixed_state.shape[0]:
            raise ValueError(f"The index length is incompatible with your matrix size. \n "
                             f"For at most {index.n_max} photons in {index.m} modes, your matrix size must be {len(index)}")
        if mixed_state.shape[0] != mixed_state.shape[1]:
            raise ValueError("The density matrix must be square")

        self.mat = csr_array(mixed_state, dtype=complex)
        self._size = self.mat.shape[0]
        self._m = index.m
        self._n_max = index.n_max

        self.index = dict()
        self.reverse_index = []
        self.set_index(index)  # index construction

    @staticmethod
    def from_svd(svd: Union[SVDistribution, StateVector, BasicState], index: Optional[FockBasis] = None):
        """
        Construct a Density matrix from a SVDistribution
        :param svd: an SVDistribution object representing the mixed state
        :param index: the basis in which the density matrix is expressed. Self generated if incorrect
        :return: the DensityMatrix object corresponding to the SVDistribution given
        """
        if isinstance(svd, (StateVector, BasicState)):
            svd = SVDistribution(svd)

        if not isinstance(svd, SVDistribution):
            raise TypeError("mixed_state must be a BasicState, a StateVector a SVDistribution or a 2d array")

        for key in svd.keys():
            if any([bs[0].has_annotations for bs in key]):
                raise ValueError("annotations are not supported yet in DensityMatrix")

        m = svd.m
        n_max = svd.n_max
        size = comb(m+n_max, m)

        if not(isinstance(index, FockBasis) and index.m == m and index.n_max >= n_max):
            index = FockBasis(m, n_max)
        l = []
        for sv, p in svd.items():
            vector = np.zeros((size, 1), dtype=complex)
            for bst in sv.keys():
                idx = index[bst]
                vector[idx, 0] = sv[bst]
            vector = csr_array(vector)
            l.append((vector, p))
        matrix = sum([p * (vector @ conj(vector.T)) for vector, p in l])

        return DensityMatrix(matrix, index)

    def set_index(self, index: dict):
        if index is None:
            k = 0
            for key in max_photon_state_iterator(self._m, self._n_max):
                self.index[key] = k
                self.reverse_index.append(key)
                k += 1
        else:
            if len(index) == self._size:
                self.index = index
                self.reverse_index = [None]*self._size
                for key in index.keys():
                    self.reverse_index[index[key]] = key
            else:
                raise ValueError("the index size does not match the matrix size")

    def __getitem__(self, key: Tuple[BasicState, BasicState]):
        """key must be a BasicState tuple"""
        key1, key2 = key
        if not isinstance(key1, BasicState) or not isinstance(key2, BasicState):
            raise TypeError("Expected BasicState tuple")
        i, j = self.index[key1], self.index[key2]
        return self.mat[i, j]

    @staticmethod
    def _deflation(A: sparray, val: np.ndarray, vec: np.ndarray):
        """
        Defines the mat_vec function of the Linear operator after the deflation of all the vectors in the vec array
        :param A: any kind of sparse matrix
        :param val: the array of eigen_values
        :param vec: the array of eigen_vector
        """
        if val.shape[0] != vec.shape[1]:
            raise ValueError("inconsistent number of eigenvectors and eigenvalues")

        if vec.shape[0] != A.shape[0]:
            raise ValueError("the size of the matrix is inconsistent with this of the eigenvector")

        def matrix_vector_multiplication(x: np.ndarray):
            """
            The matrix vector multiplication function associated to the deflated operator
            """
            result = A @ x
            for k in range(val.shape[0]):
                result -= val[k] * (conj(vec[:, k].T) @ x) * vec[:, k]

            return result

        return matrix_vector_multiplication

    @staticmethod
    def _bra_str(bs: BasicState):
        return "<" + str(bs)[1:][:-1] + "|"

    def _to_svd_small(self, threshold):
        """Extracting the svd using the scipy method on arrays"""
        matrix = self.mat.toarray()
        w, v = eigh(matrix)
        dic = {}
        for k in range(w.shape[0]):
            sv = array_to_statevector(v[:, k], self.reverse_index)
            if w[k] > threshold:
                dic[sv] = w[k]
        return SVDistribution(dic)

    def _to_svd_large(self, threshold, batch_size):
        """Extracting the svd using the scipy method on sparse matrices"""
        val = np.array([])
        vec = np.empty(shape=(self._size, 0), dtype=complex)
        while (val > threshold).all():
            deflated_operator = LinearOperator((self._size, self._size), matvec=self._deflation(self.mat, val, vec))
            new_val, new_vec = eigsh(deflated_operator, batch_size)
            val = np.concatenate((val, new_val))
            vec = np.concatenate((vec, new_vec), axis=1)
        dic = {}
        for i in range(val.shape[0]):
            if val[i] >= threshold:
                sv = StateVector()
                for j in range(len(vec)):
                    sv += complex(vec[j][i]) * self.reverse_index[j]
                sv.normalize()
                if sv.m != 0:
                    dic[sv] = val[i]
            else:
                continue
        return SVDistribution(dic)

    def to_svd(self, threshold: float = 1e-8, batch_size: int = 1):
        """
            gives back an SVDistribution from the density_matrix
            :param threshold: the threshold when the search for eigen values is stopped
            :param batch_size: the number of eigen values at each Arnoldi's algorithm iteration.
                Only used if matrix is large enough.
            :return: The SVD object corresponding to the DensityMatrix.
                The StateVector with probability < threshold are removed.
        """
        if self.size < 50:  # if the matrix is small: array eigh method
            return self._to_svd_small(threshold)

        else:  # if the matrix is large: sparse eigsh method
            return self._to_svd_large(threshold, batch_size)

    def __add__(self, other):
        """
        add two density Matrices together
        """

        if not isinstance(other, DensityMatrix):
            raise TypeError("You can only add a Density Matrix to a Density Matrix")

        if self._m != other._m:
            raise ValueError("You can't add Density Matrices with different numbers of mode")

        n = max(self._n_max, other.n_max)
        if n == self.n_max:
            small_matrix = other
            big_matrix = self
        else:
            small_matrix = self
            big_matrix = other
        copy_mat = copy(small_matrix.mat)
        copy_mat.resize(big_matrix.size, big_matrix.size)
        new_mat = copy_mat + big_matrix.mat
        new_index = big_matrix.index

        return DensityMatrix(new_mat, new_index)

    def __mul__(self, other):
        """
            Make a tensor product between a Density Matrix and a mixed state in any form
            Or make a scalar multiplication
        """

        if isinstance(other, (int, float, complex)):
            new_dm = copy(self)
            new_dm.mat = other*new_dm.mat
            return new_dm

        return density_matrix_tensor_product(self, other)

    def __rmul__(self, other):
        """
            Make a tensor product between a mixed in any form and a Density Matrix
            Or make a scalar multiplication
        """
        if isinstance(other, (int, float, complex)):
            new_dm = copy(self)
            new_dm.mat = other*new_dm.mat
            return new_dm

        else:
            return density_matrix_tensor_product(other, self)

    def remove_low_amplitude(self, threshold=1e-6):
        """
        Remove the lines and column where the amplitude is below a certain threshold
        """
        projector = dok_array(self.shape)
        for k in range(self.size):
            if self.mat[k, k] > threshold:
                projector[k, k] = 1

        projector = csr_array(projector)

        self.mat = projector.dot(self.mat).dot(projector)
        self.normalize()

    def normalize(self):
        """
        Normalize the density matrix so that Trace(\rho) = 1
        """

        factor = self.mat.trace()
        self.mat = (1/factor)*self.mat

    def sample(self, count: int = 1):
        """
        sample on the density matrix
        """
        self.normalize()
        output = random.choices(self.reverse_index, list(self.mat.diagonal()), k=count)
        return output

    def __str__(self):
        """
        string representation of a density matrix
        """
        string = ""
        for i in range(self._size):
            for j in range(self._size):
                if self.mat[i, j] == 0:
                    continue
                else:
                    new_term = (f"{self.mat[i, j]:.2f}*" +
                                str(self.reverse_index[j]) +
                                self._bra_str(self.reverse_index[i]) +
                                "+")
                    string += new_term

        return string[:-1]

    def __repr__(self):
        return str(self.mat.toarray())

    @property
    def n_max(self):
        return self._n_max

    @property
    def m(self):
        return self._m

    @property
    def shape(self):
        return self._size, self._size

    @property
    def size(self):
        return self._size<|MERGE_RESOLUTION|>--- conflicted
+++ resolved
@@ -27,11 +27,8 @@
 # OUT OF OR IN CONNECTION WITH THE SOFTWARE OR THE USE OR OTHER DEALINGS IN THE
 # SOFTWARE.
 
-<<<<<<< HEAD
-from perceval.utils.statevector import SVDistribution, BasicState, max_photon_state_iterator, StateVector
-=======
+
 from perceval.utils.statevector import StateVector, SVDistribution, BasicState, max_photon_state_iterator
->>>>>>> 0ec3edac
 from perceval.utils.density_matrix_utils import array_to_statevector
 from typing import Union, Optional, Tuple
 from math import comb
