# MIT License
#
# Copyright (c) 2022 Quandela
#
# Permission is hereby granted, free of charge, to any person obtaining a copy
# of this software and associated documentation files (the "Software"), to deal
# in the Software without restriction, including without limitation the rights
# to use, copy, modify, merge, publish, distribute, sublicense, and/or sell
# copies of the Software, and to permit persons to whom the Software is
# furnished to do so, subject to the following conditions:
#
# The above copyright notice and this permission notice shall be included in all
# copies or substantial portions of the Software.
#
# As a special exception, the copyright holders of exqalibur library give you
# permission to combine exqalibur with code included in the standard release of
# Perceval under the MIT license (or modified versions of such code). You may
# copy and distribute such a combined system following the terms of the MIT
# license for both exqalibur and Perceval. This exception for the usage of
# exqalibur is limited to the python bindings used by Perceval.
#
# THE SOFTWARE IS PROVIDED "AS IS", WITHOUT WARRANTY OF ANY KIND, EXPRESS OR
# IMPLIED, INCLUDING BUT NOT LIMITED TO THE WARRANTIES OF MERCHANTABILITY,
# FITNESS FOR A PARTICULAR PURPOSE AND NONINFRINGEMENT. IN NO EVENT SHALL THE
# AUTHORS OR COPYRIGHT HOLDERS BE LIABLE FOR ANY CLAIM, DAMAGES OR OTHER
# LIABILITY, WHETHER IN AN ACTION OF CONTRACT, TORT OR OTHERWISE, ARISING FROM,
# OUT OF OR IN CONNECTION WITH THE SOFTWARE OR THE USE OR OTHER DEALINGS IN THE
# SOFTWARE.

<<<<<<< HEAD
from perceval.utils.statevector import StateVector, SVDistribution, BasicState, max_photon_state_iterator, BSSamples
=======

from perceval.utils.statevector import StateVector, SVDistribution, BasicState, max_photon_state_iterator
from perceval.utils.density_matrix_utils import array_to_statevector
>>>>>>> 1c699888
from typing import Union, Optional, Tuple
from math import comb
from numpy import conj
import numpy as np
from scipy.sparse import dok_array, sparray, csr_array, kron
from scipy.sparse.linalg import LinearOperator, eigsh
from scipy.linalg import eigh
from copy import copy
import random
import exqalibur as xq

# In all the DensityMatrix Class, there is a compromise between csr_array and dok_array.
# The first one is well suited for matrix-vector product, the other one is easier to construct from scratch


class FockBasis(dict):
    def __init__(self, m, n_max):
        for i, st in enumerate(max_photon_state_iterator(m, n_max)):
            self[st] = i
        self._m = m
        self._n_max = n_max

    def add_photon(self):
        self._n_max += 1
        length = len(self)
        new_states = xq.FSArray(self._m, self._n_max)
        for i, st in enumerate(new_states):
            self[st] = length+i

    def add_photons(self, n):
        for _ in range(n):
            self.add_photon()

    @property
    def m(self):
        return self._m

    @property
    def n_max(self):
        return self._n_max


def density_matrix_tensor_product(A, B):
    """
    Make the tensor product of 2 Density Matrices
    :param A, B: two density matrices
    :return: the "kronecker" product of the density matrices, in the correct basis
    """

    if not isinstance(A, DensityMatrix):
        A = DensityMatrix.from_svd(A)

    if not isinstance(B, DensityMatrix):
        B = DensityMatrix.from_svd(B)

    n_max = A.n_max + B.n_max
    n_mode = A.m + B.m
    size = comb(n_max+n_mode, n_max)
    new_index = FockBasis(n_mode, n_max)
    matrix = kron(A.mat, B.mat)
    perm = dok_array((A.size*B.size, size), dtype=complex)  # matrix from tensor space to complete Fock space
    for i, a_state in enumerate(A.reverse_index):
        for j, b_state in enumerate(B.reverse_index):
            index = new_index[a_state*b_state]
            perm[i*B.size+j, index] = 1

    matrix = perm.T @ matrix @ perm

    return DensityMatrix(matrix, new_index)


class DensityMatrix:
    """
    Density operator representing a mixed state
    Does not support annotations yet
    """
    def __init__(self,
                 mixed_state: Union[np.array, sparray],
                 index: Optional[FockBasis] = None,
                 m: Optional[int] = None,
                 n_max: Optional[int] = None):
        """
        Constructor for the DensityMatrix Class

        :param mixed_state: 2d-array, SVDistribution, StateVector or Basic State representing a mixed state
        :param index: index of all BasicStates accessible from this mixed states through a unitary evolution
        :param m: optional number of modes if index is not given
        :param n_max: optional maximum number of photon if index is not given
        """
        # Here the constructor for a matrix
        if not isinstance(mixed_state, (np.ndarray, sparray)):
            raise TypeError(f"Can't construct a density matrix from {type(mixed_state)}")
        if index is None:
            if not (m is None or n_max is None):
                index = FockBasis(m, n_max)
            else:
                raise ValueError("you must provide an index or a number of modes and photons")
        if not isinstance(index, FockBasis):
            raise ValueError(f"index must be a FockBasis object. {type(index)} was given")
        if len(index) != mixed_state.shape[0]:
            raise ValueError(f"The index length is incompatible with your matrix size. \n "
                             f"For at most {index.n_max} photons in {index.m} modes, your matrix size must be {len(index)}")
        if mixed_state.shape[0] != mixed_state.shape[1]:
            raise ValueError("The density matrix must be square")

        self.mat = csr_array(mixed_state, dtype=complex)
        self._size = self.mat.shape[0]
        self._m = index.m
        self._n_max = index.n_max

        self.index = dict()
        self.reverse_index = []
        self.set_index(index)  # index construction

    @staticmethod
    def from_svd(svd: Union[SVDistribution, StateVector, BasicState], index: Optional[FockBasis] = None):
        """
        Construct a Density matrix from a SVDistribution
        :param svd: an SVDistribution object representing the mixed state
        :param index: the basis in which the density matrix is expressed. Self generated if incorrect
        :return: the DensityMatrix object corresponding to the SVDistribution given
        """
        if isinstance(svd, (StateVector, BasicState)):
            svd = SVDistribution(svd)

        if not isinstance(svd, SVDistribution):
            raise TypeError("mixed_state must be a BasicState, a StateVector a SVDistribution or a 2d array")

        for key in svd.keys():
            if any([bs[0].has_annotations for bs in key]):
                raise ValueError("annotations are not supported yet in DensityMatrix")

        m = svd.m
        n_max = svd.n_max
        size = comb(m+n_max, m)

        if not(isinstance(index, FockBasis) and index.m == m and index.n_max >= n_max):
            index = FockBasis(m, n_max)
        l = []
        for sv, p in svd.items():
            vector = np.zeros((size, 1), dtype=complex)
            for bst in sv.keys():
                idx = index[bst]
                vector[idx, 0] = sv[bst]
            vector = csr_array(vector)
            l.append((vector, p))
        matrix = sum([p * (vector @ conj(vector.T)) for vector, p in l])

        return DensityMatrix(matrix, index)

    def set_index(self, index: dict):
        if index is None:
            k = 0
            for key in max_photon_state_iterator(self._m, self._n_max):
                self.index[key] = k
                self.reverse_index.append(key)
                k += 1
        else:
            if len(index) == self._size:
                self.index = index
                self.reverse_index = [None]*self._size
                for key in index.keys():
                    self.reverse_index[index[key]] = key
            else:
                raise ValueError("the index size does not match the matrix size")

    def __getitem__(self, key: Tuple[BasicState, BasicState]):
        """key must be a BasicState tuple"""
        key1, key2 = key
        if not isinstance(key1, BasicState) or not isinstance(key2, BasicState):
            raise TypeError("Expected BasicState tuple")
        i, j = self.index[key1], self.index[key2]
        return self.mat[i, j]

    @staticmethod
    def _deflation(A: sparray, val: np.ndarray, vec: np.ndarray):
        """
        Defines the mat_vec function of the Linear operator after the deflation of all the vectors in the vec array
        :param A: any kind of sparse matrix
        :param val: the array of eigen_values
        :param vec: the array of eigen_vector
        """
        if val.shape[0] != vec.shape[1]:
            raise ValueError("inconsistent number of eigenvectors and eigenvalues")

        if vec.shape[0] != A.shape[0]:
            raise ValueError("the size of the matrix is inconsistent with this of the eigenvector")

        def matrix_vector_multiplication(x: np.ndarray):
            """
            The matrix vector multiplication function associated to the deflated operator
            """
            result = A @ x
            for k in range(val.shape[0]):
                result -= val[k] * (conj(vec[:, k].T) @ x) * vec[:, k]

            return result

        return matrix_vector_multiplication

    @staticmethod
    def _bra_str(bs: BasicState):
        return "<" + str(bs)[1:][:-1] + "|"

    def _to_svd_small(self, threshold):
        """Extracting the svd using the scipy method on arrays"""
        matrix = self.mat.toarray()
        w, v = eigh(matrix)
        dic = {}
        for k in range(w.shape[0]):
            sv = array_to_statevector(v[:, k], self.reverse_index)
            if w[k] > threshold:
                dic[sv] = w[k]
        return SVDistribution(dic)

    def _to_svd_large(self, threshold, batch_size):
        """Extracting the svd using the scipy method on sparse matrices"""
        val = np.array([])
        vec = np.empty(shape=(self._size, 0), dtype=complex)
        while (val > threshold).all():
            deflated_operator = LinearOperator((self._size, self._size), matvec=self._deflation(self.mat, val, vec))
            new_val, new_vec = eigsh(deflated_operator, batch_size)
            val = np.concatenate((val, new_val))
            vec = np.concatenate((vec, new_vec), axis=1)
        dic = {}
        for i in range(val.shape[0]):
            if val[i] >= threshold:
                sv = StateVector()
                for j in range(len(vec)):
                    sv += complex(vec[j][i]) * self.reverse_index[j]
                sv.normalize()
                if sv.m != 0:
                    dic[sv] = val[i]
            else:
                continue
        return SVDistribution(dic)

    def to_svd(self, threshold: float = 1e-8, batch_size: int = 1):
        """
            gives back an SVDistribution from the density_matrix
            :param threshold: the threshold when the search for eigen values is stopped
            :param batch_size: the number of eigen values at each Arnoldi's algorithm iteration.
                Only used if matrix is large enough.
            :return: The SVD object corresponding to the DensityMatrix.
                The StateVector with probability < threshold are removed.
        """
        if self.size < 50:  # if the matrix is small: array eigh method
            return self._to_svd_small(threshold)

        else:  # if the matrix is large: sparse eigsh method
            return self._to_svd_large(threshold, batch_size)

    def __add__(self, other):
        """
        add two density Matrices together
        """

        if not isinstance(other, DensityMatrix):
            raise TypeError("You can only add a Density Matrix to a Density Matrix")

        if self._m != other._m:
            raise ValueError("You can't add Density Matrices with different numbers of mode")

        n = max(self._n_max, other.n_max)
        if n == self.n_max:
            small_matrix = other
            big_matrix = self
        else:
            small_matrix = self
            big_matrix = other
        copy_mat = copy(small_matrix.mat)
        copy_mat.resize(big_matrix.size, big_matrix.size)
        new_mat = copy_mat + big_matrix.mat
        new_index = big_matrix.index

        return DensityMatrix(new_mat, new_index)

    def __mul__(self, other):
        """
            Make a tensor product between a Density Matrix and a mixed state in any form
            Or make a scalar multiplication
        """

        if isinstance(other, (int, float, complex)):
            new_dm = copy(self)
            new_dm.mat = other*new_dm.mat
            return new_dm

        return density_matrix_tensor_product(self, other)

    def __rmul__(self, other):
        """
            Make a tensor product between a mixed in any form and a Density Matrix
            Or make a scalar multiplication
        """
        if isinstance(other, (int, float, complex)):
            new_dm = copy(self)
            new_dm.mat = other*new_dm.mat
            return new_dm

        else:
            return density_matrix_tensor_product(other, self)

    def remove_low_amplitude(self, threshold=1e-6):
        """
        Remove the lines and column where the amplitude is below a certain threshold
        """
        projector = dok_array(self.shape)
        for k in range(self.size):
            if self.mat[k, k] > threshold:
                projector[k, k] = 1

        projector = csr_array(projector)

        self.mat = projector.dot(self.mat).dot(projector)
        self.normalize()

    def normalize(self):
        """
        Normalize the density matrix so that Trace(\rho) = 1
        """

        factor = self.mat.trace()
        self.mat = (1/factor)*self.mat

    def sample(self, count: int = 1) -> BSSamples:
        """
        sample on the density matrix
        """
        self.normalize()
        samples = random.choices(self.reverse_index, list(self.mat.diagonal()), k=count)
        output = BSSamples()
        for state in samples:
            output.append(state)
        return output

    def measure(self, modes: Union[list[int], int], all_results: bool = True):
        """
        makes a measure on a list of modes
        :param modes: a list of integer for the modes you want to measure
        :param all_results: whether you want a resulting mixed state or a simple sample
        """
        self.normalize()
        if isinstance(modes, int):
            modes = [modes]

        if all_results:
            projectors = self._construct_all_projectors(modes)
            res = dict()
            for key_fs, item_list in projectors:
                basis = item_list[0]
                projector = item_list[1]
                prob = item_list[2]
                collapsed_dm = projector @ self.mat @ projector.T

                res[key_fs] = (DensityMatrix(collapsed_dm, basis), prob)
            return res
        else:
            sample = self.sample()[0]
            measure, remaining = self._divide_fock_state(sample, modes)
            proj, basis = self._construct_projector(modes, measure)
            return DensityMatrix(proj @ self.mat @ proj.T, basis)

    def _construct_projector(self, modes, fock_state) -> tuple[FockBasis, dok_array]:
        """
        Construct the projection operator onto the subspace of some number photons on some mode
        """
        if len(modes) != fock_state.m:
            raise ValueError(f"you can't have {fock_state} in  {len(modes)} number of modes")

        basis = FockBasis(self.m-fock_state.m, self.n_max-fock_state.n)
        projector = dok_array((len(basis), self.size), dtype=float)

        for i, fs in enumerate(self.reverse_index):
            meas_fs, remain_fs = self._divide_fock_state(fs, modes)
            if meas_fs == fock_state:
                projector[basis[remain_fs], i] = 1

        return basis, projector

    def _construct_all_projectors(self, modes: list[int]) -> dict:
        """
        construct all the projectors associated with some modes
        :return: a dictionary with for each measured state a list [fock_basis, projector, probability]
        """
        modes = list(set(modes))
        res = dict()
        for nb_measured_photons in range(self.n_max):
            for measured_fs in xq.FSArray(len(modes), nb_measured_photons):
                remaining_basis = FockBasis(self.m-len(modes), self.n_max-nb_measured_photons)
                res[measured_fs] = [remaining_basis, dok_array((len(remaining_basis), self.size)), 0]

        diag_coefs = self.mat.diagonal()

        for i, fs in enumerate(self.reverse_index):
            prob = abs(diag_coefs[i])
            measured_fs, remaining_fs = self._divide_fock_state(fs, modes)
            remaining_basis = res[measured_fs]
            new_basis_idx = remaining_basis[remaining_fs]
            res[measured_fs][1][new_basis_idx, i] = 1
            res[measured_fs][2] += prob

        return res

    @staticmethod
    def _divide_fock_state(fs, modes):
        """
        divide a BasicState into two BasicStates
        """
        measured_fs = []
        remaining_fs = []
        for mode in range(fs.m):
            if mode in modes:
                measured_fs.append(fs[mode])
            else:
                remaining_fs.append(fs[mode])

        return BasicState(measured_fs), BasicState(remaining_fs)

    def __str__(self):
        """
        string representation of a density matrix
        """
        string = ""
        for i in range(self._size):
            for j in range(self._size):
                if self.mat[i, j] == 0:
                    continue
                else:
                    new_term = (f"{self.mat[i, j]:.2f}*" +
                                str(self.reverse_index[j]) +
                                self._bra_str(self.reverse_index[i]) +
                                "+")
                    string += new_term

        return string[:-1]

    def __repr__(self):
        return str(self.mat.toarray())

    @property
    def n_max(self):
        return self._n_max

    @property
    def m(self):
        return self._m

    @property
    def shape(self):
        return self._size, self._size

    @property
    def size(self):
        return self._size<|MERGE_RESOLUTION|>--- conflicted
+++ resolved
@@ -27,13 +27,10 @@
 # OUT OF OR IN CONNECTION WITH THE SOFTWARE OR THE USE OR OTHER DEALINGS IN THE
 # SOFTWARE.
 
-<<<<<<< HEAD
+
 from perceval.utils.statevector import StateVector, SVDistribution, BasicState, max_photon_state_iterator, BSSamples
-=======
-
 from perceval.utils.statevector import StateVector, SVDistribution, BasicState, max_photon_state_iterator
 from perceval.utils.density_matrix_utils import array_to_statevector
->>>>>>> 1c699888
 from typing import Union, Optional, Tuple
 from math import comb
 from numpy import conj
