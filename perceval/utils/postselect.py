# MIT License
#
# Copyright (c) 2022 Quandela
#
# Permission is hereby granted, free of charge, to any person obtaining a copy
# of this software and associated documentation files (the "Software"), to deal
# in the Software without restriction, including without limitation the rights
# to use, copy, modify, merge, publish, distribute, sublicense, and/or sell
# copies of the Software, and to permit persons to whom the Software is
# furnished to do so, subject to the following conditions:
#
# The above copyright notice and this permission notice shall be included in all
# copies or substantial portions of the Software.
#
# As a special exception, the copyright holders of exqalibur library give you
# permission to combine exqalibur with code included in the standard release of
# Perceval under the MIT license (or modified versions of such code). You may
# copy and distribute such a combined system following the terms of the MIT
# license for both exqalibur and Perceval. This exception for the usage of
# exqalibur is limited to the python bindings used by Perceval.
#
# THE SOFTWARE IS PROVIDED "AS IS", WITHOUT WARRANTY OF ANY KIND, EXPRESS OR
# IMPLIED, INCLUDING BUT NOT LIMITED TO THE WARRANTIES OF MERCHANTABILITY,
# FITNESS FOR A PARTICULAR PURPOSE AND NONINFRINGEMENT. IN NO EVENT SHALL THE
# AUTHORS OR COPYRIGHT HOLDERS BE LIABLE FOR ANY CLAIM, DAMAGES OR OTHER
# LIABILITY, WHETHER IN AN ACTION OF CONTRACT, TORT OR OTHERWISE, ARISING FROM,
# OUT OF OR IN CONNECTION WITH THE SOFTWARE OR THE USE OR OTHER DEALINGS IN THE
# SOFTWARE.

from .statevector import BasicState, BSDistribution, StateVector

import json
import re
from typing import Callable, List, Tuple


class PostSelect:
    """PostSelect is a callable post-selection intended to filter out unwanted output states. It is designed to be a
    user-friendly description of any post-selection logic.

    :param str_repr: string representation of the selection logic. The format is: "cond_1 & cond_2 & ... & cond_n"
        where cond_i is "[mode list] <operator> <photon count>" (supported operators are ==, > and <)

    Example:

    >>> ps = PostSelect("[0,1] == 1 & [2] > 1") # Means "I want exactly one photon in mode 0 or 1, and at least one photon in mode 2"
    >>> ps = PostSelect().eq([0,1], 1).gt(2, 1) # Same as above
    >>> print(ps(BasicState([0, 1, 1])))
    True
    >>> print(ps(BasicState([1, 1, 1])))
    False
    """

    _OPERATORS = {"==": int.__eq__,
                  "<": int.__lt__,
                  ">": int.__gt__,
                  ">=": int.__ge__,
                  "<=": int.__le__}

    # Regexp explanations:
    # first group: index(es) of modes between '[]' and separated with ','
    # second group: operator (listed in _OPERATORS). We suppose there is no digit character in operators
    # third group: number of photons
    _PATTERN = re.compile(r"(\[[,0-9\s]+\]\s*)([^\d]*)\s*(\d+\b)")

    def __init__(self, str_repr: str = None):
        self._conditions = {}
        condition_count = 0
        if str_repr:
            try:
                for match in self._PATTERN.finditer(str_repr):
                    indexes = tuple(json.loads(match.group(1)))

                    operator = match.group(2).strip()
                    if operator not in self._OPERATORS:
                        raise KeyError(f"Unsupported operator: {operator}")

                    self._add_condition(indexes=indexes,
                                        operator=self._OPERATORS[operator],
                                        value=int(match.group(3)))
                    condition_count += 1

            except json.decoder.JSONDecodeError as e:
                raise RuntimeError(f"Could not interpret input string '{str_repr}': {e}")
            if condition_count != str_repr.count("&") + 1:
                raise RuntimeError(f"Could not interpret input string '{str_repr}': Invalid format")

    def eq(self, indexes, value: int):
        """Create a new "equals"     condition for the current PostSelect instance"""
        self._add_condition(indexes, int.__eq__, value)
        return self

    def gt(self, indexes, value: int):
        """Create a new "greater than" condition for the current PostSelect instance"""
        self._add_condition(indexes, int.__gt__, value)
        return self

    def lt(self, indexes, value: int):
        """Create a new "lower than" condition for the current PostSelect instance"""
        self._add_condition(indexes, int.__lt__, value)
        return self

    def ge(self, indexes, value: int):
        """Create a new "greater or equal than" condition for the current PostSelect instance"""
        self._add_condition(indexes, int.__ge__, value)
        return self

    def le(self, indexes, value: int):
        """Create a new "lower or equal than" condition for the current PostSelect instance"""
        self._add_condition(indexes, int.__le__, value)
        return self

    def _add_condition(self, indexes, operator: Callable, value: int):
        indexes = (indexes,) if isinstance(indexes, int) else tuple(indexes)
        if operator not in self._conditions:
            self._conditions[operator] = []
        self._conditions[operator].append((indexes, value))

    def __call__(self, state: BasicState) -> bool:
        """PostSelect is callable, with a `post_select(BasicState) -> bool` signature.
        Returns `True` if the input state validates all conditions, returns `False` otherwise.
        """
        for operator, cond in self._conditions.items():
            for indexes, value in cond:
                s = 0
                for i in indexes:
                    s += state[i]
                if not operator(s, value):
                    return False
        return True

    def __repr__(self):
        strlist = []
        for operator, cond in self._conditions.items():
            operator_str = [o for o in self._OPERATORS if self._OPERATORS[o] == operator][0]
            for indexes, value in cond:
                strlist.append(f"{list(indexes)}{operator_str}{value}")
        return "&".join(strlist)

    def __eq__(self, other):
        return self._conditions == other._conditions

    @property
    def has_condition(self) -> bool:
        """Returns True if at least one condition is defined"""
        return len(self._conditions) > 0

    def clear(self):
        """Clear all existing conditions"""
        self._conditions.clear()

    def apply_permutation(self, perm_vector: List[int], first_mode: int = 0):
        """
        Apply a given permutation on the conditions.

        :param perm_vector: Permutation vector to apply (as returned by PERM.perm_vector)
        :param first_mode: First mode of the permutation to apply (default 0)
        :return: A PostSelect with the permutation applied
        """
        output = PostSelect()
        for operator, cond in self._conditions.items():
            output._conditions[operator] = []
            for (indexes, value) in cond:
                new_indexes = []
                for i in indexes:
                    if i < first_mode or i >= first_mode + len(perm_vector):
                        new_indexes.append(i)
                    else:
                        new_indexes.append(first_mode + perm_vector[i - first_mode])
                output._conditions[operator].append((tuple(new_indexes), value))
        return output

    def shift_modes(self, shift: int):
        """
        Shift all mode indexes inside this instance

        :param shift: Value to shift all mode indexes with
        """
        for operator, cond in self._conditions.items():
            for c, (indexes, value) in enumerate(cond):
                assert min(indexes) + shift >= 0, f"A shift of {shift} would lead to negative mode# on {self}"
                new_indexes = tuple(i + shift for i in indexes)
                cond[c] = (new_indexes, value)

    def can_compose_with(self, modes: List[int]) -> bool:
        """
        Check if all conditions are compatible with a composition on given modes

        :param modes: Modes used in the composition
        :return: `True` if the composition is allowed without mixing conditions, `False` otherwise
        """
        m_set = set(modes)
        for _, cond in self._conditions.items():
            for (indexes, _) in cond:
                i_set = set(indexes)
                if i_set.intersection(m_set) and not i_set.issuperset(m_set):
                    return False
        return True

<<<<<<< HEAD

def post_select_distribution(bsd: BSDistribution, postselect: PostSelect, heralds: dict = None
                             ) -> Tuple[BSDistribution, float]:
=======
    def merge(self, other):
        """
        Merge with other PostSelect. Updates the current instance.

        :param other: Another PostSelect instance
        """
        for operator, cond in other._conditions.items():
            for indexes, value in cond:
                self._add_condition(indexes, operator, value)


def postselect_independent(ps1: PostSelect, ps2: PostSelect) -> bool:
    ps1_mode_set = set()
    for _, cond in ps1._conditions.items():
        for (indexes, _) in cond:
            for i in indexes:
                ps1_mode_set.add(i)
    for _, cond in ps2._conditions.items():
        for (indexes, _) in cond:
            for i in indexes:
                if i in ps1_mode_set:
                    return False
    return True


def post_select_distribution(
        bsd: BSDistribution,
        postselect: PostSelect,
        heralds: dict = None,
        keep_heralds: bool = True) -> Tuple[BSDistribution, float]:
>>>>>>> fa3b3b33
    if not (postselect.has_condition or heralds):
        bsd.normalize()
        return bsd, 1

    if heralds is None:
        heralds = {}
    logical_perf = 1
    result = BSDistribution()
    for state, prob in bsd.items():
        heralds_ok = True
        for m, v in heralds.items():
            if state[m] != v:
                heralds_ok = False
        if heralds_ok and postselect(state):
<<<<<<< HEAD
=======
            if not keep_heralds:
                state = state.remove_modes(list(heralds.keys()))
>>>>>>> fa3b3b33
            result[state] = prob
        else:
            logical_perf -= prob
    result.normalize()
    return result, logical_perf


<<<<<<< HEAD
def post_select_statevector(sv: StateVector, postselect: PostSelect, heralds: dict = None) -> Tuple[StateVector, float]:
=======
def post_select_statevector(
        sv: StateVector,
        postselect: PostSelect,
        heralds: dict = None,
        keep_heralds: bool = True) -> Tuple[StateVector, float]:
>>>>>>> fa3b3b33
    if not (postselect.has_condition or heralds):
        sv.normalize()
        return sv, 1

    if heralds is None:
        heralds = {}
    logical_perf = 1
    result = StateVector()
    for state, ampli in sv:
        heralds_ok = True
        for m, v in heralds.items():
            if state[m] != v:
                heralds_ok = False
        if heralds_ok and postselect(state):
<<<<<<< HEAD
=======
            if not keep_heralds:
                state = state.remove_modes(list(heralds.keys()))
>>>>>>> fa3b3b33
            result += ampli*state
        else:
            logical_perf -= abs(ampli)**2
    result.normalize()
    return result, logical_perf<|MERGE_RESOLUTION|>--- conflicted
+++ resolved
@@ -197,11 +197,6 @@
                     return False
         return True
 
-<<<<<<< HEAD
-
-def post_select_distribution(bsd: BSDistribution, postselect: PostSelect, heralds: dict = None
-                             ) -> Tuple[BSDistribution, float]:
-=======
     def merge(self, other):
         """
         Merge with other PostSelect. Updates the current instance.
@@ -232,7 +227,6 @@
         postselect: PostSelect,
         heralds: dict = None,
         keep_heralds: bool = True) -> Tuple[BSDistribution, float]:
->>>>>>> fa3b3b33
     if not (postselect.has_condition or heralds):
         bsd.normalize()
         return bsd, 1
@@ -247,11 +241,8 @@
             if state[m] != v:
                 heralds_ok = False
         if heralds_ok and postselect(state):
-<<<<<<< HEAD
-=======
             if not keep_heralds:
                 state = state.remove_modes(list(heralds.keys()))
->>>>>>> fa3b3b33
             result[state] = prob
         else:
             logical_perf -= prob
@@ -259,15 +250,11 @@
     return result, logical_perf
 
 
-<<<<<<< HEAD
-def post_select_statevector(sv: StateVector, postselect: PostSelect, heralds: dict = None) -> Tuple[StateVector, float]:
-=======
 def post_select_statevector(
         sv: StateVector,
         postselect: PostSelect,
         heralds: dict = None,
         keep_heralds: bool = True) -> Tuple[StateVector, float]:
->>>>>>> fa3b3b33
     if not (postselect.has_condition or heralds):
         sv.normalize()
         return sv, 1
@@ -282,11 +269,8 @@
             if state[m] != v:
                 heralds_ok = False
         if heralds_ok and postselect(state):
-<<<<<<< HEAD
-=======
             if not keep_heralds:
                 state = state.remove_modes(list(heralds.keys()))
->>>>>>> fa3b3b33
             result += ampli*state
         else:
             logical_perf -= abs(ampli)**2
