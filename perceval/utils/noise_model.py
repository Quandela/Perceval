--- conflicted
+++ resolved
@@ -38,12 +38,8 @@
 
     :param brightness: first lens brightness of a quantum dot
     :param indistinguishability: chance two photons are indistinguishable
-<<<<<<< HEAD
-    :param g2: g²(0) - second order intensity autocorrelation at zero time delay
-=======
     :param g2: g²(0) - second order intensity autocorrelation at zero time delay. This parameter is correlated with how
                often two photons are emitted by the source instead of a single one.
->>>>>>> 4ec34119
     :param g2_distinguishable: g2-generated photons indistinguishability
     :param transmittance: system-wide transmittance (warning, can interfere with the brightness parameter)
     :param phase_imprecision: maximum precision of the phase shifters (0 means infinite precision)
