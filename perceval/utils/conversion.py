# MIT License
#
# Copyright (c) 2022 Quandela
#
# Permission is hereby granted, free of charge, to any person obtaining a copy
# of this software and associated documentation files (the "Software"), to deal
# in the Software without restriction, including without limitation the rights
# to use, copy, modify, merge, publish, distribute, sublicense, and/or sell
# copies of the Software, and to permit persons to whom the Software is
# furnished to do so, subject to the following conditions:
#
# The above copyright notice and this permission notice shall be included in all
# copies or substantial portions of the Software.
#
# As a special exception, the copyright holders of exqalibur library give you
# permission to combine exqalibur with code included in the standard release of
# Perceval under the MIT license (or modified versions of such code). You may
# copy and distribute such a combined system following the terms of the MIT
# license for both exqalibur and Perceval. This exception for the usage of
# exqalibur is limited to the python bindings used by Perceval.
#
# THE SOFTWARE IS PROVIDED "AS IS", WITHOUT WARRANTY OF ANY KIND, EXPRESS OR
# IMPLIED, INCLUDING BUT NOT LIMITED TO THE WARRANTIES OF MERCHANTABILITY,
# FITNESS FOR A PARTICULAR PURPOSE AND NONINFRINGEMENT. IN NO EVENT SHALL THE
# AUTHORS OR COPYRIGHT HOLDERS BE LIABLE FOR ANY CLAIM, DAMAGES OR OTHER
# LIABILITY, WHETHER IN AN ACTION OF CONTRACT, TORT OR OTHERWISE, ARISING FROM,
# OUT OF OR IN CONNECTION WITH THE SOFTWARE OR THE USE OR OTHER DEALINGS IN THE
# SOFTWARE.

from __future__ import annotations
from multipledispatch import dispatch

from collections import Counter

import random
import numpy as np

<<<<<<< HEAD
from .states import BSDistribution, BSCount, BSSamples
=======
from .states import BSDistribution, BSCount, BSSamples, SVDistribution, BasicState, StateVector, NoisyFockState, \
    FockState
>>>>>>> b548c803


def _deduce_count(**kwargs) -> int:
    count = kwargs.get("count")
    if count is not None:
        return count
    max_shots = kwargs.get("max_shots")
    max_samples = kwargs.get("max_samples")
    if max_shots is not None and max_samples is not None:
        return min(max_samples, max_shots)  # Not accurate in terms of shot limit
    count = max_shots or max_samples
    if count is None:
        raise RuntimeError("kwargs does not contain sample count information")
    return count


# Conversion functions (samples <=> probs <=> sample_count)
def samples_to_sample_count(sample_list: list[NoisyFockState] | list[FockState]) -> Counter[NoisyFockState] | Counter[FockState]:
    """
    Convert a chronological measured sample list to a state count

    :param sample_list: the list to convert
    :return: the state count
    """
    return Counter(sample_list)


def samples_to_probs(sample_list: list[NoisyFockState] | list[FockState]) -> SVDistribution:
    """
    Convert a chronological measured sample list to a state distribution

    :param sample_list: the list to convert
    :return: the state distribution
    """
    return sample_count_to_probs(samples_to_sample_count(sample_list))


def probs_to_sample_count(probs: BSDistribution, **kwargs) -> BSCount:
    """
    Convert a measured state probability distribution to a state count.

    This conversion artificially adds random sampling noise, following a normal law, to the result.

    :param probs: the distribution to convert

    :keyword count:
        (``int``) -- The final number of samples to generate. Can be None if either of the remaining kwargs is defined.
    :keyword max_shots:
        (``int``) -- If both ``max_shots`` and ``max_samples`` are given, then the minimum of the two will be used.
        Else, the one defined will be used if ``count`` is not given.
    :keyword max_samples:
        (``int``) -- See ``max_shots``.

    :return: the state count
    """
    count = _deduce_count(**kwargs)
    if count < 1:
        return BSCount()
    perturbed_dist = {state: max(prob + np.random.normal(scale=(prob * (1 - prob) / count) ** .5), 0)
                      for state, prob in probs.items()}
    prob_sum = sum(perturbed_dist.values())
    if prob_sum == 0:
        return samples_to_sample_count(probs_to_samples(probs, count=count))
    fac = 1 / prob_sum
    perturbed_dist = {key: fac * prob for key, prob in perturbed_dist.items()}  # Renormalisation
    if max(perturbed_dist.values()) * count < 1:
        return samples_to_sample_count(probs_to_samples(probs, count=count))

    results = BSCount()
    for state in perturbed_dist:
        results.add(state, round(perturbed_dist[state] * count))
    # Artificially deal with the rounding errors
    diff = round(count - sum(results.values()))
    if diff > 0:
        results[random.choice(list(results.keys()))] += diff
    elif diff < 0:
        while diff < 0:
            k = random.choice(list(results.keys()))
            current_diff = max(-results[k], diff)
            diff -= current_diff
            results[k] += current_diff
    return results


def probs_to_samples(probs: BSDistribution, **kwargs) -> BSSamples:
    """
    Convert a measured state probability distribution to a chronological list of  samples

    :param probs: the distribution to convert

    :keyword count:
        (``int``) -- The final number of samples to generate. Can be None if either of the remaining kwargs is defined.
    :keyword max_shots:
        (``int``) -- If both ``max_shots`` and ``max_samples`` are given, then the minimum of the two will be used.
        Else, the one defined will be used if ``count`` is not given.
    :keyword max_samples:
        (``int``) -- See ``max_shots``.

    :return: the sample list
    """
    count = _deduce_count(**kwargs)
    return probs.sample(count)


@dispatch(BSCount)
def sample_count_to_probs(sample_count: BSCount) -> BSDistribution:
    """
    Convert a state count to a state probability distribution

    :param sample_count: the state count
    :return: the state probability distribution
    """
    bsd = BSDistribution()
    for state, count in sample_count.items():
        if count == 0:
            continue
        if count < 0:
            raise RuntimeError(f"A sample count must be positive (got {count})")
        bsd[state] = count
    if len(bsd):
        bsd.normalize()
    return bsd


@dispatch(Counter)
def sample_count_to_probs(sample_count: Counter[NoisyFockState] | Counter[FockState]) -> SVDistribution:
    """
    Convert a state count to a state probability distribution

    :param sample_count: the state count
    :return: the state probability distribution
    """
    svd = SVDistribution()
    for state, count in sample_count.items():
        if count == 0:
            continue
        if count < 0:
            raise RuntimeError(f"A sample count must be positive (got {count})")
        svd[StateVector(BasicState(state))] = count
    if len(svd):
        svd.normalize()
    return svd


def sample_count_to_samples(sample_count: BSCount, **kwargs) -> BSSamples:
    """
    Convert a state count to a chronological list of samples, by randomly sampling on the count

    :param sample_count: the state count

    :keyword count:
        (``int``) -- The final number of samples to generate. Can be None to deduce it from the number of samples in the BSCount.
    :keyword max_shots:
        (``int``) -- If both ``max_shots`` and ``max_samples`` are given, then the minimum of the two will be used.
        Else, the one defined will be used if ``count`` is not given.
    :keyword max_samples:
        (``int``) -- See ``max_shots``.

    :return: the sample list
    """
    try:
        count = _deduce_count(**kwargs)
    except RuntimeError:
        count = sum(sample_count.values())
    return sample_count_to_probs(sample_count).sample(count)<|MERGE_RESOLUTION|>--- conflicted
+++ resolved
@@ -35,12 +35,8 @@
 import random
 import numpy as np
 
-<<<<<<< HEAD
-from .states import BSDistribution, BSCount, BSSamples
-=======
 from .states import BSDistribution, BSCount, BSSamples, SVDistribution, BasicState, StateVector, NoisyFockState, \
     FockState
->>>>>>> b548c803
 
 
 def _deduce_count(**kwargs) -> int:
