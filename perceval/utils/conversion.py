--- conflicted
+++ resolved
@@ -146,10 +146,6 @@
     """
     bsd = BSDistribution()
     for state, count in sample_count.items():
-<<<<<<< HEAD
-        bsd.add(state, count)
-    bsd.normalize()
-=======
         if count == 0:
             continue
         if count < 0:
@@ -157,7 +153,6 @@
         bsd[state] = count
     if len(bsd):
         bsd.normalize()
->>>>>>> 57810d06
     return bsd
 
 
