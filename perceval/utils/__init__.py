# MIT License
#
# Copyright (c) 2022 Quandela
#
# Permission is hereby granted, free of charge, to any person obtaining a copy
# of this software and associated documentation files (the "Software"), to deal
# in the Software without restriction, including without limitation the rights
# to use, copy, modify, merge, publish, distribute, sublicense, and/or sell
# copies of the Software, and to permit persons to whom the Software is
# furnished to do so, subject to the following conditions:
#
# The above copyright notice and this permission notice shall be included in all
# copies or substantial portions of the Software.
#
# THE SOFTWARE IS PROVIDED "AS IS", WITHOUT WARRANTY OF ANY KIND, EXPRESS OR
# IMPLIED, INCLUDING BUT NOT LIMITED TO THE WARRANTIES OF MERCHANTABILITY,
# FITNESS FOR A PARTICULAR PURPOSE AND NONINFRINGEMENT. IN NO EVENT SHALL THE
# AUTHORS OR COPYRIGHT HOLDERS BE LIABLE FOR ANY CLAIM, DAMAGES OR OTHER
# LIABILITY, WHETHER IN AN ACTION OF CONTRACT, TORT OR OTHERWISE, ARISING FROM,
# OUT OF OR IN CONNECTION WITH THE SOFTWARE OR THE USE OR OTHER DEALINGS IN THE
# SOFTWARE.

from .matrix import Matrix, MatrixN, MatrixS
from .format import simple_float, simple_complex
<<<<<<< HEAD
from .qprinter import QPrinter, format_parameters
from .parameter import Parameter, P
=======
from .qprinter import QPrinter
from .parameter import Parameter, P, Expression, E
>>>>>>> ac01ca17
from .utils import pdisplay, global_params, random_seed
from .mlstr import mlstr
from .statevector import BasicState, AnnotatedBasicState, StateVector, SVDistribution
from .polarization import Polarization
from .renderer import *<|MERGE_RESOLUTION|>--- conflicted
+++ resolved
@@ -22,13 +22,8 @@
 
 from .matrix import Matrix, MatrixN, MatrixS
 from .format import simple_float, simple_complex
-<<<<<<< HEAD
 from .qprinter import QPrinter, format_parameters
-from .parameter import Parameter, P
-=======
-from .qprinter import QPrinter
 from .parameter import Parameter, P, Expression, E
->>>>>>> ac01ca17
 from .utils import pdisplay, global_params, random_seed
 from .mlstr import mlstr
 from .statevector import BasicState, AnnotatedBasicState, StateVector, SVDistribution
