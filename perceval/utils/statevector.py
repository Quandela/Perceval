--- conflicted
+++ resolved
@@ -375,13 +375,8 @@
     return tensorproduct(states[:-2] + [states[-2] * states[-1]])
 
 
-<<<<<<< HEAD
 class ProbabilityDistribution(defaultdict, ABC):
-    """Time-Independent abstract probabilistic distribution of StateVectors
-=======
-class ProbabilityDistribution(defaultdict):
     """Time-Independent abstract probabilistic distribution of states
->>>>>>> 6527e84e
     """
     def __init__(self):
         super().__init__(float)
