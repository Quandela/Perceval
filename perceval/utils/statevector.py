--- conflicted
+++ resolved
@@ -90,8 +90,7 @@
         else:
             output_array = xq.FSArray(m, n)
         for output_state in output_array:
-<<<<<<< HEAD
-            yield BasicState(output_state)
+            yield output_state
 
 def max_photon_state_iterator(m: int, n_max: int):
     """
@@ -102,244 +101,9 @@
     :return: list of BasicState
     """
     for n in range(n_max+1):
-        output_array = FSArray(m,n)
+        output_array = xq.FSArray(m,n)
         for output_state in output_array:
-            yield BasicState(output_state)
-
-
-class StateVector(defaultdict):
-    """
-    A StateVector is a (complex) linear combination of Basic States
-    """
-
-    def __init__(self,
-                 bs: Union[BasicState, List[int], str, None] = None,
-                 photon_annotations: Dict[int, List] = None):
-        r"""Init of a StateVector from a BasicState, or from BasicState constructor
-        :param bs: a BasicState, or `BasicState` constructor,
-                    None used for internal purpose
-        :param photon_annotations: photon annotation dictionary
-        """
-        super(StateVector, self).__init__(float)
-        self.m = None
-        if bs is not None:
-            if not isinstance(bs, BasicState):
-                bs = BasicState(bs, photon_annotations or {})
-            else:
-                assert photon_annotations is None, "cannot add photon annotations to BasicState"
-            self[bs] = 1
-        self._normalized = True
-        self._has_symbolic = False
-
-    def __eq__(self, other):
-        if not isinstance(other, StateVector):
-            return False
-        self.normalize()
-        other.normalize()
-        return super().__eq__(other)
-
-    def __ne__(self, other):
-        return not self.__eq__(other)
-
-    def __rmul__(self, other):
-        r"""Multiply a StateVector by a numeric value, right side
-        """
-        return self*other
-
-    def __getitem__(self, key):
-        if isinstance(key, int):
-            return list(self.keys())[key]
-        assert isinstance(key, BasicState), "StateVector keys should be Basic States"
-        return super().__getitem__(key)
-
-    def __setitem__(self, key, value):
-        assert isinstance(key, BasicState), "StateVector keys should be Basic States"
-        self._normalized = False
-        if self.m is None:
-            self.m = key.m
-        return super().__setitem__(key, value)
-
-    def __len__(self):
-        self.normalize()
-        return super().__len__()
-
-    def __iter__(self):
-        self.normalize()
-        return super().__iter__()
-
-    def __mul__(self, other):
-        r"""Multiply a StateVector by a numeric value prior in a linear combination,
-        or computes the tensor product between two StateVectors
-        """
-        if isinstance(other, (StateVector, BasicState)):
-            if isinstance(other, BasicState):
-                other = StateVector(other)
-            sv = StateVector()
-            if not other:
-                return self
-            if not self:
-                return other
-            sv.update({l_state * r_state: self[l_state] * other[r_state] for r_state in other for l_state in self})
-            sv.m = self.m + other.m
-            sv._has_symbolic = (other._has_symbolic or self._has_symbolic)
-            sv._normalized = (other._normalized and self._normalized)
-            return sv
-
-        assert isinstance(other, (int, float, complex, np.number, sp.Expr)), "normalization factor has to be numeric"
-        copy_state = StateVector(None)
-        # multiplying - the outcome is a non-normalized StateVector
-        for state, amplitude in self.items():
-            copy_state[state] = amplitude*other
-        if other != 1:
-            copy_state._normalized = False
-        copy_state.m = self.m
-        if isinstance(other, sp.Expr):
-            self._has_symbolic = True
-        return copy_state
-
-    def __pow__(self, power: int):
-        return exponentiation_by_squaring(self, power)
-
-    def __copy__(self):
-        sv_copy = StateVector(None)
-        for k, v in self.items():
-            sv_copy[copy(k)] = v
-        sv_copy._has_symbolic = self._has_symbolic
-        sv_copy._normalized = self._normalized
-        sv_copy.m = self.m
-        return sv_copy
-
-    def __add__(self, other):
-        r"""Add two StateVectors"""
-        assert isinstance(other, (StateVector, BasicState)), "addition requires states"
-        if self.m is None:
-            self.m = other.m
-        assert other.m == self.m, "invalid mix of different modes"
-        copy_state = copy(self)
-        if not isinstance(other, StateVector):
-            other = StateVector(other)
-        # multiplying - the outcome is a non-normalized StateVector
-        for state, amplitude in other.items():
-            if state not in copy_state:
-                copy_state[state] = amplitude
-            else:
-                copy_state[state] += amplitude
-        copy_state._normalized = False
-        copy_state.m = self.m
-        if other._has_symbolic:
-            copy_state._has_symbolic = True
-        return copy_state
-
-    def __sub__(self, other):
-        r"""Sub two StateVectors"""
-        if isinstance(other, BasicState):
-            other = StateVector(other)
-        return self + -1 * other
-
-    def sample(self) -> BasicState:
-        r"""Sample a single BasicState from the statevector.
-        It does not perform a measure - so do not change the value of the statevector
-
-        :return: a BasicState
-        """
-        p = random.random()
-        idx = 0
-        keys = list(self.keys())
-        self.normalize()
-        while idx < len(keys)-1:
-            p = p - abs(self[keys[idx]])**2
-            if p < 0:
-                break
-            idx += 1
-        return BasicState(keys[idx])
-
-    def samples(self, shots: int) -> List[BasicState]:
-        """Generate a list of samples.
-        It does not perform a measure - so do not change the value of statevector.
-        This function is more efficient than run :math:`shots` times :meth:`sample`
-
-        :param shots: the number of samples
-        :return: a list of BasicState
-        """
-        self.normalize()
-        weight = [abs(self[key])**2 for key in self.keys()]
-        rng = np.random.default_rng()
-        return [BasicState(x) for x in rng.choice(list(self.keys()), shots, p=weight)]
-
-    def measure(self, modes: Union[int, List[int]]) -> Dict[BasicState, Tuple[float, StateVector]]:
-        r"""perform a measure on one or multiple modes and collapse the remaining statevector. The resulting
-        statevector are not normalised by default.
-
-        :param modes: the mode to measure
-        :return: a dictionary - key is the possible measures, values are pairs (probability, BasicState vector)
-        """
-        self.normalize()
-        if isinstance(modes, int):
-            modes = [modes]
-        map_measure_sv = defaultdict(lambda: [0, StateVector()])
-        for s, pa in self.items():
-            out = []
-            remaining_state = []
-            p = abs(pa)**2
-            for i in range(self.m):
-                if i in modes:
-                    out.append(s[i])
-                else:
-                    remaining_state.append(s[i])
-            map_measure_sv[BasicState(out)][0] += p
-            map_measure_sv[BasicState(out)][1] += pa*StateVector(remaining_state)
-        return {k: tuple(v) for k, v in map_measure_sv.items()}
-
-    @property
-    def n(self):
-        r"""list the possible values of n in the different states"""
-        return list(set([st.n for st in self.keys()]))
-
-    def normalize(self):
-        r"""Normalize a state vector"""
-        if not self._normalized:
-            norm = 0
-            to_remove = []
-            for key in self.keys():
-                if (isinstance(self[key], (complex, float, int))
-                        and abs(self[key]) < global_params["min_complex_component"]) or self[key] == 0:
-                    to_remove.append(key)
-                else:
-                    norm += abs(self[key])**2
-            for key in to_remove:
-                del self[key]
-            norm = norm**0.5
-            for key in self.keys():
-                self[key] /= norm
-            self._normalized = True
-
-    def __str__(self, nsimplify=True):
-        if not self.keys():
-            return "|>"
-        self_copy = copy(self)
-        self_copy.normalize()
-        ls = []
-        for key, value in self_copy.items():
-            if value == 1:
-                ls.append(str(key))
-            else:
-                if isinstance(value, sp.Expr):
-                    ls.append(str(value) + "*" + str(key))
-                else:
-                    if nsimplify:
-                        value = simple_complex(value)[1]
-                        if value[1:].find("-") != -1 or value.find("+") != -1:
-                            value = f"({value})"
-                    else:
-                        value = str(value)
-                    ls.append( value + "*" + str(key))
-        return "+".join(ls).replace("+-", "-")
-
-    def __hash__(self):
-        return self.__str__(nsimplify=False).__hash__()
-=======
             yield output_state
->>>>>>> 754f6337
 
 
 def tensorproduct(states: List[Union[StateVector, BasicState]]):
