--- conflicted
+++ resolved
@@ -41,21 +41,7 @@
 from .qmath import exponentiation_by_squaring
 import exqalibur as xq
 
-<<<<<<< HEAD
-
-def _basicstate_remove_modes(self, index_list: List[int]):
-    new_state = []
-    for idx, k in enumerate(self):
-        if idx in index_list:
-            continue
-        new_state.append(k)
-    return BasicState(new_state)
-
-
-=======
->>>>>>> 9ead6e10
 BasicState = xq.FockState
-BasicState.remove_modes = _basicstate_remove_modes
 StateVector = xq.StateVector
 
 
