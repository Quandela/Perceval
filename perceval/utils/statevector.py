# MIT License
#
# Copyright (c) 2022 Quandela
#
# Permission is hereby granted, free of charge, to any person obtaining a copy
# of this software and associated documentation files (the "Software"), to deal
# in the Software without restriction, including without limitation the rights
# to use, copy, modify, merge, publish, distribute, sublicense, and/or sell
# copies of the Software, and to permit persons to whom the Software is
# furnished to do so, subject to the following conditions:
#
# The above copyright notice and this permission notice shall be included in all
# copies or substantial portions of the Software.
#
# THE SOFTWARE IS PROVIDED "AS IS", WITHOUT WARRANTY OF ANY KIND, EXPRESS OR
# IMPLIED, INCLUDING BUT NOT LIMITED TO THE WARRANTIES OF MERCHANTABILITY,
# FITNESS FOR A PARTICULAR PURPOSE AND NONINFRINGEMENT. IN NO EVENT SHALL THE
# AUTHORS OR COPYRIGHT HOLDERS BE LIABLE FOR ANY CLAIM, DAMAGES OR OTHER
# LIABILITY, WHETHER IN AN ACTION OF CONTRACT, TORT OR OTHERWISE, ARISING FROM,
# OUT OF OR IN CONNECTION WITH THE SOFTWARE OR THE USE OR OTHER DEALINGS IN THE
# SOFTWARE.

from __future__ import annotations

import random
from collections import defaultdict
from copy import copy
import itertools
import re
from typing import Dict, List, Union, Tuple, Optional
from deprecated import deprecated

from .matrix import Matrix
from .format import simple_complex, simple_float
from .globals import global_params
from .polarization import Polarization
import numpy as np
import sympy as sp

from quandelibc import FockState, Annotation, FSArray


class BasicState(FockState):
    r"""Basic states
    """

    def __init__(self, *args, **kwargs):
        super(BasicState, self).__init__(*args, **kwargs)

    def __len__(self):
        return self.m

    def __copy__(self):
        return BasicState(self)

    def __add__(self, o):
        return StateVector(self) + o

    def __sub__(self, o):
        if not isinstance(o, StateVector):
            o = StateVector(o)
        return StateVector(self) - o

    def separate_state(self):
        return [BasicState(s) for s in super(BasicState, self).separate_state()]

    def __mul__(self, s):
        if isinstance(s, StateVector):
            return StateVector(self) * s
        return BasicState(super(BasicState, self).__mul__(s))

    def __pow__(self, power):
        return BasicState(power * list(self))

    def __getitem__(self, item):
        it = super().__getitem__(item)
        if isinstance(it, FockState):
            it = BasicState(it)
        return it

    def set_slice(self, slice, state):
        return BasicState(super().set_slice(slice, state))

    def partition(self, distribution_photons: List[int]):
        r"""Given a distribution of photon, find all possible partition of the BasicState - disregard possible annotation

        :param distribution_photons:
        :return:
        """
        def _partition(one_list: list, distribution: list, current: list, all_res: list):
            if len(distribution) == 0:
                all_res.append(copy(current))
                return
            for one_subset in itertools.combinations(one_list, distribution[0]):
                current.append(one_subset)
                _partition(list(set(one_list)-set(one_subset)), distribution[1:], current, all_res)
                current.pop()

        all_photons = list(range(self.n))
        partitions_idx = []
        _partition(all_photons, distribution_photons, [], partitions_idx)
        partitions_states = set()
        for partition in partitions_idx:
            o_state = []
            for a_subset in partition:
                state = [0] * self.m
                for photon_id in a_subset:
                    state[self.photon2mode(photon_id)] += 1
                o_state.append(BasicState(state))
            partitions_states.add(tuple(o_state))
        return list(partitions_states)


def allstate_iterator(input_state: Union[BasicState, StateVector], mask=None) -> BasicState:
    """Iterator on all possible output states compatible with mask generating StateVector

    :param input_state: a given input state vector
    :param mask: an optional mask
    :return: list of output_state
    """
    m = input_state.m
    ns = input_state.n
    if not isinstance(ns, list):
        ns = [ns]
    for n in ns:
        if mask is not None:
            output_array = FSArray(m, n, mask)
        else:
            output_array = FSArray(m, n)
        for output_idx, output_state in enumerate(output_array):
            yield BasicState(output_state)


class AnnotatedBasicState(FockState):
    r"""Extends `BasicState` with annotations
    """

    @deprecated(version="0.7", reason="use BasicState instead")
    def __init__(self, *args, **kwargs):
        super(AnnotatedBasicState, self).__init__(*args, **kwargs)


class StateVector(defaultdict):
    """
    A StateVector is a (complex) linear combination of Basic States
    """

    def __init__(self,
                 bs: Union[BasicState, List[int], str, None] = None,
                 photon_annotations: Dict[int, str] = None):
        r"""Init of a StateVector from a BasicState, or from BasicState constructor
        :param bs: a BasicState, or `BasicState` constructor,
                    None used for internal purpose
        :param photon_annotations: photon annotation dictionary
        """
        super(StateVector, self).__init__(float)
        self.m = None
        if bs is not None:
            if not isinstance(bs, BasicState):
                bs = BasicState(bs, photon_annotations or {})
            else:
                assert photon_annotations is None, "cannot add photon annotations to BasicState"
            self[bs] = 1
        self._normalized = True
        self._has_symbolic = False

    def __rmul__(self, other):
        r"""Multiply a StateVector by a numeric value, right side
        """
        return self*other

    def __getitem__(self, key):
        if isinstance(key, int):
            return list(self.keys())[key]
        assert isinstance(key, BasicState), "SVState keys should be Basic States"
        return super().__getitem__(key)

    def __setitem__(self, key, value):
        assert isinstance(key, BasicState), "SVState keys should be Basic States"
        self._normalized = False
        if self.m is None:
            self.m = key.m
        return super().__setitem__(key, value)

    def __iter__(self):
        self.normalize()
        return super().__iter__()

    def __mul__(self, other):
        r"""Multiply a StateVector by a numeric value prior in a linear combination,
        or computes the tensor product between two StateVectors
        """
        if isinstance(other, (StateVector, BasicState)):
            if isinstance(other, BasicState):
                other = StateVector(other)
            sv = StateVector()
            if not other:
                return self
            if not self:
                return other
            sv.update({l_state * r_state: self[l_state] * other[r_state] for r_state in other for l_state in self})
            sv.m = self.m + other.m
            sv._has_symbolic = (other._has_symbolic or self._has_symbolic)
            sv._normalized = (other._normalized and self._normalized)
            return sv

        assert isinstance(other, (int, float, complex, np.number, sp.Expr)), "normalization factor has to be numeric"
        copy_state = StateVector(None)
        # multiplying - the outcome is a non-normalized StateVector
        for state, amplitude in self.items():
            copy_state[state] = amplitude*other
        if other != 1:
            copy_state._normalized = False
        copy_state.m = self.m
        if isinstance(other, sp.Expr):
            self._has_symbolic = True
        return copy_state

    def __pow__(self, power):
        # Fast exponentiation
        binary = [int(i) for i in bin(power)[2:]]
        binary.reverse()
        power_state = self
        out = StateVector()
        for i in range(len(binary)):
            if binary[i] == 1:
                out *= power_state
            if i != len(binary) - 1:
                power_state *= power_state
        return out

    def __copy__(self):
        sv_copy = StateVector(None)
        for k, v in self.items():
            sv_copy[k] = v
        sv_copy._has_symbolic = self._has_symbolic
        sv_copy._normalized = self._normalized
        sv_copy.m = self.m
        return sv_copy

    def __add__(self, other):
        r"""Add two StateVectors"""
        assert isinstance(other, (StateVector, BasicState)), "addition requires states"
        if self.m is None:
            self.m = other.m
        assert other.m == self.m, "invalid mix of different modes"
        copy_state = copy(self)
        if not isinstance(other, StateVector):
            other = StateVector(other)
        # multiplying - the outcome is a non-normalized StateVector
        for state, amplitude in other.items():
            if state not in copy_state:
                copy_state[state] = amplitude
            else:
                copy_state[state] += amplitude
        copy_state._normalized = False
        copy_state.m = self.m
        if other._has_symbolic:
            copy_state._has_symbolic = True
        return copy_state

    def __sub__(self, other):
        r"""Sub two StateVectors"""
        return self + -1 * other

    def sample(self) -> BasicState:
        r"""Sample a single BasicState from the statevector.
        It does not perform a measure - so do not change the value of the statevector

        :return: a BasicState
        """
        p = random.random()
        idx = 0
        keys = list(self.keys())
        self.normalize()
        while idx < len(keys)-1:
            p = p - abs(self[keys[idx]])**2
            if p < 0:
                break
            idx += 1
        return BasicState(keys[idx])

    def samples(self, shots: int) -> List[BasicState]:
        r"""Generate a list of samples.
        It does not perform a measure - so do not change the value of statevector.
        This function is more efficient than run :math:$shots$ times :method:sample

        :param shots: the number of samples
        :return: a list of BasicState
        """
        self.normalize()
        weight = [abs(self[key])**2 for key in self.keys()]
        rng = np.random.default_rng()
        return [BasicState(x) for x in rng.choice(list(self.keys()), shots, p=weight)]

    def measure(self, modes: Union[int, List[int]]) -> Dict[BasicState, Tuple[float, StateVector]]:
        r"""perform a measure on one or multiple modes and collapse the remaining statevector

        :param modes: the mode to measure
        :return: a dictionary - key is the possible measures, values are pairs (probability, BasicState vector)
        """
        self.normalize()
        if isinstance(modes, int):
            modes = [modes]
        map_measure_sv = defaultdict(lambda: [0, StateVector()])
        for s, pa in self.items():
            out = []
            remaining_state = []
            p = abs(pa)**2
            for i in range(self.m):
                if i in modes:
                    out.append(s[i])
                else:
                    remaining_state.append(s[i])
            map_measure_sv[BasicState(out)][0] += p
            map_measure_sv[BasicState(out)][1] += pa*StateVector(remaining_state)
        return {k: tuple(v) for k, v in map_measure_sv.items()}

    @property
    def n(self):
        r"""list the possible values of n in the different states"""
        return list(set([st.n for st in self.keys()]))

    def normalize(self):
        r"""Normalize a non-normalized BasicState"""
        if not self._normalized:
            norm = 0
            to_remove = []
            for key in self.keys():
                if (isinstance(self[key], (complex, float, int))
                        and abs(self[key]) < global_params["min_complex_component"]) or self[key] == 0:
                    to_remove.append(key)
                else:
                    norm += abs(self[key])**2
            for key in to_remove:
                del self[key]
            norm = norm**0.5
            for key in self.keys():
                if len(self) == 1:
                    self[key] = 1
                else:
                    self[key] /= norm
            self._normalized = True

    def __str__(self):
        if not self:
            return "|>"
        self_copy = copy(self)
        self_copy.normalize()
        ls = []
        for key, value in self_copy.items():
            if value == 1:
                ls.append(str(key))
            else:
                if isinstance(value, sp.Expr):
                    ls.append(str(value) + "*" + str(key))
                else:
                    value = simple_complex(value)[1]
                    if value[1:].find("-") != -1 or value.find("+") != -1:
                        value = "("+value+")"
                    ls.append( value + "*" + str(key))
        return "+".join(ls).replace("+-", "-")

    def __hash__(self):
        return self.__str__().__hash__()


def tensorproduct(states: List[Union[StateVector, BasicState]]):
    r""" Computes states[0] * states[1] * ...
    """
    if len(states) == 1:
        return states[0]
    return tensorproduct(states[:-2] + [states[-2] * states[-1]])


class ProbabilityDistribution(defaultdict):
    """Time-Independent abstract probabilistic distribution of StateVectors
    """
<<<<<<< HEAD
    def __init__(self):
        super().__init__(float)
=======
    def __init__(self, sv: Optional[str, StateVector, BasicState] = None):
        super(SVDistribution, self).__init__(float)
        if isinstance(sv, str):
            assert sv[0] == '{' and sv[-1] == '}', "invalid serialized svdistribution"
            for s in sv[1:-1].split(";"):
                k, v = s.split("=")
                self[StateVector.deserialize(k)] = float(v)
        elif sv is not None:
            self[sv] = 1
>>>>>>> 0242cb54

    def normalize(self):
        sum_probs = sum(list(self.values()))
        for sv in self.keys():
            self[sv] /= sum_probs

    def add(self, obj, proba: float):
        self[obj] += proba

    def __str__(self):
        return "{\n  "\
               + "\n  ".join(["%s: %s" % (str(k), simple_float(v, nsimplify=True)[1]) for k, v in self.items()])\
               + "\n}"

    def __copy__(self):
        distribution_copy = type(self)()
        for k, prob in self.items():
            distribution_copy[copy(k)] = prob
        return distribution_copy


class SVDistribution(ProbabilityDistribution):
    r"""Time-Independent Probabilistic distribution of StateVectors
    """
    def __init__(self, sv: Optional[StateVector, Dict] = None):
        super().__init__()
        if sv is not None:
            if isinstance(sv, StateVector):
                self[sv] = 1
            elif isinstance(sv, dict):
                for k, v in sv.items():
                    self[k] = v
            else:
                raise TypeError(f"Unexpected type initializing SVDistribution {type(sv)}")

    def __setitem__(self, key, value):
        if isinstance(key, BasicState):
            key = StateVector(key)
        assert isinstance(key, StateVector), "SVDistribution key must be a BasicState or a StateVector"
        key.normalize()
        super().__setitem__(key, value)

    def __getitem__(self, key):
        if isinstance(key, BasicState):
            key = StateVector(key)
        assert isinstance(key, StateVector), "SVDistribution key must be a BasicState or a StateVector"
        return super().__getitem__(key)

    def __mul__(self, svd):
        r"""Combines two `SVDistribution`

        :param svd:
        :return:
        """
        if len(self) == 0:
            return svd
        new_svd = SVDistribution()
        for sv1, proba1 in self.items():
            for sv2, proba2 in svd.items():
                # assert len(sv1) == 1 and len(sv2) == 1, "can only combine basic states"
                new_svd[sv1*sv2] = proba1 * proba2

        return new_svd

<<<<<<< HEAD
=======
    def __pow__(self, power):
        # Fast exponentiation
        binary = [int(i) for i in bin(power)[2:]]
        binary.reverse()
        power_svd = self
        out = SVDistribution()
        for i in range(len(binary)):
            if binary[i] == 1:
                out *= power_svd
            if i != len(binary) - 1:
                power_svd *= power_svd
        return out

    def normalize(self):
        sum_probs = sum(list(self.values()))
        for sv in self.keys():
            self[sv] /= sum_probs

>>>>>>> 0242cb54
    def sample(self, count: int = 1, non_null: bool = True) -> List[StateVector]:
        r""" Generate a sample StateVector from the `SVDistribution`

        :param non_null: excludes null states from the sample generation
        :param count: number of samples to draw
        :return: if :math:`count=1` a single sample, if :math:`count>1` a list of :math:`count` samples
        """
        self.normalize()
        d = self
        if non_null:
            d = {sv: p for sv, p in self.items() if max(sv.n) != 0}
        states = list(d.keys())
        probs = list(d.values())
        rng = np.random.default_rng()
        results = rng.choice(states, count, p=np.array(probs) / sum(probs))
        if len(results) == 1:
            return results[0]
        return list(results)


class BSDistribution(ProbabilityDistribution):

    def __init__(self, d: Optional[Dict] = None):
        super().__init__()
        if d is not None:
            for k, v in d.items():
                self[BasicState(k)] = v

    def __setitem__(self, key, value):
        assert isinstance(key, BasicState), "BSDistribution key must be a BasicState"
        super().__setitem__(key, value)

    def __getitem__(self, key):
        assert isinstance(key, BasicState), "BSDistribution key must be a BasicState"
        return super().__getitem__(key)

    def samples(self, count: int = 1) -> BSSamples:
        r""" Samples basic states from the `BSDistribution`

        :param count: number of samples to draw
        :return: if :math:`count=1` a single sample, if :math:`count>1` a list of :math:`count` samples
        """
        self.normalize()
        states = list(self.keys())
        probs = list(self.values())
        rng = np.random.default_rng()
        results = rng.choice(states, count, p=np.array(probs) / sum(probs))
        # numpy transforms iterables of ints to a nparray in rng.choice call
        # Thus, we need to convert back the results to BasicStates
        output = BSSamples()
        for s in results:
            output.append(BasicState(s))
        return output


class BSCount(defaultdict):
    def __init__(self, d: Optional[Dict] = None):
        super().__init__(int)
        if d is not None:
            for k, v in d.items():
                self[BasicState(k)] = v

    def __setitem__(self, key, value):
        assert isinstance(key, BasicState), "BSCount key must be a BasicState"
        assert isinstance(value, int) and value >= 0, "Count must be a positive integer"
        super().__setitem__(key, value)

    def __getitem__(self, key):
        assert isinstance(key, BasicState), "BSCount key must be a BasicState"
        return super().__getitem__(key)

    def add(self, obj, count: int):
        self[obj] += count

    def total(self):
        return sum(list(self.values()))

    def __str__(self):
        return "{\n  " + "\n  ".join([f"{k}: {v}" for k, v in self.items()]) + "\n}"


class BSSamples(list):
    def __setitem__(self, index, item):
        assert isinstance(item, BasicState), "BSSamples key must be a BasicState"
        super().__setitem__(index, item)


def _rec_build_spatial_output_states(lfs: list, output: list):
    if len(lfs) == 0:
        yield BasicState(output)
    else:
        if lfs[0] == 0:
            yield from _rec_build_spatial_output_states(lfs[1:], output+[0, 0])
        else:
            for k in range(lfs[0]+1):
                yield from _rec_build_spatial_output_states(lfs[1:], output+[k, lfs[0]-k])


def build_spatial_output_states(state: BasicState):
    yield from _rec_build_spatial_output_states(list(state), [])


def _is_orthogonal(v1, v2, use_symbolic):
    if use_symbolic:
        orth = sp.conjugate(v1[0]) * v2[0] + sp.conjugate(v1[1]) * v2[1]
        return orth == 0
    orth = np.conjugate(v1[0]) * v2[0] + np.conjugate(v1[1]) * v2[1]
    return abs(orth) < 1e-6


def convert_polarized_state(state: BasicState,
                            use_symbolic: bool = False,
                            inverse: bool = False) -> Tuple[BasicState, Matrix]:
    r"""Convert a polarized BasicState into an expanded BasicState vector

    :param inverse:
    :param use_symbolic:
    :param state:
    :return:
    """
    idx = 0
    input_state = []
    prep_matrix = None
    for k_m in range(state.m):
        input_state += [0, 0]
        if state[k_m]:
            vectors = []
            for k_n in range(state[k_m]):
                # for each state we can handle up to two orthogonal vectors
                annot = state.get_photon_annotation(idx)
                idx += 1
                v_hv = Polarization(annot.get("P", complex(Polarization(0)))).project_eh_ev(use_symbolic)
                v_idx = None
                for i, v in enumerate(vectors):
                    if v == v_hv:
                        v_idx = i
                        break
                if v_idx is None:
                    if len(vectors) == 2:
                        raise ValueError("use statevectors to handle more than 2 orthogonal vectors")
                    if len(vectors) == 0 or _is_orthogonal(vectors[0], v_hv, use_symbolic):
                        v_idx = len(vectors)
                        vectors.append(v_hv)
                    else:
                        raise ValueError("use statevectors to handle non orthogonal vectors")
                input_state[-2+v_idx] += 1
            if vectors:
                eh1, ev1 = vectors[0]
                if len(vectors) == 1:
                    if use_symbolic:
                        eh2 = -sp.conjugate(ev1)
                        ev2 = sp.conjugate(eh1)
                    else:
                        eh2 = -np.conjugate(ev1)
                        ev2 = np.conjugate(eh1)
                else:
                    eh2, ev2 = vectors[1]
                if prep_matrix is None:
                    prep_matrix = Matrix.eye(2*state.m, use_symbolic)
                prep_state_matrix = Matrix([[eh1, eh2],
                                            [ev1, ev2]], use_symbolic)
                if inverse:
                    prep_state_matrix = prep_state_matrix.inv()
                prep_matrix[2*k_m:2*k_m+2, 2*k_m:2*k_m+2] = prep_state_matrix
    return BasicState(input_state), prep_matrix<|MERGE_RESOLUTION|>--- conflicted
+++ resolved
@@ -376,20 +376,8 @@
 class ProbabilityDistribution(defaultdict):
     """Time-Independent abstract probabilistic distribution of StateVectors
     """
-<<<<<<< HEAD
     def __init__(self):
         super().__init__(float)
-=======
-    def __init__(self, sv: Optional[str, StateVector, BasicState] = None):
-        super(SVDistribution, self).__init__(float)
-        if isinstance(sv, str):
-            assert sv[0] == '{' and sv[-1] == '}', "invalid serialized svdistribution"
-            for s in sv[1:-1].split(";"):
-                k, v = s.split("=")
-                self[StateVector.deserialize(k)] = float(v)
-        elif sv is not None:
-            self[sv] = 1
->>>>>>> 0242cb54
 
     def normalize(self):
         sum_probs = sum(list(self.values()))
@@ -414,10 +402,10 @@
 class SVDistribution(ProbabilityDistribution):
     r"""Time-Independent Probabilistic distribution of StateVectors
     """
-    def __init__(self, sv: Optional[StateVector, Dict] = None):
+    def __init__(self, sv: Optional[BasicState, StateVector, Dict] = None):
         super().__init__()
         if sv is not None:
-            if isinstance(sv, StateVector):
+            if isinstance(sv, (BasicState, StateVector)):
                 self[sv] = 1
             elif isinstance(sv, dict):
                 for k, v in sv.items():
@@ -454,8 +442,6 @@
 
         return new_svd
 
-<<<<<<< HEAD
-=======
     def __pow__(self, power):
         # Fast exponentiation
         binary = [int(i) for i in bin(power)[2:]]
@@ -474,7 +460,6 @@
         for sv in self.keys():
             self[sv] /= sum_probs
 
->>>>>>> 0242cb54
     def sample(self, count: int = 1, non_null: bool = True) -> List[StateVector]:
         r""" Generate a sample StateVector from the `SVDistribution`
 
