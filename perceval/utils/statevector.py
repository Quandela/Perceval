--- conflicted
+++ resolved
@@ -45,30 +45,6 @@
 import exqalibur as xq
 
 
-<<<<<<< HEAD
-def _sv__str__(self, nsimplify=True):
-    if not self.keys():
-        return "|>"
-    self_copy = copy(self)
-    self_copy.normalize()
-    ls = []
-    for key, value in self_copy:
-        if value == 1:
-            ls.append(str(key))
-        else:
-            if isinstance(value, sp.Expr):
-                ls.append(str(value) + "*" + str(key))
-            else:
-                if nsimplify:
-                    value = simple_complex(value)[1]
-                    if value[1:].find("-") != -1 or value.find("+") != -1:
-                        value = f"({value})"
-                else:
-                    value = str(value)
-                ls.append(value + "*" + str(key))
-    return "+".join(ls).replace("+-", "-")
-
-
 def _basicstate_remove_modes(self, index_list: List[int]):
     new_state = []
     for idx, k in enumerate(self):
@@ -78,8 +54,6 @@
     return BasicState(new_state)
 
 
-=======
->>>>>>> c49cafde
 BasicState = xq.FockState
 BasicState.remove_modes = _basicstate_remove_modes
 StateVector = xq.StateVector
