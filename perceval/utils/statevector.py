# MIT License
#
# Copyright (c) 2022 Quandela
#
# Permission is hereby granted, free of charge, to any person obtaining a copy
# of this software and associated documentation files (the "Software"), to deal
# in the Software without restriction, including without limitation the rights
# to use, copy, modify, merge, publish, distribute, sublicense, and/or sell
# copies of the Software, and to permit persons to whom the Software is
# furnished to do so, subject to the following conditions:
#
# The above copyright notice and this permission notice shall be included in all
# copies or substantial portions of the Software.
#
# THE SOFTWARE IS PROVIDED "AS IS", WITHOUT WARRANTY OF ANY KIND, EXPRESS OR
# IMPLIED, INCLUDING BUT NOT LIMITED TO THE WARRANTIES OF MERCHANTABILITY,
# FITNESS FOR A PARTICULAR PURPOSE AND NONINFRINGEMENT. IN NO EVENT SHALL THE
# AUTHORS OR COPYRIGHT HOLDERS BE LIABLE FOR ANY CLAIM, DAMAGES OR OTHER
# LIABILITY, WHETHER IN AN ACTION OF CONTRACT, TORT OR OTHERWISE, ARISING FROM,
# OUT OF OR IN CONNECTION WITH THE SOFTWARE OR THE USE OR OTHER DEALINGS IN THE
# SOFTWARE.

from __future__ import annotations

import random
from collections import defaultdict
from copy import copy
import itertools
import re
from typing import Dict, List, Union, Tuple, Optional
from deprecated import deprecated

from .matrix import Matrix
from .format import simple_complex, simple_float
from .globals import global_params
from .polarization import Polarization
import numpy as np
import sympy as sp

from quandelibc import FockState, Annotation, FSArray


class BasicState(FockState):
    r"""Basic states
    """

    def __init__(self, *args, **kwargs):
        super(BasicState, self).__init__(*args, **kwargs)

    def __len__(self):
        return self.m

    def __add__(self, o):
        return StateVector(self) + o

    def __sub__(self, o):
        if not isinstance(o, StateVector):
            o = StateVector(o)
        return StateVector(self) - o

    def separate_state(self):
        return [BasicState(s) for s in super(BasicState, self).separate_state()]

    def __mul__(self, s):
        if isinstance(s, StateVector):
            return StateVector(self) * s
        return BasicState(super(BasicState, self).__mul__(s))

    def __pow__(self, power):
        return BasicState(power * list(self))

    def partition(self, distribution_photons: List[int]):
        r"""Given a distribution of photon, find all possible partition of the BasicState - disregard possible annotation

        :param distribution_photons:
        :return:
        """
        def _partition(one_list: list, distribution: list, current: list, all_res: list):
            if len(distribution) == 0:
                all_res.append(copy(current))
                return
            for one_subset in itertools.combinations(one_list, distribution[0]):
                current.append(one_subset)
                _partition(list(set(one_list)-set(one_subset)), distribution[1:], current, all_res)
                current.pop()

        all_photons = list(range(self.n))
        partitions_idx = []
        _partition(all_photons, distribution_photons, [], partitions_idx)
        partitions_states = set()
        for partition in partitions_idx:
            o_state = []
            for a_subset in partition:
                state = [0] * self.m
                for photon_id in a_subset:
                    state[self.photon2mode(photon_id)] += 1
                o_state.append(BasicState(state))
            partitions_states.add(tuple(o_state))
        return list(partitions_states)


def allstate_iterator(input_state: Union[BasicState, StateVector], mask=None) -> BasicState:
    """Iterator on all possible output states compatible with mask generating StateVector

    :param input_state: a given input state vector
    :param mask: an optional mask
    :return: list of output_state
    """
    m = input_state.m
    ns = input_state.n
    if not isinstance(ns, list):
        ns = [ns]
    for n in ns:
        if mask is not None:
            output_array = FSArray(m, n, mask)
        else:
            output_array = FSArray(m, n)
        for output_idx, output_state in enumerate(output_array):
            yield BasicState(output_state)


class AnnotatedBasicState(FockState):
    r"""Extends `BasicState` with annotations
    """

    @deprecated(version="0.7", reason="use BasicState instead")
    def __init__(self, *args, **kwargs):
        super(AnnotatedBasicState, self).__init__(*args, **kwargs)


class StateVector(defaultdict):
    """
    A StateVector is a (complex) linear combination of Basic States
    """

    def __init__(self,
                 bs: Union[BasicState, List[int], str, BasicState, None] = None,
                 photon_annotations: Dict[int, str] = None):
        r"""Init of a StateVector from a BasicState, or from BasicState constructor
        :param bs: a BasicState, or `BasicState` constructor,
                    None used for internal purpose
        :param photon_annotations: photon annotation dictionary
        """
        super(StateVector, self).__init__(float)
        self.m = None
        if bs is not None:
            if not isinstance(bs, BasicState):
                bs = BasicState(bs, photon_annotations or {})
            else:
                assert photon_annotations is None, "cannot add photon annotations to BasicState"
            self[bs] = 1
        self._normalized = True
        self._has_symbolic = False

    @staticmethod
    def deserialize(s):
        sv = StateVector()
        for c in s.split("+"):
            m=re.match(r"\((.*),(.*)\)\*(.*)$", c)
            assert m, "invalid state vector serialization: %s" % s
            sv[BasicState(m.group(3))]=float(m.group(1))+1j*float(m.group(2))
        sv._normalized = True
        sv._has_symbolic = False
        return sv

    def __rmul__(self, other):
        r"""Multiply a StateVector by a numeric value, right side
        """
        return self*other

    def __getitem__(self, key):
        if isinstance(key, int):
            return list(self.keys())[key]
        assert isinstance(key, BasicState), "SVState keys should be Basic States"
        return super().__getitem__(key)

    def __setitem__(self, key, value):
        assert isinstance(key, BasicState), "SVState keys should be Basic States"
        self._normalized = False
        if self.m is None:
            self.m = key.m
        return super().__setitem__(key, value)

    def __iter__(self):
        self._normalize()
        return super().__iter__()

    def __mul__(self, other):
        r"""Multiply a StateVector by a numeric value prior in a linear combination,
        or computes the tensor product between two StateVectors
        """
        if isinstance(other, (StateVector, BasicState)):
            if isinstance(other, BasicState):
                other = StateVector(other)
            sv = StateVector()
            if not other:
                return self
            if not self:
                return other
            sv.update({l_state * r_state: self[l_state] * other[r_state] for r_state in other for l_state in self})
            sv.m = self.m + other.m
            sv._has_symbolic = (other._has_symbolic or self._has_symbolic)
            sv._normalized = (other._normalized and self._normalized)
            return sv

        assert isinstance(other, (int, float, complex, np.number, sp.Expr)), "normalization factor has to be numeric"
        copy_state = StateVector(None)
        # multiplying - the outcome is a non-normalized StateVector
        for state, amplitude in self.items():
            copy_state[state] = amplitude*other
        if other != 1:
            copy_state._normalized = False
        copy_state.m = self.m
        if isinstance(other, sp.Expr):
            self._has_symbolic = True
        return copy_state

    def __pow__(self, power):
        # Fast exponentiation
        binary = [int(i) for i in bin(power)[2:]]
        binary.reverse()
        power_state = self
        out = StateVector()
        for i in range(len(binary)):
            if binary[i] == 1:
                out *= power_state
            if i != len(binary) - 1:
                power_state *= power_state
        return out

    def __copy__(self):
        sv_copy = StateVector(None)
        for k, v in self.items():
            sv_copy[k] = v
        sv_copy._has_symbolic = self._has_symbolic
        sv_copy._normalized = self._normalized
        sv_copy.m = self.m
        return sv_copy

    def __add__(self, other):
        r"""Add two StateVectors"""
        assert isinstance(other, (StateVector, BasicState)), "addition requires states"
        if self.m is None:
            self.m = other.m
        assert other.m == self.m, "invalid mix of different modes"
        copy_state = copy(self)
        if not isinstance(other, StateVector):
            other = StateVector(other)
        # multiplying - the outcome is a non-normalized StateVector
        for state, amplitude in other.items():
            if state not in copy_state:
                copy_state[state] = amplitude
            else:
                copy_state[state] += amplitude
        copy_state._normalized = False
        copy_state.m = self.m
        if other._has_symbolic:
            copy_state._has_symbolic = True
        return copy_state

    def __sub__(self, other):
        r"""Sub two StateVectors"""
        return self + -1 * other

    def sample(self) -> BasicState:
        r"""Sample a single BasicState from the statevector.
        It does not perform a measure - so do not change the value of the statevector

        :return: a BasicState
        """
        p = random.random()
        idx = 0
        keys = list(self.keys())
        self._normalize()
        while idx < len(keys)-1:
            p = p - abs(self[keys[idx]])**2
            if p < 0:
                break
            idx += 1
        return BasicState(keys[idx])

    def samples(self, shots: int) -> List[BasicState]:
        r"""Generate a list of samples.
        It does not perform a measure - so do not change the value of statevector.
        This function is more efficient than run :math:$shots$ times :method:sample

        :param shots: the number of samples
        :return: a list of BasicState
        """
        self._normalize()
        weight = [abs(self[key])**2 for key in self.keys()]
        rng = np.random.default_rng()
        return [BasicState(x) for x in rng.choice(list(self.keys()), shots, p=weight)]

    def measure(self, modes: Union[int, List[int]]) -> Dict[BasicState, Tuple[float, StateVector]]:
        r"""perform a measure on one or multiple modes and collapse the remaining statevector

        :param modes: the mode to measure
        :return: a dictionary - key is the possible measures, values are pairs (probability, BasicState vector)
        """
        self._normalize()
        if isinstance(modes, int):
            modes = [modes]
        map_measure_sv = defaultdict(lambda: [0, StateVector()])
        for s, pa in self.items():
            out = []
            remaining_state = []
            p = abs(pa)**2
            for i in range(self.m):
                if i in modes:
                    out.append(s[i])
                else:
                    remaining_state.append(s[i])
            map_measure_sv[BasicState(out)][0] += p
            map_measure_sv[BasicState(out)][1] += pa*StateVector(remaining_state)
        return {k: tuple(v) for k, v in map_measure_sv.items()}

    @property
    def n(self):
        r"""list the possible values of n in the different states"""
        return list(set([st.n for st in self.keys()]))

    def _normalize(self):
        r"""Normalize a non-normalized BasicState"""
        if not self._normalized:
            norm = 0
            to_remove = []
            for key in self.keys():
                if (isinstance(self[key], (complex, float, int))
                        and abs(self[key]) < global_params["min_complex_component"]) or self[key] == 0:
                    to_remove.append(key)
                else:
                    norm += abs(self[key])**2
            for key in to_remove:
                del self[key]
            norm = norm**0.5
            for key in self.keys():
                if len(self) == 1:
                    self[key] = 1
                else:
                    self[key] /= norm
            self._normalized = True

    def __str__(self):
        self._normalize()
        ls = []
        if not self:
            return "|>"
        for key, value in self.items():
            if value == 1:
                ls.append(str(key))
            else:
                if isinstance(value, sp.Expr):
                    ls.append(str(value) + "*" + str(key))
                else:
                    value = simple_complex(value)[1]
                    if value[1:].find("-") != -1 or value.find("+") != -1:
                        value = "("+value+")"
                    ls.append( value + "*" + str(key))
        return "+".join(ls).replace("+-", "-")

    def serialize(self):
        self._normalize()
        ls = []
        for key, value in self.items():
            real = simple_float(value.real, nsimplify=False)[1]
            imag = simple_float(value.imag, nsimplify=False)[1]
            ls.append("(%s,%s)*%s" % (real, imag, str(key)))
        return "+".join(ls)

    def __hash__(self):
        return self.__str__().__hash__()


def tensorproduct(states: list[Union[StateVector, BasicState]]):
    r""" Computes states[0] * states[1] * ...
    """
    if len(states) == 1:
        return states[0]
    return tensorproduct(states[:-2] + [states[-2] * states[-1]])


class SVTimeSequence:
    r"""Sequence in time of BasicState-vector
    """

    def __init__(self):
        pass


class SVDistribution(defaultdict):
    r"""Time-Independent Probabilistic distribution of StateVectors
    """
    def __init__(self, sv: Optional[str,StateVector] = None):
        super(SVDistribution, self).__init__(float)
        if isinstance(sv, str):
            assert sv[0] == '{' and sv[-1]=='}', "invalid serialized svdistribution"
            for s in sv[1:-1].split(";"):
                k, v=s.split("=")
<<<<<<< HEAD
                self[StateVector.deserialize(k)] = float(v)
=======
                self[StateVector(k)] = float(v)
>>>>>>> 646c6c6f
        elif sv is not None:
            self[sv] = 1

    def __str__(self):
<<<<<<< HEAD
        return "{"+";".join(["%s=%s" % (k.serialize(), simple_float(v, nsimplify=False)[1]) for k, v in self.items()])+"}"
=======
        return "{"+";".join(["%s=%f" % (str(k), v) for k, v in self.items()])+"}"
>>>>>>> 646c6c6f

    def add(self, sv: StateVector, proba: float):
        self[sv] += proba

    def __setitem__(self, key, value):
        if isinstance(key, BasicState):
            key = StateVector(key)
        assert isinstance(key, StateVector), "SVDistribution key must be a BasicState or a StateVector"
        super().__setitem__(key, value)

    def __getitem__(self, key):
        if isinstance(key, BasicState):
            key = StateVector(key)
        assert isinstance(key, StateVector), "SVDistribution key must be a BasicState or a StateVector"
        return super().__getitem__(key)

    def __mul__(self, svd):
        r"""Combines two `SVDistribution`

        :param svd:
        :return:
        """
        new_svd = SVDistribution()
        for sv1, proba1 in self.items():
            for sv2, proba2 in svd.items():
                assert len(sv1) == 1 and len(sv2) == 1, "can only combine basic states"
                new_svd[StateVector(sv1[0]*sv2[0])] = proba1 * proba2

        return new_svd

    def sample(self, count: int = 1, non_null: bool = True) -> List[StateVector]:
        r""" Generate a sample StateVector from the `SVDistribution`

        :param non_null: excludes null states from the sample generation
        :param count: number of samples to draw
        :return: if :math:`count=1` a single sample, if :math:`count>1` a list of :math:`count` samples
        """
        d = self
        if non_null:
            d = {sv: p for sv, p in self.items() if max(sv.n) != 0}
        states = list(d.keys())
        probs = list(d.values())
        rng = np.random.default_rng()
        results = rng.choice(states, count, p=np.array(probs) / sum(probs))
        if len(results) == 1:
            return results[0]
        return list(results)


def _rec_build_spatial_output_states(lfs: list, output: list):
    if len(lfs) == 0:
        yield BasicState(output)
    else:
        if lfs[0] == 0:
            yield from _rec_build_spatial_output_states(lfs[1:], output+[0, 0])
        else:
            for k in range(lfs[0]+1):
                yield from _rec_build_spatial_output_states(lfs[1:], output+[k, lfs[0]-k])


def build_spatial_output_states(state: BasicState):
    yield from _rec_build_spatial_output_states(list(state), [])


def _is_orthogonal(v1, v2, use_symbolic):
    if use_symbolic:
        orth = sp.conjugate(v1[0]) * v2[0] + sp.conjugate(v1[1]) * v2[1]
        return orth == 0
    orth = np.conjugate(v1[0]) * v2[0] + np.conjugate(v1[1]) * v2[1]
    return abs(orth) < 1e-6


def convert_polarized_state(state: BasicState,
                            use_symbolic: bool = False,
                            inverse: bool = False) -> Tuple[BasicState, Matrix]:
    r"""Convert a polarized BasicState into an expanded BasicState vector

    :param inverse:
    :param use_symbolic:
    :param state:
    :return:
    """
    idx = 0
    input_state = []
    prep_matrix = None
    for k_m in range(state.m):
        input_state += [0, 0]
        if state[k_m]:
            vectors = []
            for k_n in range(state[k_m]):
                # for each state we can handle up to two orthogonal vectors
                annot = state.get_photon_annotation(idx)
                idx += 1
                v_hv = Polarization(annot.get("P", complex(Polarization(0)))).project_eh_ev(use_symbolic)
                v_idx = None
                for i, v in enumerate(vectors):
                    if v == v_hv:
                        v_idx = i
                        break
                if v_idx is None:
                    if len(vectors) == 2:
                        raise ValueError("use statevectors to handle more than 2 orthogonal vectors")
                    if len(vectors) == 0 or _is_orthogonal(vectors[0], v_hv, use_symbolic):
                        v_idx = len(vectors)
                        vectors.append(v_hv)
                    else:
                        raise ValueError("use statevectors to handle non orthogonal vectors")
                input_state[-2+v_idx] += 1
            if vectors:
                eh1, ev1 = vectors[0]
                if len(vectors) == 1:
                    if use_symbolic:
                        eh2 = -sp.conjugate(ev1)
                        ev2 = sp.conjugate(eh1)
                    else:
                        eh2 = -np.conjugate(ev1)
                        ev2 = np.conjugate(eh1)
                else:
                    eh2, ev2 = vectors[1]
                if prep_matrix is None:
                    prep_matrix = Matrix.eye(2*state.m, use_symbolic)
                prep_state_matrix = Matrix([[eh1, eh2],
                                            [ev1, ev2]], use_symbolic)
                if inverse:
                    prep_state_matrix = prep_state_matrix.inv()
                prep_matrix[2*k_m:2*k_m+2, 2*k_m:2*k_m+2] = prep_state_matrix
    return BasicState(input_state), prep_matrix<|MERGE_RESOLUTION|>--- conflicted
+++ resolved
@@ -397,20 +397,12 @@
             assert sv[0] == '{' and sv[-1]=='}', "invalid serialized svdistribution"
             for s in sv[1:-1].split(";"):
                 k, v=s.split("=")
-<<<<<<< HEAD
                 self[StateVector.deserialize(k)] = float(v)
-=======
-                self[StateVector(k)] = float(v)
->>>>>>> 646c6c6f
         elif sv is not None:
             self[sv] = 1
 
     def __str__(self):
-<<<<<<< HEAD
         return "{"+";".join(["%s=%s" % (k.serialize(), simple_float(v, nsimplify=False)[1]) for k, v in self.items()])+"}"
-=======
-        return "{"+";".join(["%s=%f" % (str(k), v) for k, v in self.items()])+"}"
->>>>>>> 646c6c6f
 
     def add(self, sv: StateVector, proba: float):
         self[sv] += proba
