--- conflicted
+++ resolved
@@ -56,7 +56,6 @@
 def _fockstate_partition(self, distribution_photons: List[int]):
     r"""Given a distribution of photon, find all possible partition of the BasicState - disregard possible annotation
 
-<<<<<<< HEAD
     :param distribution_photons:
     :return:
     """
@@ -89,56 +88,6 @@
 BasicState.__add__ = _fockstate_add
 BasicState.__sub__ = _fockstate_sub
 BasicState.partition = _fockstate_partition  # TODO use the cpp version of this call
-=======
-    def __mul__(self, s):
-        if isinstance(s, StateVector):
-            return StateVector(self) * s
-        return BasicState(super(BasicState, self).__mul__(s))
-
-    def __pow__(self, power):
-        bs = self.__copy__()
-        for i in range(power-1):
-            bs = bs*self
-        return bs
-
-    def __getitem__(self, item):
-        it = super().__getitem__(item)
-        if isinstance(it, FockState):
-            it = BasicState(it)
-        return it
-
-    def set_slice(self, slice, state):
-        return BasicState(super().set_slice(slice, state))
-
-    def partition(self, distribution_photons: List[int]):
-        r"""Given a distribution of photon, find all possible partition of the BasicState - disregard possible annotation
-
-        :param distribution_photons:
-        :return:
-        """
-        def _partition(one_list: list, distribution: list, current: list, all_res: list):
-            if len(distribution) == 0:
-                all_res.append(copy(current))
-                return
-            for one_subset in itertools.combinations(one_list, distribution[0]):
-                current.append(one_subset)
-                _partition(list(set(one_list)-set(one_subset)), distribution[1:], current, all_res)
-                current.pop()
-
-        all_photons = list(range(self.n))
-        partitions_idx = []
-        _partition(all_photons, distribution_photons, [], partitions_idx)
-        partitions_states = set()
-        for partition in partitions_idx:
-            o_state = []
-            for a_subset in partition:
-                state = [0] * self.m
-                for photon_id in a_subset:
-                    state[self.photon2mode(photon_id)] += 1
-                o_state.append(BasicState(state))
-            partitions_states.add(tuple(o_state))
-        return list(partitions_states)
->>>>>>> 78c08028
 
 
 def allstate_iterator(input_state: Union[BasicState, StateVector], mask=None) -> BasicState:
@@ -390,15 +339,9 @@
                     self[key] /= norm
             self._normalized = True
 
-<<<<<<< HEAD
     def __str__(self, nsimplify=True):
-        if not self:
-            return "|>"
-=======
-    def __str__(self):
         if not self.keys():
              return "|>"
->>>>>>> 78c08028
         self_copy = copy(self)
         self_copy.normalize()
         ls = []
