--- conflicted
+++ resolved
@@ -21,7 +21,6 @@
 # SOFTWARE.
 
 from perceval.utils.parameter import P
-<<<<<<< HEAD
 from perceval.components import Circuit, Processor
 from perceval.components.base_components import *
 from perceval.components.component_catalog import CatalogItem, AsType
@@ -34,22 +33,9 @@
         self._reset_opts()
 
     def build(self):
-        c = Circuit(2) // GenericBS(theta=P("theta"), phi_a=P("phi_a"), phi_b=P("phi_b"), phi_d=P("phi_d"))
+        c = Circuit(2) // BS.H(theta=P("theta"), phi_tl=P("phi_tl"), phi_bl=P("phi_bl"), phi_tr=P("phi_tr"))
         if self._opt('type') == AsType.CIRCUIT:
             return c
         elif self._opt('type') == AsType.PROCESSOR:
             p = Processor(2)
-            return p.add(0, c)
-
-
-
-# With simple BS convention:
-# c = SimpleBS(theta=P("theta"), phi=P("phi")) // PS(phi=P("phi_a")) // (1, PS(phi=P("phi_b")))
-=======
-from perceval.components import Circuit, PredefinedCircuit
-from perceval.components.base_components import BS
-
-c = Circuit(2) // BS.H(theta=P("theta"), phi_tl=P("phi_tl"), phi_bl=P("phi_bl"), phi_tr=P("phi_tr"))
->>>>>>> 2acffca8
-
-# generic_2mode = PredefinedCircuit(c, "generic 2 mode circuit")+            return p.add(0, c)