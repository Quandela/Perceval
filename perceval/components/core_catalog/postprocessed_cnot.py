--- conflicted
+++ resolved
@@ -20,7 +20,6 @@
 # OUT OF OR IN CONNECTION WITH THE SOFTWARE OR THE USE OR OTHER DEALINGS IN THE
 # SOFTWARE.
 
-<<<<<<< HEAD
 from perceval.components import Circuit, Processor
 from perceval.components.base_components import *
 from perceval.components.component_catalog import CatalogItem, AsType
@@ -33,20 +32,19 @@
 
 class PostProcessedCnotItem(CatalogItem):
     article_ref = "https://journals.aps.org/pra/abstract/10.1103/PhysRevA.65.062324"
-    R1 = 1 / 3
-    R2 = 1 / 2
 
     def __init__(self):
         super().__init__("postprocessed cnot")
         self._default_opts['type'] = AsType.PROCESSOR
 
     def build(self):
+        theta_13 = BS.r_to_theta(1/3)
         c_cnot = (Circuit(6, name="PostProcessed CNOT")
-                  .add((0, 1), GenericBS(R=self.R1, phi_b=np.pi, phi_d=0))
-                  .add((3, 4), GenericBS(R=self.R2))
-                  .add((2, 3), GenericBS(R=self.R1, phi_b=np.pi, phi_d=0))
-                  .add((4, 5), GenericBS(R=self.R1))
-                  .add((3, 4), GenericBS(R=self.R2)))
+                  .add((0, 1), BS.H(theta_13, phi_bl=np.pi, phi_tr=np.pi/2, phi_tl=-np.pi/2))
+                  .add((3, 4), BS.H())
+                  .add((2, 3), BS.H(theta_13, phi_bl=np.pi, phi_tr=np.pi/2, phi_tl=-np.pi/2))
+                  .add((4, 5), BS.H(theta_13))
+                  .add((3, 4), BS.H()))
 
         if self._opt('type') == AsType.CIRCUIT:
             return c_cnot
@@ -58,36 +56,4 @@
                 .add_port(3, Port(Encoding.DUAL_RAIL, 'ctrl')) \
                 .add_herald(5, 0)
             p.set_postprocess(_post_process)
-            return p
-
-# With simple BS convention:
-# c_cnot = (Circuit(6, name="PostProcessed CNOT")
-#           .add((0, 1), SimpleBS(R=1 / 3, phi=np.pi))
-#           .add((3, 4), SimpleBS(R=1 / 2))
-#           .add((2, 3), SimpleBS(R=1 / 3, phi=np.pi))
-#           .add((4, 5), SimpleBS(R=1 / 3))
-#           .add((3, 4), SimpleBS(R=1 / 2)))
-=======
-from perceval.components import Circuit, PredefinedCircuit
-from perceval.components.base_components import BS
-import numpy as np
-
-
-theta_13 = BS.r_to_theta(1/3)
-c_cnot = (Circuit(6, name="PostProcessed CNOT")
-          .add((0, 1), BS.H(theta_13, phi_bl=np.pi, phi_tr=np.pi/2, phi_tl=-np.pi/2))
-          .add((3, 4), BS.H())
-          .add((2, 3), BS.H(theta_13, phi_bl=np.pi, phi_tr=np.pi/2, phi_tl=-np.pi/2))
-          .add((4, 5), BS.H(theta_13))
-          .add((3, 4), BS.H()))
->>>>>>> 2acffca8
-
-
-
-
-
-# postprocessed_cnot = PredefinedCircuit(c_cnot,
-#                                        "postprocessed cnot",
-#                                        description="https://journals.aps.org/pra/abstract/10.1103/PhysRevA.65.062324",
-#                                        heralds={0: 0, 5: 0},
-#                                        post_select_fn=_post_process)+            return p