# MIT License
#
# Copyright (c) 2022 Quandela
#
# Permission is hereby granted, free of charge, to any person obtaining a copy
# of this software and associated documentation files (the "Software"), to deal
# in the Software without restriction, including without limitation the rights
# to use, copy, modify, merge, publish, distribute, sublicense, and/or sell
# copies of the Software, and to permit persons to whom the Software is
# furnished to do so, subject to the following conditions:
#
# The above copyright notice and this permission notice shall be included in all
# copies or substantial portions of the Software.
#
# THE SOFTWARE IS PROVIDED "AS IS", WITHOUT WARRANTY OF ANY KIND, EXPRESS OR
# IMPLIED, INCLUDING BUT NOT LIMITED TO THE WARRANTIES OF MERCHANTABILITY,
# FITNESS FOR A PARTICULAR PURPOSE AND NONINFRINGEMENT. IN NO EVENT SHALL THE
# AUTHORS OR COPYRIGHT HOLDERS BE LIABLE FOR ANY CLAIM, DAMAGES OR OTHER
# LIABILITY, WHETHER IN AN ACTION OF CONTRACT, TORT OR OTHERWISE, ARISING FROM,
# OUT OF OR IN CONNECTION WITH THE SOFTWARE OR THE USE OR OTHER DEALINGS IN THE
# SOFTWARE.

from copy import copy
import numpy as np
import sympy as sp

<<<<<<< HEAD
from perceval.components import ALinearCircuit
from perceval.utils import Matrix, format_parameters
=======
from perceval.components import ACircuit
from perceval.utils import Matrix, format_parameters, BasicState, StateVector, Parameter
>>>>>>> 0605b8b4


class GenericBS(ALinearCircuit):
    """Universal beam splitter"""
    DEFAULT_NAME = "BS"

    def __init__(self, R=None, theta=None, phi_a=0, phi_b=3*sp.pi/2, phi_d=sp.pi):
        super().__init__(2)
        assert R is None or theta is None, "cannot set both R and theta"
        self._phi_a = self._set_parameter("phi_a", phi_a, 0, 2*sp.pi)
        self._phi_b = self._set_parameter("phi_b", phi_b, 0, 2*sp.pi)
        self._phi_d = self._set_parameter("phi_d", phi_d, 0, 2*sp.pi)
        if R is not None:
            self._R = self._set_parameter("R", R, 0, 1, periodic=False)
        else:
            if theta is None:
                theta = sp.pi/4
            self._theta = self._set_parameter("theta", theta, 0, 2*sp.pi)

    def _compute_unitary(self, assign=None, use_symbolic=False):
        self.assign(assign)
        if use_symbolic:
            if "R" in self.params:
                cos_theta = sp.sqrt(self._R.spv)
                sin_theta = sp.sqrt(1-self._R.spv)
            else:
                cos_theta = sp.cos(self._theta.spv)
                sin_theta = sp.sin(self._theta.spv)
            phi_c = - self._phi_b.spv + self._phi_d.spv + self._phi_a.spv
            return Matrix([[cos_theta*sp.exp(self._phi_a.spv*sp.I), sin_theta*sp.exp(self._phi_b.spv*sp.I)*sp.I],
                           [sin_theta*sp.exp(phi_c*sp.I)*sp.I, cos_theta*sp.exp(self._phi_d.spv*sp.I)]], True)
        else:
            if "R" in self.params:
                cos_theta = np.sqrt(float(self._R))
                sin_theta = np.sqrt(1-float(self._R))
            else:
                cos_theta = np.cos(float(self._theta))
                sin_theta = np.sin(float(self._theta))
            phi_c = - float(self._phi_b) + float(self._phi_d) + float(self._phi_a)
            return Matrix([[cos_theta*(np.cos(float(self._phi_a)) + 1j * np.sin(float(self._phi_a))),
                            sin_theta*(1j * np.cos(float(self._phi_b)) - np.sin(float(self._phi_b)))],
                           [sin_theta*(1j * np.cos(float(phi_c)) - np.sin(float(phi_c))),
                            cos_theta*(np.cos(float(self._phi_d)) + 1j * np.sin(float(self._phi_d)))]], False)

    def get_variables(self, map_param_kid=None):
        parameters = {}
        if map_param_kid is None:
            map_param_kid = self.map_parameters()
        if "theta" in self._params:
            self.variable_def(parameters, "theta", "theta", sp.pi/4, map_param_kid)
        else:
            self.variable_def(parameters, "R", "R", 0.5, map_param_kid)
        self.variable_def(parameters, "phi_a", "phi_a", 0, map_param_kid)
        self.variable_def(parameters, "phi_b", "phi_b", 3*sp.pi/2, map_param_kid)
        self.variable_def(parameters, "phi_d", "phi_d", sp.pi, map_param_kid)
        return parameters

    def describe(self, map_param_kid=None):
        parameters = self.get_variables(map_param_kid)
        params_str = format_parameters(parameters, separator=', ')
        return "GenericBS(%s)" % params_str

    def inverse(self, v=False, h=False):
        if v:
            phi_a = self._phi_a
            self._phi_a = self._phi_d
            self._phi_d = phi_a
            self._phi_b._value = self._phi_a.spv+self._phi_d.spv-self._phi_b.spv
        if h:
            self._phi_a._value = -self._phi_a.spv
            self._phi_d._value = -self._phi_d.spv
            self._phi_b._value = sp.pi-(-self._phi_a.spv-self._phi_d.spv-self._phi_b.spv)


class SimpleBS(ALinearCircuit):
    """Beam splitter with a single phase"""
    DEFAULT_NAME = "BS"

    def __init__(self, R=None, theta=None, phi=0):
        super().__init__(2)
        assert R is None or theta is None, "cannot set both R and theta"
        self._phi = self._set_parameter("phi", phi, 0, 2*sp.pi)
        if R is not None:
            self._R = self._set_parameter("R", R, 0, 1, periodic=False)
        else:
            if theta is None:
                theta = sp.pi/4
            self._theta = self._set_parameter("theta", theta, 0, 2*sp.pi)

    def _compute_unitary(self, assign=None, use_symbolic=False):
        self.assign(assign)
        if use_symbolic:
            if "R" in self.params:
                cos_theta = sp.sqrt(self._R.spv)
                sin_theta = sp.sqrt(1-self._R.spv)
            else:
                cos_theta = sp.cos(self._theta.spv)
                sin_theta = sp.sin(self._theta.spv)
            return Matrix([[cos_theta, sin_theta*sp.I*sp.exp(-self._phi.spv*sp.I)],
                           [sin_theta*sp.exp(self._phi.spv*sp.I)*sp.I, cos_theta]], True)
        else:
            if "R" in self.params:
                cos_theta = np.sqrt(float(self._R))
                sin_theta = np.sqrt(1-float(self._R))
            else:
                cos_theta = np.cos(float(self._theta))
                sin_theta = np.sin(float(self._theta))
            return Matrix([[cos_theta, sin_theta*(1j*np.cos(-float(self._phi)) - np.sin(-float(self._phi)))],
                           [sin_theta*(1j*np.cos(float(self._phi)) - np.sin(float(self._phi))), cos_theta]], False)

    def get_variables(self, map_param_kid=None):
        parameters = {}
        if map_param_kid is None:
            map_param_kid = self.map_parameters()
        if "theta" in self._params:
            self.variable_def(parameters, "theta", "theta", sp.pi/4, map_param_kid)
        else:
            self.variable_def(parameters, "R", "R", 0.5, map_param_kid)
        self.variable_def(parameters, "phi", "phi", 0, map_param_kid)
        return parameters

    def describe(self, map_param_kid=None):
        parameters = self.get_variables(map_param_kid)
        params_str = format_parameters(parameters, separator=', ')
        return "SimpleBS(%s)" % params_str

    def inverse(self, v=False, h=False):
        if self._phi.is_symbolic():
            if v:
                self._phi = -self._phi.spv
            if h:
                self._phi = self._phi.spv+sp.pi
        else:
            if v:
                self._phi = -float(self._phi)
            if h:
                self._phi = float(self._phi)+np.pi


class PS(ALinearCircuit):
    """Phase shifter"""
    DEFAULT_NAME = "PS"

    def __init__(self, phi):
        super().__init__(1)
        self._phi = self._set_parameter("phi", phi, 0, 2*sp.pi)

    def _compute_unitary(self, assign=None, use_symbolic=False):
        self.assign(assign)
        if use_symbolic:
            return Matrix([[sp.exp(self._phi.spv*sp.I)]], True)
        else:
            return Matrix([[np.cos(float(self._phi)) + 1j * np.sin(float(self._phi))]], False)

    def get_variables(self, map_param_kid=None):
        parameters = {}
        if map_param_kid is None:
            map_param_kid = self.map_parameters()
        self.variable_def(parameters, "phi", "phi", None, map_param_kid)
        return parameters

    def describe(self, map_param_kid=None):
        parameters = self.get_variables(map_param_kid)
        params_str = format_parameters(parameters, separator=', ')
        return "PS(%s)" % params_str

    def inverse(self, v=False, h=False):
        if h:
            if self._phi.is_symbolic():
                self._phi = -self._phi.spv
            else:
                self._phi = -float(self._phi)


class WP(ALinearCircuit):
    """Wave plate"""
    DEFAULT_NAME = "WP"
    _supports_polarization = True

    def __init__(self, delta, xsi):
        super().__init__(1)
        self._delta = self._set_parameter("delta", delta, -sp.pi, sp.pi)
        self._xsi = self._set_parameter("xsi", xsi, -sp.pi, sp.pi)

    def _compute_unitary(self, assign=None, use_symbolic=False):
        self.assign(assign)
        if use_symbolic:
            delta = self._delta.spv
            xsi = self._xsi.spv
            return Matrix([[
                            sp.cos(delta)+sp.I*sp.sin(delta)*sp.cos(2*xsi),
                            sp.I*sp.sin(delta)*sp.sin(2*xsi)
                           ], [
                            sp.I * sp.sin(delta) * sp.sin(2 * xsi),
                            sp.cos(delta) - sp.I * sp.sin(delta) * sp.cos(2 * xsi)
                           ]], True)
        else:
            delta = float(self._delta)
            xsi = float(self._xsi)
            return Matrix([[
                            np.cos(delta)+1j*np.sin(delta)*np.cos(2*xsi),
                            1j*np.sin(delta)*np.sin(2*xsi)
                           ], [
                            1j * np.sin(delta) * np.sin(2 * xsi),
                            np.cos(delta) - 1j * np.sin(delta) * np.cos(2 * xsi)
                           ]], False)

    def get_variables(self, map_param_kid=None):
        parameters = {}
        if map_param_kid is None:
            map_param_kid = self.map_parameters()
        self.variable_def(parameters, "xsi", "xsi", None, map_param_kid)
        self.variable_def(parameters, "delta", "delta", None, map_param_kid)
        return parameters

    def describe(self, map_param_kid=None):
        parameters = self.get_variables(map_param_kid)
        params_str = format_parameters(parameters, separator=', ')
        return "WP(%s)" % params_str

    def inverse(self, v=False, h=False):
        raise NotImplementedError("inverse not yet implemented")


class HWP(WP):
    """Half wave plate"""
    DEFAULT_NAME = "HWP"

    def __init__(self, xsi):
        super().__init__(sp.pi/2, xsi)

    def definition(self):
        return HWP(xsi=Parameter('xsi')).U


class QWP(WP):
    """Quarter wave plate"""
    DEFAULT_NAME = "QWP"

    def __init__(self, xsi):
        super().__init__(sp.pi/4, xsi)

    def definition(self):
        return QWP(xsi=Parameter('xsi')).U


class PR(ALinearCircuit):
    """Polarization rotator"""
    _supports_polarization = True
    DEFAULT_NAME = "PR"

    def __init__(self, delta):
        super().__init__(1)
        self._delta = self._set_parameter("delta", delta, -sp.pi, sp.pi)

    def _compute_unitary(self, assign=None, use_symbolic=False):
        self.assign(assign)
        if use_symbolic:
            delta = self._delta.spv
            return Matrix([[sp.cos(delta), sp.sin(delta)],
                           [-sp.sin(delta), sp.cos(delta)]], True)
        else:
            delta = float(self._delta)
            return Matrix([[np.cos(delta), np.sin(delta)],
                           [-np.sin(delta), np.cos(delta)]], False)

    def get_variables(self, map_param_kid=None):
        parameters = {}
        if map_param_kid is None:
            map_param_kid = self.map_parameters()
        self.variable_def(parameters, "delta", "delta", None, map_param_kid)
        return parameters

    def describe(self, map_param_kid=None):
        parameters = self.get_variables(map_param_kid)
        params_str = format_parameters(parameters, separator=', ')
        return "PR(%s)" % params_str

    def inverse(self, v=False, h=False):
        raise NotImplementedError("inverse not yet implemented")


class Unitary(ALinearCircuit):
    """Generic component defined by a unitary matrix"""
    DEFAULT_NAME = "Unitary"

    def __init__(self, U: Matrix, name: str = None, use_polarization: bool = False):
        assert U is not None, "A unitary matrix is required"
        assert U.is_unitary(), "U parameter must be a unitary matrix"
        # A symbolic matrix is not a use case for this component
        assert not U.is_symbolic(), "U parameter must not be symbolic"
        self._u = U
        m = U.shape[0]
        self._supports_polarization = use_polarization
        if use_polarization:
            assert m % 2 == 0, "Polarization matrix should have an even number of rows/col"
            m //= 2
        super().__init__(m, name)

    def _compute_unitary(self, assign: dict = None, use_symbolic: bool = False) -> Matrix:
        # Ignore assign and use_symbolic parameters as __init__ checked the unitary matrix is numeric
        return self._u

    def inverse(self, v=False, h=False):
        if v:
            self._u = np.flip(self._u)
        if h:
            self._u = self._u.inv()

    def describe(self, _=None):
        params = [f"Matrix('''{self._u}''')"]
        if self.name != Unitary.DEFAULT_NAME:
            params.append(f"name='{self._name}'")
        if self._supports_polarization:
            params.append("use_polarization=True")
        return f"symb.Unitary({', '.join(params)})"


class PERM(Unitary):
    """Permutation"""
    DEFAULT_NAME = "PERM"

    def __init__(self, perm):
        assert isinstance(perm, list), "permutation Operator needs list parameter"
        assert (min(perm) == 0 and
                max(perm)+1 == len(perm) == len(set(perm)) == len([n for n in perm if isinstance(n, int)])),\
            "%s is not a permutation" % perm
        n = len(perm)
        u = Matrix.zeros((n, n), use_symbolic=False)
        for i, v in enumerate(perm):
            u[v, i] = 1
        super().__init__(U=u)

    def get_variables(self, _=None):
        return {'PERM': ''}

    def describe(self, _=None):
        return "PERM(%s)" % str(self.perm_vector)

    def definition(self):
        return self.U

    @property
    def perm_vector(self):
        nz = np.nonzero(self._u)
        m_list = nz[1].tolist()
        return [m_list.index(i) for i in nz[0]]

    def apply(self, r, sv):
        if isinstance(sv, BasicState):
            sv = StateVector(sv)

        min_r = r[0]
        max_r = r[-1] + 1

        permutation = self.perm_vector
        inv = np.empty_like(permutation)
        inv[permutation] = np.arange(len(inv), dtype=inv.dtype)
        inv = [inv[i].item() for i in range(len(inv))]

        nsv = copy(sv)
        nsv.clear()
        nsv.update({BasicState(state.set_slice(slice(min_r, max_r), BasicState([state[i + min_r]
                                                                                for i in inv]))):
                        prob_ampli for state, prob_ampli in sv.items()})

        return nsv


class PBS(Unitary):
    """Polarized beam spliter"""
    _supports_polarization = True
    DEFAULT_NAME = "PBS"

    def __init__(self):
        u = Matrix([[0, 0, 1, 0],
                    [0, 1, 0, 0],
                    [1, 0, 0, 0],
                    [0, 0, 0, 1]])
        super().__init__(U=u, use_polarization=True)

    def get_variables(self, map_param_kid=None):
        return {}

    # noinspection PyMethodMayBeStatic
    def describe(self, _=None):
        return "PBS()"<|MERGE_RESOLUTION|>--- conflicted
+++ resolved
@@ -24,13 +24,8 @@
 import numpy as np
 import sympy as sp
 
-<<<<<<< HEAD
 from perceval.components import ALinearCircuit
-from perceval.utils import Matrix, format_parameters
-=======
-from perceval.components import ACircuit
 from perceval.utils import Matrix, format_parameters, BasicState, StateVector, Parameter
->>>>>>> 0605b8b4
 
 
 class GenericBS(ALinearCircuit):
