# MIT License
#
# Copyright (c) 2022 Quandela
#
# Permission is hereby granted, free of charge, to any person obtaining a copy
# of this software and associated documentation files (the "Software"), to deal
# in the Software without restriction, including without limitation the rights
# to use, copy, modify, merge, publish, distribute, sublicense, and/or sell
# copies of the Software, and to permit persons to whom the Software is
# furnished to do so, subject to the following conditions:
#
# The above copyright notice and this permission notice shall be included in all
# copies or substantial portions of the Software.
#
# THE SOFTWARE IS PROVIDED "AS IS", WITHOUT WARRANTY OF ANY KIND, EXPRESS OR
# IMPLIED, INCLUDING BUT NOT LIMITED TO THE WARRANTIES OF MERCHANTABILITY,
# FITNESS FOR A PARTICULAR PURPOSE AND NONINFRINGEMENT. IN NO EVENT SHALL THE
# AUTHORS OR COPYRIGHT HOLDERS BE LIABLE FOR ANY CLAIM, DAMAGES OR OTHER
# LIABILITY, WHETHER IN AN ACTION OF CONTRACT, TORT OR OTHERWISE, ARISING FROM,
# OUT OF OR IN CONNECTION WITH THE SOFTWARE OR THE USE OR OTHER DEALINGS IN THE
# SOFTWARE.
from copy import copy
from enum import Enum
import numpy as np
import sympy as sp

from perceval.components.circuit import ACircuit
from perceval.utils import Matrix, format_parameters, BasicState, StateVector, Parameter


<<<<<<< HEAD
class GenericBS(ACircuit):
    """Universal beam splitter"""
    DEFAULT_NAME = "BS"
=======
class BSConvention(Enum):
    Rx = 0
    Ry = 1
    H = 2


class BS(ACircuit):
    """Beam splitter"""
    _name = "BS"
>>>>>>> 2acffca8

    def __init__(self, theta=sp.pi/2, phi_tl=0, phi_bl=0, phi_tr=0, phi_br=0,
                 convention: BSConvention = BSConvention.Rx):
        super().__init__(2)
        self._convention = convention
        self._theta = self._set_parameter("theta", theta, 0, 4*sp.pi)
        self._phi_tl = self._set_parameter("phi_tl", phi_tl, 0, 2*sp.pi)
        self._phi_bl = self._set_parameter("phi_bl", phi_bl, 0, 2*sp.pi)
        self._phi_tr = self._set_parameter("phi_tr", phi_tr, 0, 2*sp.pi)
        self._phi_br = self._set_parameter("phi_br", phi_br, 0, 2*sp.pi)

    @property
    def name(self):
        return f'{self._name}({self._convention.name})'

    @property
    def convention(self):
        return self._convention

    @staticmethod
    def H(theta=sp.pi/2, phi_tl=0, phi_bl=0, phi_tr=0, phi_br=0):
        return BS(theta, phi_tl, phi_bl, phi_tr, phi_br, convention=BSConvention.H)

    @staticmethod
    def Rx(theta=sp.pi / 2, phi_tl=0, phi_bl=0, phi_tr=0, phi_br=0):
        return BS(theta, phi_tl, phi_bl, phi_tr, phi_br, convention=BSConvention.Rx)

    @staticmethod
    def Ry(theta=sp.pi / 2, phi_tl=0, phi_bl=0, phi_tr=0, phi_br=0):
        return BS(theta, phi_tl, phi_bl, phi_tr, phi_br, convention=BSConvention.Ry)

    @staticmethod
    def r_to_theta(r):
        """Compute theta given a reflectivity value
        """
        return 2*np.arccos(np.sqrt(float(r)))

    @staticmethod
    def theta_to_r(theta):
        if isinstance(theta, Parameter) and not theta.defined:
            return sp.cos(theta.spv/2)**2
        else:
            return np.cos(float(theta)/2)**2

<<<<<<< HEAD
    def describe(self, map_param_kid=None):
        parameters = self.get_variables(map_param_kid)
        params_str = format_parameters(parameters, separator=', ')
        return "GenericBS(%s)" % params_str

    def inverse(self, v=False, h=False):
        if v:
            phi_a = self._phi_a
            self._phi_a = self._phi_d
            self._phi_d = phi_a
            self._phi_b._value = self._phi_a.spv+self._phi_d.spv-self._phi_b.spv
        if h:
            self._phi_a._value = -self._phi_a.spv
            self._phi_d._value = -self._phi_d.spv
            self._phi_b._value = sp.pi-(-self._phi_a.spv-self._phi_d.spv-self._phi_b.spv)


class SimpleBS(ACircuit):
    """Beam splitter with a single phase"""
    DEFAULT_NAME = "BS"

    def __init__(self, R=None, theta=None, phi=0):
        super().__init__(2)
        assert R is None or theta is None, "cannot set both R and theta"
        self._phi = self._set_parameter("phi", phi, 0, 2*sp.pi)
        if R is not None:
            self._R = self._set_parameter("R", R, 0, 1, periodic=False)
        else:
            if theta is None:
                theta = sp.pi/4
            self._theta = self._set_parameter("theta", theta, 0, 2*sp.pi)
=======
    @property
    def reflectivity(self):
        return self.theta_to_r(self._theta)
>>>>>>> 2acffca8

    def _compute_unitary(self, assign=None, use_symbolic=False):
        if use_symbolic:
            theta = self._theta.spv
            cos_theta = sp.cos(theta/2)
            sin_theta = sp.sin(theta/2)
            phi_tl = self._phi_tl.spv
            phi_tr = self._phi_tr.spv
            phi_bl = self._phi_bl.spv
            phi_br = self._phi_br.spv
            u00_mul = sp.exp((phi_tl + phi_tr)*sp.I)
            u01_mul = sp.exp((phi_tr + phi_bl)*sp.I)
            u10_mul = sp.exp((phi_tl + phi_br)*sp.I)
            u11_mul = sp.exp((phi_br + phi_bl)*sp.I)
        else:
            cos_theta = np.cos(float(self._theta)/2)
            sin_theta = np.sin(float(self._theta)/2)
            phi_tl_tr = float(self._phi_tl) + float(self._phi_tr)
            u00_mul = np.cos(phi_tl_tr) + 1j*np.sin(phi_tl_tr)
            phi_tr_bl = float(self._phi_tr) + float(self._phi_bl)
            u01_mul = np.cos(phi_tr_bl) + 1j*np.sin(phi_tr_bl)
            phi_tl_br = float(self._phi_tl) + float(self._phi_br)
            u10_mul = np.cos(phi_tl_br) + 1j*np.sin(phi_tl_br)
            phi_bl_br = float(self._phi_bl) + float(self._phi_br)
            u11_mul = np.cos(phi_bl_br) + 1j*np.sin(phi_bl_br)

        umat = self._matrix_template(use_symbolic)
        umat[0, 0] *= u00_mul*cos_theta
        umat[0, 1] *= u01_mul*sin_theta
        umat[1, 1] *= u11_mul*cos_theta
        umat[1, 0] *= u10_mul*sin_theta
        return umat

    def _matrix_template(self, use_symbolic):
        if self._convention == BSConvention.Rx:
            if use_symbolic:
                return Matrix([[1, sp.I], [sp.I, 1]], True)
            return Matrix([[1, 1j], [1j, 1]], False)
        elif self._convention == BSConvention.Ry:
            return Matrix([[1, -1], [1, 1]], use_symbolic)
        elif self._convention == BSConvention.H:
            return Matrix([[1, 1], [1, -1]], use_symbolic)
        raise NotImplementedError(f'Unitary matrix computation not implemented for convention {self._convention.name}')

    def get_variables(self, map_param_kid=None):
        parameters = {}
        if map_param_kid is None:
            map_param_kid = self.map_parameters()
        self.variable_def(parameters, "theta", "theta", sp.pi/2, map_param_kid)
        self.variable_def(parameters, "phi_tl", "phi_tl", 0, map_param_kid)
        self.variable_def(parameters, "phi_bl", "phi_bl", 0, map_param_kid)
        self.variable_def(parameters, "phi_tr", "phi_tr", 0, map_param_kid)
        self.variable_def(parameters, "phi_br", "phi_br", 0, map_param_kid)
        return parameters

    def describe(self, map_param_kid=None):
        parameters = self.get_variables(map_param_kid)
        parameters['convention'] = f'BSConvention.{self._convention.name}'
        params_str = format_parameters(parameters, separator=', ')
        return "BS(%s)" % params_str

    def inverse(self, v=False, h=False):
        if not self.defined:
            raise ValueError('Cannot invert BS with variable parameters')
        phi_bl = float(self._phi_bl)
        phi_tl = float(self._phi_tl)
        phi_tr = float(self._phi_tr)
        phi_br = float(self._phi_br)
        if v:
            self._phi_bl.set_value(phi_tl, force=True)
            self._phi_tr.set_value(phi_br, force=True)
            self._phi_tl.set_value(phi_bl, force=True)
            self._phi_br.set_value(phi_tr, force=True)
            # For Rx BS, vertical inversion does not impact theta parameter
            if self._convention == BSConvention.Ry:
                self._theta.set_value(- float(self._theta), force=True)
            elif self._convention == BSConvention.H:
                self._theta.set_value(2*np.pi - float(self._theta), force=True)
        if h:
            self._phi_bl.set_value(-phi_br, force=True)
            self._phi_tr.set_value(-phi_tl, force=True)
            self._phi_tl.set_value(-phi_tr, force=True)
            self._phi_br.set_value(-phi_bl, force=True)
            # For H BS, horizontal inversion does not impact theta parameter
            if self._convention == BSConvention.Rx or self._convention == BSConvention.Ry:
                self._theta.set_value(- float(self._theta), force=True)


class PS(ACircuit):
    """Phase shifter"""
    DEFAULT_NAME = "PS"

    def __init__(self, phi):
        super().__init__(1)
        self._phi = self._set_parameter("phi", phi, 0, 2*sp.pi)

    def _compute_unitary(self, assign=None, use_symbolic=False):
        self.assign(assign)
        if use_symbolic:
            return Matrix([[sp.exp(self._phi.spv*sp.I)]], True)
        else:
            return Matrix([[np.cos(float(self._phi)) + 1j * np.sin(float(self._phi))]], False)

    def get_variables(self, map_param_kid=None):
        parameters = {}
        if map_param_kid is None:
            map_param_kid = self.map_parameters()
        self.variable_def(parameters, "phi", "phi", None, map_param_kid)
        return parameters

    def describe(self, map_param_kid=None):
        parameters = self.get_variables(map_param_kid)
        params_str = format_parameters(parameters, separator=', ')
        return "PS(%s)" % params_str

    def inverse(self, v=False, h=False):
        if h:
            if self._phi.is_symbolic():
                raise ValueError('Cannot invert PS with variable parameters')
            else:
                self._phi.set_value(-float(self._phi), force=True)


class WP(ACircuit):
    """Wave plate"""
    DEFAULT_NAME = "WP"
    _supports_polarization = True

    def __init__(self, delta, xsi):
        super().__init__(1)
        self._delta = self._set_parameter("delta", delta, -sp.pi, sp.pi)
        self._xsi = self._set_parameter("xsi", xsi, -sp.pi, sp.pi)

    def _compute_unitary(self, assign=None, use_symbolic=False):
        self.assign(assign)
        if use_symbolic:
            delta = self._delta.spv
            xsi = self._xsi.spv
            return Matrix([[
                            sp.cos(delta)+sp.I*sp.sin(delta)*sp.cos(2*xsi),
                            sp.I*sp.sin(delta)*sp.sin(2*xsi)
                           ], [
                            sp.I * sp.sin(delta) * sp.sin(2 * xsi),
                            sp.cos(delta) - sp.I * sp.sin(delta) * sp.cos(2 * xsi)
                           ]], True)
        else:
            delta = float(self._delta)
            xsi = float(self._xsi)
            return Matrix([[
                            np.cos(delta)+1j*np.sin(delta)*np.cos(2*xsi),
                            1j*np.sin(delta)*np.sin(2*xsi)
                           ], [
                            1j * np.sin(delta) * np.sin(2 * xsi),
                            np.cos(delta) - 1j * np.sin(delta) * np.cos(2 * xsi)
                           ]], False)

    def get_variables(self, map_param_kid=None):
        parameters = {}
        if map_param_kid is None:
            map_param_kid = self.map_parameters()
        self.variable_def(parameters, "xsi", "xsi", None, map_param_kid)
        self.variable_def(parameters, "delta", "delta", None, map_param_kid)
        return parameters

    def describe(self, map_param_kid=None):
        parameters = self.get_variables(map_param_kid)
        params_str = format_parameters(parameters, separator=', ')
        return "WP(%s)" % params_str

    def inverse(self, v=False, h=False):
        raise NotImplementedError("inverse not yet implemented")


class HWP(WP):
    """Half wave plate"""
    DEFAULT_NAME = "HWP"

    def __init__(self, xsi):
        super().__init__(sp.pi/2, xsi)

    def definition(self):
        return HWP(xsi=Parameter('xsi')).U


class QWP(WP):
    """Quarter wave plate"""
    DEFAULT_NAME = "QWP"

    def __init__(self, xsi):
        super().__init__(sp.pi/4, xsi)

    def definition(self):
        return QWP(xsi=Parameter('xsi')).U


class PR(ACircuit):
    """Polarization rotator"""
    _supports_polarization = True
    DEFAULT_NAME = "PR"

    def __init__(self, delta):
        super().__init__(1)
        self._delta = self._set_parameter("delta", delta, -sp.pi, sp.pi)

    def _compute_unitary(self, assign=None, use_symbolic=False):
        self.assign(assign)
        if use_symbolic:
            delta = self._delta.spv
            return Matrix([[sp.cos(delta), sp.sin(delta)],
                           [-sp.sin(delta), sp.cos(delta)]], True)
        else:
            delta = float(self._delta)
            return Matrix([[np.cos(delta), np.sin(delta)],
                           [-np.sin(delta), np.cos(delta)]], False)

    def get_variables(self, map_param_kid=None):
        parameters = {}
        if map_param_kid is None:
            map_param_kid = self.map_parameters()
        self.variable_def(parameters, "delta", "delta", None, map_param_kid)
        return parameters

    def describe(self, map_param_kid=None):
        parameters = self.get_variables(map_param_kid)
        params_str = format_parameters(parameters, separator=', ')
        return "PR(%s)" % params_str

    def inverse(self, v=False, h=False):
        raise NotImplementedError("inverse not yet implemented")


class Unitary(ACircuit):
    """Generic component defined by a unitary matrix"""
    DEFAULT_NAME = "Unitary"

    def __init__(self, U: Matrix, name: str = None, use_polarization: bool = False):
        assert U is not None, "A unitary matrix is required"
        assert U.is_unitary(), "U parameter must be a unitary matrix"
        # A symbolic matrix is not a use case for this component
        assert not U.is_symbolic(), "U parameter must not be symbolic"
        self._u = U
        m = U.shape[0]
        self._supports_polarization = use_polarization
        if use_polarization:
            assert m % 2 == 0, "Polarization matrix should have an even number of rows/col"
            m //= 2
        super().__init__(m, name)

    def _compute_unitary(self, assign: dict = None, use_symbolic: bool = False) -> Matrix:
        # Ignore assign and use_symbolic parameters as __init__ checked the unitary matrix is numeric
        return self._u

    def inverse(self, v=False, h=False):
        if v:
            self._u = np.flip(self._u)
        if h:
            self._u = self._u.inv()

    def describe(self, _=None):
        params = [f"Matrix('''{self._u}''')"]
        if self.name != Unitary.DEFAULT_NAME:
            params.append(f"name='{self._name}'")
        if self._supports_polarization:
            params.append("use_polarization=True")
        return f"symb.Unitary({', '.join(params)})"


class PERM(Unitary):
    """Permutation"""
    DEFAULT_NAME = "PERM"

    def __init__(self, perm):
        assert isinstance(perm, list), "permutation Operator needs list parameter"
        assert (min(perm) == 0 and
                max(perm)+1 == len(perm) == len(set(perm)) == len([n for n in perm if isinstance(n, int)])),\
            "%s is not a permutation" % perm
        n = len(perm)
        u = Matrix.zeros((n, n), use_symbolic=False)
        for i, v in enumerate(perm):
            u[v, i] = 1
        super().__init__(U=u)

    def get_variables(self, _=None):
        return {'PERM': ''}

    def describe(self, _=None):
        return "PERM(%s)" % str(self.perm_vector)

    def definition(self):
        return self.U

    @property
    def perm_vector(self):
        nz = np.nonzero(self._u)
        m_list = nz[1].tolist()
        return [m_list.index(i) for i in nz[0]]

    def apply(self, r, sv):
        if isinstance(sv, BasicState):
            sv = StateVector(sv)

        min_r = r[0]
        max_r = r[-1] + 1

        permutation = self.perm_vector
        inv = np.empty_like(permutation)
        inv[permutation] = np.arange(len(inv), dtype=inv.dtype)
        inv = [inv[i].item() for i in range(len(inv))]

        nsv = copy(sv)
        nsv.clear()
        nsv.update({BasicState(state.set_slice(slice(min_r, max_r), BasicState([state[i + min_r]
                                                                                for i in inv]))):
                        prob_ampli for state, prob_ampli in sv.items()})

        return nsv


class PBS(Unitary):
    """Polarized beam spliter"""
    _supports_polarization = True
    DEFAULT_NAME = "PBS"

    def __init__(self):
        u = Matrix([[0, 0, 1, 0],
                    [0, 1, 0, 0],
                    [1, 0, 0, 0],
                    [0, 0, 0, 1]])
        super().__init__(U=u, use_polarization=True)

    def get_variables(self, map_param_kid=None):
        return {}

    # noinspection PyMethodMayBeStatic
    def describe(self, _=None):
        return "PBS()"<|MERGE_RESOLUTION|>--- conflicted
+++ resolved
@@ -24,15 +24,10 @@
 import numpy as np
 import sympy as sp
 
-from perceval.components.circuit import ACircuit
+from .linear_circuit import ACircuit
 from perceval.utils import Matrix, format_parameters, BasicState, StateVector, Parameter
 
 
-<<<<<<< HEAD
-class GenericBS(ACircuit):
-    """Universal beam splitter"""
-    DEFAULT_NAME = "BS"
-=======
 class BSConvention(Enum):
     Rx = 0
     Ry = 1
@@ -41,8 +36,7 @@
 
 class BS(ACircuit):
     """Beam splitter"""
-    _name = "BS"
->>>>>>> 2acffca8
+    DEFAULT_NAME = "BS"
 
     def __init__(self, theta=sp.pi/2, phi_tl=0, phi_bl=0, phi_tr=0, phi_br=0,
                  convention: BSConvention = BSConvention.Rx):
@@ -87,43 +81,9 @@
         else:
             return np.cos(float(theta)/2)**2
 
-<<<<<<< HEAD
-    def describe(self, map_param_kid=None):
-        parameters = self.get_variables(map_param_kid)
-        params_str = format_parameters(parameters, separator=', ')
-        return "GenericBS(%s)" % params_str
-
-    def inverse(self, v=False, h=False):
-        if v:
-            phi_a = self._phi_a
-            self._phi_a = self._phi_d
-            self._phi_d = phi_a
-            self._phi_b._value = self._phi_a.spv+self._phi_d.spv-self._phi_b.spv
-        if h:
-            self._phi_a._value = -self._phi_a.spv
-            self._phi_d._value = -self._phi_d.spv
-            self._phi_b._value = sp.pi-(-self._phi_a.spv-self._phi_d.spv-self._phi_b.spv)
-
-
-class SimpleBS(ACircuit):
-    """Beam splitter with a single phase"""
-    DEFAULT_NAME = "BS"
-
-    def __init__(self, R=None, theta=None, phi=0):
-        super().__init__(2)
-        assert R is None or theta is None, "cannot set both R and theta"
-        self._phi = self._set_parameter("phi", phi, 0, 2*sp.pi)
-        if R is not None:
-            self._R = self._set_parameter("R", R, 0, 1, periodic=False)
-        else:
-            if theta is None:
-                theta = sp.pi/4
-            self._theta = self._set_parameter("theta", theta, 0, 2*sp.pi)
-=======
     @property
     def reflectivity(self):
         return self.theta_to_r(self._theta)
->>>>>>> 2acffca8
 
     def _compute_unitary(self, assign=None, use_symbolic=False):
         if use_symbolic:
