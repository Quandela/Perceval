# MIT License
#
# Copyright (c) 2022 Quandela
#
# Permission is hereby granted, free of charge, to any person obtaining a copy
# of this software and associated documentation files (the "Software"), to deal
# in the Software without restriction, including without limitation the rights
# to use, copy, modify, merge, publish, distribute, sublicense, and/or sell
# copies of the Software, and to permit persons to whom the Software is
# furnished to do so, subject to the following conditions:
#
# The above copyright notice and this permission notice shall be included in all
# copies or substantial portions of the Software.
#
# THE SOFTWARE IS PROVIDED "AS IS", WITHOUT WARRANTY OF ANY KIND, EXPRESS OR
# IMPLIED, INCLUDING BUT NOT LIMITED TO THE WARRANTIES OF MERCHANTABILITY,
# FITNESS FOR A PARTICULAR PURPOSE AND NONINFRINGEMENT. IN NO EVENT SHALL THE
# AUTHORS OR COPYRIGHT HOLDERS BE LIABLE FOR ANY CLAIM, DAMAGES OR OTHER
# LIABILITY, WHETHER IN AN ACTION OF CONTRACT, TORT OR OTHERWISE, ARISING FROM,
# OUT OF OR IN CONNECTION WITH THE SOFTWARE OR THE USE OR OTHER DEALINGS IN THE
# SOFTWARE.
<<<<<<< HEAD
from enum import Enum
import sympy as sp
=======

from copy import copy
>>>>>>> 4c483591
import numpy as np
import sympy as sp

from perceval.components import ACircuit
from perceval.utils import Matrix, format_parameters, BasicState, StateVector, Parameter


class BSConvention(Enum):
    Rx = 0
    Ry = 1
    H = 2


class BS(ACircuit):
    """Beam splitter"""
    _name = "BS"

    def __init__(self, theta=sp.pi/2, phi_tl=0, phi_bl=0, phi_tr=0, phi_br=0,
                 convention: BSConvention = BSConvention.Rx):
        super().__init__(2)
        self._convention = convention
        self._theta = self._set_parameter("theta", theta, 0, 4*sp.pi)
        self._phi_tl = self._set_parameter("phi_tl", phi_tl, 0, 2*sp.pi)
        self._phi_bl = self._set_parameter("phi_bl", phi_bl, 0, 2*sp.pi)
        self._phi_tr = self._set_parameter("phi_tr", phi_tr, 0, 2*sp.pi)
        self._phi_br = self._set_parameter("phi_br", phi_br, 0, 2*sp.pi)

    @property
    def name(self):
        return f'{self._name}({self._convention.name})'

    @property
    def convention(self):
        return self._convention

    @staticmethod
    def H(theta=sp.pi/2, phi_tl=0, phi_bl=0, phi_tr=0, phi_br=0):
        return BS(theta, phi_tl, phi_bl, phi_tr, phi_br, convention=BSConvention.H)

    @staticmethod
    def Rx(theta=sp.pi / 2, phi_tl=0, phi_bl=0, phi_tr=0, phi_br=0):
        return BS(theta, phi_tl, phi_bl, phi_tr, phi_br, convention=BSConvention.Rx)

    @staticmethod
    def Ry(theta=sp.pi / 2, phi_tl=0, phi_bl=0, phi_tr=0, phi_br=0):
        return BS(theta, phi_tl, phi_bl, phi_tr, phi_br, convention=BSConvention.Ry)

    @staticmethod
    def r_to_theta(r):
        """Compute theta given a reflectivity value
        """
        return 2*np.arccos(np.sqrt(float(r)))

    def _compute_unitary(self, assign=None, use_symbolic=False):
        if use_symbolic:
            theta = self._theta.spv
            cos_theta = sp.cos(theta/2)
            sin_theta = sp.sin(theta/2)
            phi_tl = self._phi_tl.spv
            phi_tr = self._phi_tr.spv
            phi_bl = self._phi_bl.spv
            phi_br = self._phi_br.spv
            u00_mul = sp.exp((phi_tl + phi_tr)*sp.I)
            u01_mul = sp.exp((phi_tr + phi_bl)*sp.I)
            u10_mul = sp.exp((phi_tl + phi_br)*sp.I)
            u11_mul = sp.exp((phi_br + phi_bl)*sp.I)
        else:
            cos_theta = np.cos(float(self._theta)/2)
            sin_theta = np.sin(float(self._theta)/2)
            phi_tl_tr = float(self._phi_tl) + float(self._phi_tr)
            u00_mul = np.cos(phi_tl_tr) + 1j*np.sin(phi_tl_tr)
            phi_tr_bl = float(self._phi_tr) + float(self._phi_bl)
            u01_mul = np.cos(phi_tr_bl) + 1j*np.sin(phi_tr_bl)
            phi_tl_br = float(self._phi_tl) + float(self._phi_br)
            u10_mul = np.cos(phi_tl_br) + 1j*np.sin(phi_tl_br)
            phi_bl_br = float(self._phi_bl) + float(self._phi_br)
            u11_mul = np.cos(phi_bl_br) + 1j*np.sin(phi_bl_br)

        umat = self._matrix_template(use_symbolic)
        umat[0, 0] *= u00_mul*cos_theta
        umat[0, 1] *= u01_mul*sin_theta
        umat[1, 1] *= u11_mul*cos_theta
        umat[1, 0] *= u10_mul*sin_theta
        return umat

    def _matrix_template(self, use_symbolic):
        if self._convention == BSConvention.Rx:
            if use_symbolic:
                return Matrix([[1, sp.I], [sp.I, 1]], True)
            return Matrix([[1, 1j], [1j, 1]], False)
        elif self._convention == BSConvention.Ry:
            return Matrix([[1, -1], [1, 1]], use_symbolic)
        elif self._convention == BSConvention.H:
            return Matrix([[1, 1], [1, -1]], use_symbolic)
        raise NotImplementedError(f'Unitary matrix computation not implemented for convention {self._convention.name}')

    def get_variables(self, map_param_kid=None):
        parameters = {}
        if map_param_kid is None:
            map_param_kid = self.map_parameters()
        self.variable_def(parameters, "theta", "theta", sp.pi/2, map_param_kid)
        self.variable_def(parameters, "phi_tl", "phi_tl", 0, map_param_kid)
        self.variable_def(parameters, "phi_bl", "phi_bl", 0, map_param_kid)
        self.variable_def(parameters, "phi_tr", "phi_tr", 0, map_param_kid)
        self.variable_def(parameters, "phi_br", "phi_br", 0, map_param_kid)
        return parameters

    def describe(self, map_param_kid=None):
        parameters = self.get_variables(map_param_kid)
        parameters['convention'] = f'BSConvention.{self._convention.name}'
        params_str = format_parameters(parameters, separator=', ')
        return "BS(%s)" % params_str

    def inverse(self, v=False, h=False):
        if not self.defined:
            raise ValueError('Cannot invert BS with variable parameters')
        phi_bl = float(self._phi_bl)
        phi_tl = float(self._phi_tl)
        phi_tr = float(self._phi_tr)
        phi_br = float(self._phi_br)
        if v:
            self._phi_bl.set_value(phi_tl, force=True)
            self._phi_tr.set_value(phi_br, force=True)
            self._phi_tl.set_value(phi_bl, force=True)
            self._phi_br.set_value(phi_tr, force=True)
            # For Rx BS, vertical inversion does not impact theta parameter
            if self._convention == BSConvention.Ry:
                self._theta.set_value(- float(self._theta), force=True)
            elif self._convention == BSConvention.H:
                self._theta.set_value(2*np.pi - float(self._theta), force=True)
        if h:
            self._phi_bl.set_value(-phi_br, force=True)
            self._phi_tr.set_value(-phi_tl, force=True)
            self._phi_tl.set_value(-phi_tr, force=True)
            self._phi_br.set_value(-phi_bl, force=True)
            # For H BS, horizontal inversion does not impact theta parameter
            if self._convention == BSConvention.Rx or self._convention == BSConvention.Ry:
                self._theta.set_value(- float(self._theta), force=True)


class PS(ACircuit):
    """Phase shifter"""
    _name = "PS"

    def __init__(self, phi):
        super().__init__(1)
        self._phi = self._set_parameter("phi", phi, 0, 2*sp.pi)

    def _compute_unitary(self, assign=None, use_symbolic=False):
        self.assign(assign)
        if use_symbolic:
            return Matrix([[sp.exp(self._phi.spv*sp.I)]], True)
        else:
            return Matrix([[np.cos(float(self._phi)) + 1j * np.sin(float(self._phi))]], False)

    def get_variables(self, map_param_kid=None):
        parameters = {}
        if map_param_kid is None:
            map_param_kid = self.map_parameters()
        self.variable_def(parameters, "phi", "phi", None, map_param_kid)
        return parameters

    def describe(self, map_param_kid=None):
        parameters = self.get_variables(map_param_kid)
        params_str = format_parameters(parameters, separator=', ')
        return "PS(%s)" % params_str

    def inverse(self, v=False, h=False):
        if h:
            if self._phi.is_symbolic():
                raise ValueError('Cannot invert PS with variable parameters')
            else:
                self._phi.set_value(-float(self._phi), force=True)


class WP(ACircuit):
    """Wave plate"""
    _name = "WP"
    _supports_polarization = True

    def __init__(self, delta, xsi):
        super().__init__(1)
        self._delta = self._set_parameter("delta", delta, -sp.pi, sp.pi)
        self._xsi = self._set_parameter("xsi", xsi, -sp.pi, sp.pi)

    def _compute_unitary(self, assign=None, use_symbolic=False):
        self.assign(assign)
        if use_symbolic:
            delta = self._delta.spv
            xsi = self._xsi.spv
            return Matrix([[
                            sp.cos(delta)+sp.I*sp.sin(delta)*sp.cos(2*xsi),
                            sp.I*sp.sin(delta)*sp.sin(2*xsi)
                           ], [
                            sp.I * sp.sin(delta) * sp.sin(2 * xsi),
                            sp.cos(delta) - sp.I * sp.sin(delta) * sp.cos(2 * xsi)
                           ]], True)
        else:
            delta = float(self._delta)
            xsi = float(self._xsi)
            return Matrix([[
                            np.cos(delta)+1j*np.sin(delta)*np.cos(2*xsi),
                            1j*np.sin(delta)*np.sin(2*xsi)
                           ], [
                            1j * np.sin(delta) * np.sin(2 * xsi),
                            np.cos(delta) - 1j * np.sin(delta) * np.cos(2 * xsi)
                           ]], False)

    def get_variables(self, map_param_kid=None):
        parameters = {}
        if map_param_kid is None:
            map_param_kid = self.map_parameters()
        self.variable_def(parameters, "xsi", "xsi", None, map_param_kid)
        self.variable_def(parameters, "delta", "delta", None, map_param_kid)
        return parameters

    def describe(self, map_param_kid=None):
        parameters = self.get_variables(map_param_kid)
        params_str = format_parameters(parameters, separator=', ')
        return "WP(%s)" % params_str

    def inverse(self, v=False, h=False):
        raise NotImplementedError("inverse not yet implemented")


class HWP(WP):
    """Half wave plate"""
    _name = "HWP"

    def __init__(self, xsi):
        super().__init__(sp.pi/2, xsi)

    def definition(self):
        return HWP(xsi=Parameter('xsi')).U


class QWP(WP):
    """Quarter wave plate"""
    _name = "QWP"

    def __init__(self, xsi):
        super().__init__(sp.pi/4, xsi)

    def definition(self):
        return QWP(xsi=Parameter('xsi')).U


class PR(ACircuit):
    """Polarization rotator"""
    _name = "PR"
    _supports_polarization = True

    def __init__(self, delta):
        super().__init__(1)
        self._delta = self._set_parameter("delta", delta, -sp.pi, sp.pi)

    def _compute_unitary(self, assign=None, use_symbolic=False):
        self.assign(assign)
        if use_symbolic:
            delta = self._delta.spv
            return Matrix([[sp.cos(delta), sp.sin(delta)],
                           [-sp.sin(delta), sp.cos(delta)]], True)
        else:
            delta = float(self._delta)
            return Matrix([[np.cos(delta), np.sin(delta)],
                           [-np.sin(delta), np.cos(delta)]], False)

    def get_variables(self, map_param_kid=None):
        parameters = {}
        if map_param_kid is None:
            map_param_kid = self.map_parameters()
        self.variable_def(parameters, "delta", "delta", None, map_param_kid)
        return parameters

    def describe(self, map_param_kid=None):
        parameters = self.get_variables(map_param_kid)
        params_str = format_parameters(parameters, separator=', ')
        return "PR(%s)" % params_str

    def inverse(self, v=False, h=False):
        raise NotImplementedError("inverse not yet implemented")


class TD(ACircuit):
    """Time delay"""
    _name = "TD"
    delay_circuit = True
    stroke_style = {"stroke": "black", "stroke_width": 2}

    def __init__(self, t):
        super().__init__(1)
        self._dt = self._set_parameter("t", t, 0, sp.oo, False)

    def _compute_unitary(self, assign=None, use_symbolic=False):
        raise RuntimeError("DT circuit cannot be simulated with unitary matrix")

    def get_variables(self, map_param_kid=None):
        parameters = {}
        if map_param_kid is None:
            map_param_kid = self.map_parameters()
        self.variable_def(parameters, "t", "t", None, map_param_kid)
        return parameters

    def describe(self, map_param_kid=None):
        parameters = self.get_variables(map_param_kid)
        params_str = format_parameters(parameters, separator=', ')
        return "TD(%s)" % params_str

    def inverse(self, v=False, h=False):
        if h:
            raise NotImplementedError("Cannot inverse a time delay")

    def definition(self):
        raise RuntimeError("DT circuit has no unitary matrix definition")


class Unitary(ACircuit):
    """Generic component defined by a unitary matrix"""
    _name = "Unitary"

    def __init__(self, U: Matrix, name: str = None, use_polarization: bool = False):
        assert U is not None, "A unitary matrix is required"
        assert U.is_unitary(), "U parameter must be a unitary matrix"
        # A symbolic matrix is not a use case for this component
        assert not U.is_symbolic(), "U parameter must not be symbolic"
        self._u = U
        if name is not None:
            self._name = name
        m = U.shape[0]
        self._supports_polarization = use_polarization
        if use_polarization:
            assert m % 2 == 0, "Polarization matrix should have an even number of rows/col"
            m //= 2
        super().__init__(m)

    def _compute_unitary(self, assign: dict = None, use_symbolic: bool = False) -> Matrix:
        # Ignore assign and use_symbolic parameters as __init__ checked the unitary matrix is numeric
        return self._u

    def inverse(self, v=False, h=False):
        if v:
            self._u = np.flip(self._u)
        if h:
            self._u = self._u.inv()

    def describe(self, _=None):
        params = [f"Matrix('''{self._u}''')"]
        if self._name != Unitary._name:
            params.append(f"name='{self._name}'")
        if self._supports_polarization:
            params.append("use_polarization=True")
        return f"symb.Unitary({', '.join(params)})"


class PERM(Unitary):
    """Permutation"""
    _name = "PERM"

    def __init__(self, perm):
        assert isinstance(perm, list), "permutation Operator needs list parameter"
        assert (min(perm) == 0 and
                max(perm)+1 == len(perm) == len(set(perm)) == len([n for n in perm if isinstance(n, int)])),\
            "%s is not a permutation" % perm
        n = len(perm)
        u = Matrix.zeros((n, n), use_symbolic=False)
        for i, v in enumerate(perm):
            u[v, i] = 1
        super().__init__(U=u)

    def get_variables(self, _=None):
        return {'PERM': ''}

    def describe(self, _=None):
        return "PERM(%s)" % str(self.perm_vector)

    def definition(self):
        return self.U

    @property
    def perm_vector(self):
        nz = np.nonzero(self._u)
        m_list = nz[1].tolist()
        return [m_list.index(i) for i in nz[0]]

    def apply(self, r, sv):
        if isinstance(sv, BasicState):
            sv = StateVector(sv)

        min_r = r[0]
        max_r = r[-1] + 1

        permutation = self.perm_vector
        inv = np.empty_like(permutation)
        inv[permutation] = np.arange(len(inv), dtype=inv.dtype)
        inv = [inv[i].item() for i in range(len(inv))]

        nsv = copy(sv)
        nsv.clear()
        nsv.update({BasicState(state.set_slice(slice(min_r, max_r), BasicState([state[i + min_r]
                                                                                for i in inv]))):
                        prob_ampli for state, prob_ampli in sv.items()})

        return nsv


class PBS(Unitary):
    """Polarized beam spliter"""
    _name = "PBS"

    def __init__(self):
        u = Matrix([[0, 0, 1, 0],
                    [0, 1, 0, 0],
                    [1, 0, 0, 0],
                    [0, 0, 0, 1]])
        super().__init__(U=u, use_polarization=True)

    def get_variables(self, map_param_kid=None):
        return {}

    # noinspection PyMethodMayBeStatic
    def describe(self, _=None):
        return "PBS()"<|MERGE_RESOLUTION|>--- conflicted
+++ resolved
@@ -19,17 +19,12 @@
 # LIABILITY, WHETHER IN AN ACTION OF CONTRACT, TORT OR OTHERWISE, ARISING FROM,
 # OUT OF OR IN CONNECTION WITH THE SOFTWARE OR THE USE OR OTHER DEALINGS IN THE
 # SOFTWARE.
-<<<<<<< HEAD
+from copy import copy
 from enum import Enum
-import sympy as sp
-=======
-
-from copy import copy
->>>>>>> 4c483591
 import numpy as np
 import sympy as sp
 
-from perceval.components import ACircuit
+from perceval.components.circuit import ACircuit
 from perceval.utils import Matrix, format_parameters, BasicState, StateVector, Parameter
 
 
