# MIT License
#
# Copyright (c) 2022 Quandela
#
# Permission is hereby granted, free of charge, to any person obtaining a copy
# of this software and associated documentation files (the "Software"), to deal
# in the Software without restriction, including without limitation the rights
# to use, copy, modify, merge, publish, distribute, sublicense, and/or sell
# copies of the Software, and to permit persons to whom the Software is
# furnished to do so, subject to the following conditions:
#
# The above copyright notice and this permission notice shall be included in all
# copies or substantial portions of the Software.
#
# THE SOFTWARE IS PROVIDED "AS IS", WITHOUT WARRANTY OF ANY KIND, EXPRESS OR
# IMPLIED, INCLUDING BUT NOT LIMITED TO THE WARRANTIES OF MERCHANTABILITY,
# FITNESS FOR A PARTICULAR PURPOSE AND NONINFRINGEMENT. IN NO EVENT SHALL THE
# AUTHORS OR COPYRIGHT HOLDERS BE LIABLE FOR ANY CLAIM, DAMAGES OR OTHER
# LIABILITY, WHETHER IN AN ACTION OF CONTRACT, TORT OR OTHERWISE, ARISING FROM,
# OUT OF OR IN CONNECTION WITH THE SOFTWARE OR THE USE OR OTHER DEALINGS IN THE
# SOFTWARE.

import sympy as sp
import numpy as np

<<<<<<< HEAD
from perceval.components import ALinearCircuit
from perceval.utils import Matrix, format_parameters


class GenericBS(ALinearCircuit):
    DEFAULT_NAME = "BS"
=======
from perceval.components import ACircuit
from perceval.utils import Matrix, format_parameters, Parameter


class GenericBS(ACircuit):
    """Universal beam splitter"""
    _name = "BS"
>>>>>>> 7c8bcb8a

    def __init__(self, R=None, theta=None, phi_a=0, phi_b=3*sp.pi/2, phi_d=sp.pi):
        super().__init__(2)
        assert R is None or theta is None, "cannot set both R and theta"
        self._phi_a = self._set_parameter("phi_a", phi_a, 0, 2*sp.pi)
        self._phi_b = self._set_parameter("phi_b", phi_b, 0, 2*sp.pi)
        self._phi_d = self._set_parameter("phi_d", phi_d, 0, 2*sp.pi)
        if R is not None:
            self._R = self._set_parameter("R", R, 0, 1, periodic=False)
        else:
            if theta is None:
                theta = sp.pi/4
            self._theta = self._set_parameter("theta", theta, 0, 2*sp.pi)

    def _compute_unitary(self, assign=None, use_symbolic=False):
        self.assign(assign)
        if use_symbolic:
            if "R" in self.params:
                cos_theta = sp.sqrt(self._R.spv)
                sin_theta = sp.sqrt(1-self._R.spv)
            else:
                cos_theta = sp.cos(self._theta.spv)
                sin_theta = sp.sin(self._theta.spv)
            phi_c = - self._phi_b.spv + self._phi_d.spv + self._phi_a.spv
            return Matrix([[cos_theta*sp.exp(self._phi_a.spv*sp.I), sin_theta*sp.exp(self._phi_b.spv*sp.I)*sp.I],
                           [sin_theta*sp.exp(phi_c*sp.I)*sp.I, cos_theta*sp.exp(self._phi_d.spv*sp.I)]], True)
        else:
            if "R" in self.params:
                cos_theta = np.sqrt(float(self._R))
                sin_theta = np.sqrt(1-float(self._R))
            else:
                cos_theta = np.cos(float(self._theta))
                sin_theta = np.sin(float(self._theta))
            phi_c = - float(self._phi_b) + float(self._phi_d) + float(self._phi_a)
            return Matrix([[cos_theta*(np.cos(float(self._phi_a)) + 1j * np.sin(float(self._phi_a))),
                            sin_theta*(1j * np.cos(float(self._phi_b)) - np.sin(float(self._phi_b)))],
                           [sin_theta*(1j * np.cos(float(phi_c)) - np.sin(float(phi_c))),
                            cos_theta*(np.cos(float(self._phi_d)) + 1j * np.sin(float(self._phi_d)))]], False)

    def get_variables(self, map_param_kid=None):
        parameters = {}
        if map_param_kid is None:
            map_param_kid = self.map_parameters()
        if "theta" in self._params:
            self.variable_def(parameters, "theta", "theta", sp.pi/4, map_param_kid)
        else:
            self.variable_def(parameters, "R", "R", 0.5, map_param_kid)
        self.variable_def(parameters, "phi_a", "phi_a", 0, map_param_kid)
        self.variable_def(parameters, "phi_b", "phi_b", 3*sp.pi/2, map_param_kid)
        self.variable_def(parameters, "phi_d", "phi_d", sp.pi, map_param_kid)
        return parameters

    def describe(self, map_param_kid=None):
        parameters = self.get_variables(map_param_kid)
        params_str = format_parameters(parameters, separator=', ')
        return "GenericBS(%s)" % params_str

    def inverse(self, v=False, h=False):
        if v:
            phi_a = self._phi_a
            self._phi_a = self._phi_d
            self._phi_d = phi_a
            self._phi_b._value = self._phi_a.spv+self._phi_d.spv-self._phi_b.spv
        if h:
            self._phi_a._value = -self._phi_a.spv
            self._phi_d._value = -self._phi_d.spv
            self._phi_b._value = sp.pi-(-self._phi_a.spv-self._phi_d.spv-self._phi_b.spv)


<<<<<<< HEAD
class SimpleBS(ALinearCircuit):
    DEFAULT_NAME = "BS"
=======
class SimpleBS(ACircuit):
    """Beam splitter with a single phase"""
    _name = "BS"
>>>>>>> 7c8bcb8a

    def __init__(self, R=None, theta=None, phi=0):
        super().__init__(2)
        assert R is None or theta is None, "cannot set both R and theta"
        self._phi = self._set_parameter("phi", phi, 0, 2*sp.pi)
        if R is not None:
            self._R = self._set_parameter("R", R, 0, 1, periodic=False)
        else:
            if theta is None:
                theta = sp.pi/4
            self._theta = self._set_parameter("theta", theta, 0, 2*sp.pi)

    def _compute_unitary(self, assign=None, use_symbolic=False):
        self.assign(assign)
        if use_symbolic:
            if "R" in self.params:
                cos_theta = sp.sqrt(self._R.spv)
                sin_theta = sp.sqrt(1-self._R.spv)
            else:
                cos_theta = sp.cos(self._theta.spv)
                sin_theta = sp.sin(self._theta.spv)
            return Matrix([[cos_theta, sin_theta*sp.I*sp.exp(-self._phi.spv*sp.I)],
                           [sin_theta*sp.exp(self._phi.spv*sp.I)*sp.I, cos_theta]], True)
        else:
            if "R" in self.params:
                cos_theta = np.sqrt(float(self._R))
                sin_theta = np.sqrt(1-float(self._R))
            else:
                cos_theta = np.cos(float(self._theta))
                sin_theta = np.sin(float(self._theta))
            return Matrix([[cos_theta, sin_theta*(1j*np.cos(-float(self._phi)) - np.sin(-float(self._phi)))],
                           [sin_theta*(1j*np.cos(float(self._phi)) - np.sin(float(self._phi))), cos_theta]], False)

    def get_variables(self, map_param_kid=None):
        parameters = {}
        if map_param_kid is None:
            map_param_kid = self.map_parameters()
        if "theta" in self._params:
            self.variable_def(parameters, "theta", "theta", sp.pi/4, map_param_kid)
        else:
            self.variable_def(parameters, "R", "R", 0.5, map_param_kid)
        self.variable_def(parameters, "phi", "phi", 0, map_param_kid)
        return parameters

    def describe(self, map_param_kid=None):
        parameters = self.get_variables(map_param_kid)
        params_str = format_parameters(parameters, separator=', ')
        return "SimpleBS(%s)" % params_str

    def inverse(self, v=False, h=False):
        if self._phi.is_symbolic():
            if v:
                self._phi = -self._phi.spv
            if h:
                self._phi = self._phi.spv+sp.pi
        else:
            if v:
                self._phi = -float(self._phi)
            if h:
                self._phi = float(self._phi)+np.pi


<<<<<<< HEAD
class PBS(ALinearCircuit):
    _supports_polarization = True
    DEFAULT_NAME = "PBS"

    def __init__(self):
        super().__init__(2)

    def _compute_unitary(self, assign=None, use_symbolic=False):
        self.assign(assign)
        return Matrix([[0, 0, 1, 0],
                       [0, 1, 0, 0],
                       [1, 0, 0, 0],
                       [0, 0, 0, 1]], use_symbolic)

    def get_variables(self, map_param_kid=None):
        return {}

    # noinspection PyMethodMayBeStatic
    def describe(self, _=None):
        return "PBS()"

    def inverse(self, v=False, h=False):
        raise NotImplementedError("inverse not yet implemented")


class PS(ALinearCircuit):
    DEFAULT_NAME = "PS"
=======
class PS(ACircuit):
    """Phase shifter"""
    _name = "PS"
>>>>>>> 7c8bcb8a

    def __init__(self, phi):
        super().__init__(1)
        self._phi = self._set_parameter("phi", phi, 0, 2*sp.pi)

    def _compute_unitary(self, assign=None, use_symbolic=False):
        self.assign(assign)
        if use_symbolic:
            return Matrix([[sp.exp(self._phi.spv*sp.I)]], True)
        else:
            return Matrix([[np.cos(float(self._phi)) + 1j * np.sin(float(self._phi))]], False)

    def get_variables(self, map_param_kid=None):
        parameters = {}
        if map_param_kid is None:
            map_param_kid = self.map_parameters()
        self.variable_def(parameters, "phi", "phi", None, map_param_kid)
        return parameters

    def describe(self, map_param_kid=None):
        parameters = self.get_variables(map_param_kid)
        params_str = format_parameters(parameters, separator=', ')
        return "PS(%s)" % params_str

    def inverse(self, v=False, h=False):
        if h:
            if self._phi.is_symbolic():
                self._phi = -self._phi.spv
            else:
                self._phi = -float(self._phi)


<<<<<<< HEAD
class WP(ALinearCircuit):
    DEFAULT_NAME = "WP"
=======
class WP(ACircuit):
    """Wave plate"""
    _name = "WP"
>>>>>>> 7c8bcb8a
    _supports_polarization = True

    def __init__(self, delta, xsi):
        super().__init__(1)
        self._delta = self._set_parameter("delta", delta, -sp.pi, sp.pi)
        self._xsi = self._set_parameter("xsi", xsi, -sp.pi, sp.pi)

    def _compute_unitary(self, assign=None, use_symbolic=False):
        self.assign(assign)
        if use_symbolic:
            delta = self._delta.spv
            xsi = self._xsi.spv
            return Matrix([[
                            sp.cos(delta)+sp.I*sp.sin(delta)*sp.cos(2*xsi),
                            sp.I*sp.sin(delta)*sp.sin(2*xsi)
                           ], [
                            sp.I * sp.sin(delta) * sp.sin(2 * xsi),
                            sp.cos(delta) - sp.I * sp.sin(delta) * sp.cos(2 * xsi)
                           ]], True)
        else:
            delta = float(self._delta)
            xsi = float(self._xsi)
            return Matrix([[
                            np.cos(delta)+1j*np.sin(delta)*np.cos(2*xsi),
                            1j*np.sin(delta)*np.sin(2*xsi)
                           ], [
                            1j * np.sin(delta) * np.sin(2 * xsi),
                            np.cos(delta) - 1j * np.sin(delta) * np.cos(2 * xsi)
                           ]], False)

    def get_variables(self, map_param_kid=None):
        parameters = {}
        if map_param_kid is None:
            map_param_kid = self.map_parameters()
        self.variable_def(parameters, "xsi", "xsi", None, map_param_kid)
        self.variable_def(parameters, "delta", "delta", None, map_param_kid)
        return parameters

    def describe(self, map_param_kid=None):
        parameters = self.get_variables(map_param_kid)
        params_str = format_parameters(parameters, separator=', ')
        return "WP(%s)" % params_str

    def inverse(self, v=False, h=False):
        raise NotImplementedError("inverse not yet implemented")


class HWP(WP):
<<<<<<< HEAD
    DEFAULT_NAME = "HWP"
=======
    """Half wave plate"""
    _name = "HWP"
>>>>>>> 7c8bcb8a

    def __init__(self, xsi):
        super().__init__(sp.pi/2, xsi)

    def definition(self):
        return HWP(xsi=Parameter('xsi')).U


class QWP(WP):
<<<<<<< HEAD
    DEFAULT_NAME = "QWP"
=======
    """Quarter wave plate"""
    _name = "QWP"
>>>>>>> 7c8bcb8a

    def __init__(self, xsi):
        super().__init__(sp.pi/4, xsi)

    def definition(self):
        return QWP(xsi=Parameter('xsi')).U


class PR(ALinearCircuit):
    """Polarization rotator"""
    _supports_polarization = True
    DEFAULT_NAME = "PR"

    def __init__(self, delta):
        super().__init__(1)
        self._delta = self._set_parameter("delta", delta, -sp.pi, sp.pi)

    def _compute_unitary(self, assign=None, use_symbolic=False):
        self.assign(assign)
        if use_symbolic:
            delta = self._delta.spv
            return Matrix([[sp.cos(delta), sp.sin(delta)],
                           [-sp.sin(delta), sp.cos(delta)]], True)
        else:
            delta = float(self._delta)
            return Matrix([[np.cos(delta), np.sin(delta)],
                           [-np.sin(delta), np.cos(delta)]], False)

    def get_variables(self, map_param_kid=None):
        parameters = {}
        if map_param_kid is None:
            map_param_kid = self.map_parameters()
        self.variable_def(parameters, "delta", "delta", None, map_param_kid)
        return parameters

    def describe(self, map_param_kid=None):
        parameters = self.get_variables(map_param_kid)
        params_str = format_parameters(parameters, separator=', ')
        return "PR(%s)" % params_str

    def inverse(self, v=False, h=False):
        raise NotImplementedError("inverse not yet implemented")


<<<<<<< HEAD
class Unitary(ALinearCircuit):
    DEFAULT_NAME = "Unitary"
=======
class TD(ACircuit):
    """Time delay"""
    _name = "TD"
    delay_circuit = True
    stroke_style = {"stroke": "black", "stroke_width": 2}

    def __init__(self, t):
        super().__init__(1)
        self._dt = self._set_parameter("t", t, 0, sp.oo, False)

    def _compute_unitary(self, assign=None, use_symbolic=False):
        raise RuntimeError("DT circuit cannot be simulated with unitary matrix")

    def get_variables(self, map_param_kid=None):
        parameters = {}
        if map_param_kid is None:
            map_param_kid = self.map_parameters()
        self.variable_def(parameters, "t", "t", None, map_param_kid)
        return parameters

    def describe(self, map_param_kid=None):
        parameters = self.get_variables(map_param_kid)
        params_str = format_parameters(parameters, separator=', ')
        return "TD(%s)" % params_str

    def inverse(self, v=False, h=False):
        if h:
            raise NotImplementedError("Cannot inverse a time delay")

    def definition(self):
        raise RuntimeError("DT circuit has no unitary matrix definition")


class Unitary(ACircuit):
    """Generic component defined by a unitary matrix"""
    _name = "Unitary"
>>>>>>> 7c8bcb8a

    def __init__(self, U: Matrix, name: str = None, use_polarization: bool = False):
        assert U is not None, "A unitary matrix is required"
        assert U.is_unitary(), "U parameter must be a unitary matrix"
        # A symbolic matrix is not a use case for this component
        assert not U.is_symbolic(), "U parameter must not be symbolic"
        self._u = U
        m = U.shape[0]
        self._supports_polarization = use_polarization
        if use_polarization:
            assert m % 2 == 0, "Polarization matrix should have an even number of rows/col"
            m //= 2
        super().__init__(m, name)

    def _compute_unitary(self, assign: dict = None, use_symbolic: bool = False) -> Matrix:
        # Ignore assign and use_symbolic parameters as __init__ checked the unitary matrix is numeric
        return self._u

    def inverse(self, v=False, h=False):
        if v:
            self._u = np.flip(self._u)
        if h:
            self._u = self._u.inv()

    def describe(self, _=None):
        params = [f"Matrix('''{self._u}''')"]
        if self.name != Unitary.DEFAULT_NAME:
            params.append(f"name='{self._name}'")
        if self._supports_polarization:
            params.append("use_polarization=True")
        return f"symb.Unitary({', '.join(params)})"


class PERM(Unitary):
<<<<<<< HEAD
    DEFAULT_NAME = "PERM"
=======
    """Permutation"""
    _name = "PERM"
>>>>>>> 7c8bcb8a

    def __init__(self, perm):
        assert isinstance(perm, list), "permutation Operator needs list parameter"
        assert (min(perm) == 0 and
                max(perm)+1 == len(perm) == len(set(perm)) == len([n for n in perm if isinstance(n, int)])),\
            "%s is not a permutation" % perm
        n = len(perm)
        u = Matrix.zeros((n, n), use_symbolic=False)
        for i, v in enumerate(perm):
            u[v, i] = 1
        super().__init__(U=u)

    def get_variables(self, _=None):
        return {'PERM': ''}

    def describe(self, _=None):
        return "PERM(%s)" % str(self.perm_vector)

    def definition(self):
        return self.U

    @property
    def perm_vector(self):
        nz = np.nonzero(self._u)
        m_list = nz[1].tolist()
        return [m_list.index(i) for i in nz[0]]


class PBS(Unitary):
    """Polarized beam spliter"""
    _name = "PBS"

    def __init__(self):
        u = Matrix([[0, 0, 1, 0],
                    [0, 1, 0, 0],
                    [1, 0, 0, 0],
                    [0, 0, 0, 1]])
        super().__init__(U=u, use_polarization=True)

    def get_variables(self, map_param_kid=None):
        return {}

    # noinspection PyMethodMayBeStatic
    def describe(self, _=None):
        return "PBS()"<|MERGE_RESOLUTION|>--- conflicted
+++ resolved
@@ -23,22 +23,13 @@
 import sympy as sp
 import numpy as np
 
-<<<<<<< HEAD
 from perceval.components import ALinearCircuit
 from perceval.utils import Matrix, format_parameters
 
 
 class GenericBS(ALinearCircuit):
+    """Universal beam splitter"""
     DEFAULT_NAME = "BS"
-=======
-from perceval.components import ACircuit
-from perceval.utils import Matrix, format_parameters, Parameter
-
-
-class GenericBS(ACircuit):
-    """Universal beam splitter"""
-    _name = "BS"
->>>>>>> 7c8bcb8a
 
     def __init__(self, R=None, theta=None, phi_a=0, phi_b=3*sp.pi/2, phi_d=sp.pi):
         super().__init__(2)
@@ -108,14 +99,9 @@
             self._phi_b._value = sp.pi-(-self._phi_a.spv-self._phi_d.spv-self._phi_b.spv)
 
 
-<<<<<<< HEAD
 class SimpleBS(ALinearCircuit):
+    """Beam splitter with a single phase"""
     DEFAULT_NAME = "BS"
-=======
-class SimpleBS(ACircuit):
-    """Beam splitter with a single phase"""
-    _name = "BS"
->>>>>>> 7c8bcb8a
 
     def __init__(self, R=None, theta=None, phi=0):
         super().__init__(2)
@@ -178,39 +164,9 @@
                 self._phi = float(self._phi)+np.pi
 
 
-<<<<<<< HEAD
-class PBS(ALinearCircuit):
-    _supports_polarization = True
-    DEFAULT_NAME = "PBS"
-
-    def __init__(self):
-        super().__init__(2)
-
-    def _compute_unitary(self, assign=None, use_symbolic=False):
-        self.assign(assign)
-        return Matrix([[0, 0, 1, 0],
-                       [0, 1, 0, 0],
-                       [1, 0, 0, 0],
-                       [0, 0, 0, 1]], use_symbolic)
-
-    def get_variables(self, map_param_kid=None):
-        return {}
-
-    # noinspection PyMethodMayBeStatic
-    def describe(self, _=None):
-        return "PBS()"
-
-    def inverse(self, v=False, h=False):
-        raise NotImplementedError("inverse not yet implemented")
-
-
 class PS(ALinearCircuit):
+    """Phase shifter"""
     DEFAULT_NAME = "PS"
-=======
-class PS(ACircuit):
-    """Phase shifter"""
-    _name = "PS"
->>>>>>> 7c8bcb8a
 
     def __init__(self, phi):
         super().__init__(1)
@@ -243,14 +199,9 @@
                 self._phi = -float(self._phi)
 
 
-<<<<<<< HEAD
 class WP(ALinearCircuit):
+    """Wave plate"""
     DEFAULT_NAME = "WP"
-=======
-class WP(ACircuit):
-    """Wave plate"""
-    _name = "WP"
->>>>>>> 7c8bcb8a
     _supports_polarization = True
 
     def __init__(self, delta, xsi):
@@ -299,12 +250,8 @@
 
 
 class HWP(WP):
-<<<<<<< HEAD
+    """Half wave plate"""
     DEFAULT_NAME = "HWP"
-=======
-    """Half wave plate"""
-    _name = "HWP"
->>>>>>> 7c8bcb8a
 
     def __init__(self, xsi):
         super().__init__(sp.pi/2, xsi)
@@ -314,12 +261,8 @@
 
 
 class QWP(WP):
-<<<<<<< HEAD
+    """Quarter wave plate"""
     DEFAULT_NAME = "QWP"
-=======
-    """Quarter wave plate"""
-    _name = "QWP"
->>>>>>> 7c8bcb8a
 
     def __init__(self, xsi):
         super().__init__(sp.pi/4, xsi)
@@ -364,47 +307,9 @@
         raise NotImplementedError("inverse not yet implemented")
 
 
-<<<<<<< HEAD
 class Unitary(ALinearCircuit):
+    """Generic component defined by a unitary matrix"""
     DEFAULT_NAME = "Unitary"
-=======
-class TD(ACircuit):
-    """Time delay"""
-    _name = "TD"
-    delay_circuit = True
-    stroke_style = {"stroke": "black", "stroke_width": 2}
-
-    def __init__(self, t):
-        super().__init__(1)
-        self._dt = self._set_parameter("t", t, 0, sp.oo, False)
-
-    def _compute_unitary(self, assign=None, use_symbolic=False):
-        raise RuntimeError("DT circuit cannot be simulated with unitary matrix")
-
-    def get_variables(self, map_param_kid=None):
-        parameters = {}
-        if map_param_kid is None:
-            map_param_kid = self.map_parameters()
-        self.variable_def(parameters, "t", "t", None, map_param_kid)
-        return parameters
-
-    def describe(self, map_param_kid=None):
-        parameters = self.get_variables(map_param_kid)
-        params_str = format_parameters(parameters, separator=', ')
-        return "TD(%s)" % params_str
-
-    def inverse(self, v=False, h=False):
-        if h:
-            raise NotImplementedError("Cannot inverse a time delay")
-
-    def definition(self):
-        raise RuntimeError("DT circuit has no unitary matrix definition")
-
-
-class Unitary(ACircuit):
-    """Generic component defined by a unitary matrix"""
-    _name = "Unitary"
->>>>>>> 7c8bcb8a
 
     def __init__(self, U: Matrix, name: str = None, use_polarization: bool = False):
         assert U is not None, "A unitary matrix is required"
@@ -439,12 +344,8 @@
 
 
 class PERM(Unitary):
-<<<<<<< HEAD
+    """Permutation"""
     DEFAULT_NAME = "PERM"
-=======
-    """Permutation"""
-    _name = "PERM"
->>>>>>> 7c8bcb8a
 
     def __init__(self, perm):
         assert isinstance(perm, list), "permutation Operator needs list parameter"
@@ -475,7 +376,8 @@
 
 class PBS(Unitary):
     """Polarized beam spliter"""
-    _name = "PBS"
+    _supports_polarization = True
+    DEFAULT_NAME = "PBS"
 
     def __init__(self):
         u = Matrix([[0, 0, 1, 0],
