# MIT License
#
# Copyright (c) 2022 Quandela
#
# Permission is hereby granted, free of charge, to any person obtaining a copy
# of this software and associated documentation files (the "Software"), to deal
# in the Software without restriction, including without limitation the rights
# to use, copy, modify, merge, publish, distribute, sublicense, and/or sell
# copies of the Software, and to permit persons to whom the Software is
# furnished to do so, subject to the following conditions:
#
# The above copyright notice and this permission notice shall be included in all
# copies or substantial portions of the Software.
#
# As a special exception, the copyright holders of exqalibur library give you
# permission to combine exqalibur with code included in the standard release of
# Perceval under the MIT license (or modified versions of such code). You may
# copy and distribute such a combined system following the terms of the MIT
# license for both exqalibur and Perceval. This exception for the usage of
# exqalibur is limited to the python bindings used by Perceval.
#
# THE SOFTWARE IS PROVIDED "AS IS", WITHOUT WARRANTY OF ANY KIND, EXPRESS OR
# IMPLIED, INCLUDING BUT NOT LIMITED TO THE WARRANTIES OF MERCHANTABILITY,
# FITNESS FOR A PARTICULAR PURPOSE AND NONINFRINGEMENT. IN NO EVENT SHALL THE
# AUTHORS OR COPYRIGHT HOLDERS BE LIABLE FOR ANY CLAIM, DAMAGES OR OTHER
# LIABILITY, WHETHER IN AN ACTION OF CONTRACT, TORT OR OTHERWISE, ARISING FROM,
# OUT OF OR IN CONNECTION WITH THE SOFTWARE OR THE USE OR OTHER DEALINGS IN THE
# SOFTWARE.
from __future__ import annotations

import sys

from perceval.backends import ABackend, ASamplingBackend, BACKEND_LIST
from perceval.utils import SVDistribution, BasicState, FockState, AnnotatedFockState, StateVector, NoiseModel
from perceval.utils.logging import get_logger, channel

from .abstract_processor import AProcessor, ProcessorType
from .experiment import Experiment
from .linear_circuit import ACircuit, Circuit
from .source import Source
from .unitary_components import PS


class Processor(AProcessor):
    """
    Generic definition of processor as an experiment + simulation backend

    :param backend: Name or instance of a simulation backend
    :param m_circuit: can either be:

        * an int: number of modes of interest (MOI). A mode of interest is any non-heralded mode.
            >>> p = Processor("SLOS", 5)

        * a circuit: the input circuit to start with. Other components can still be added afterwards with `add()`
            >>> p = Processor("SLOS", BS() // PS() // BS())

        * an experiment:
            >>> p = Processor("SLOS", Experiment(BS(), NoiseModel(0.8)))

    :param noise: a NoiseModel containing noise parameters (defaults to no noise)
    :param name: a textual name for the processor (defaults to "Local processor")
    """
    def __init__(self, backend: ABackend | str, m_circuit: int | ACircuit | Experiment = None,
                 noise: NoiseModel = None, name: str = "Local processor"):
        if not isinstance(m_circuit, Experiment):
            m_circuit = Experiment(m_circuit, noise=noise, name=name)
        super().__init__(m_circuit)

        self._init_backend(backend)
        self._previous_noise = None
        self._inputs_map = None
        self._noise_changed_observer()
        self._input_changed_observer()
        self._simulator = None
        self._compute_physical_logical_perf = False

    @property
    def _has_custom_input(self):
        return (isinstance(self.input_state, SVDistribution)
                or (isinstance(self.input_state, AnnotatedFockState) and self.input_state.has_polarization))

    def _noise_changed_observer(self):
        self._source = Source.from_noise_model(self.noise)
        if not self._has_custom_input:
            self._inputs_map = None
        self._previous_noise = self.noise

    @AProcessor.noise.getter
    def noise(self):
        noise = super(Processor, type(self)).noise.fget(self)
        if noise is None:
            return NoiseModel()
        return noise

    @property
    def source_distribution(self) -> SVDistribution | None:
        r"""
        Retrieve the computed input distribution. Compute it if it is not cached and an input state has been provided.
        :return: the input SVDistribution if `with_input` was called previously, otherwise None.
        """
        if self._inputs_map is None and self.input_state is not None:
            self._generate_noisy_input()
        return self._inputs_map

    def _circuit_change_observer(self, new_component = None):
        self._simulator = None

    @property
    def source(self):
        """
        :return: The photonic source
        """
        return self._source

    def _init_backend(self, backend):
        if isinstance(backend, str):
            assert backend in BACKEND_LIST, f"Simulation backend '{backend}' does not exist"
            self.backend = BACKEND_LIST[backend]()
        else:
            assert isinstance(backend, ABackend), f"'backend' must be an ABackend (got {type(backend)})"
            self.backend = backend

    def type(self) -> ProcessorType:
        return ProcessorType.SIMULATOR

    @property
    def is_remote(self) -> bool:
        return False

    def _generate_noisy_input(self):
        self._inputs_map = self._source.generate_distribution(self.input_state)

    def generate_noisy_heralds(self) -> SVDistribution:
        if self.heralds:
            heralds_perfect_state = FockState([v for k, v in sorted(self.experiment.in_heralds.items())])
            return self._source.generate_distribution(heralds_perfect_state)
        return SVDistribution()

    def _input_changed_observer(self):
        if isinstance(self.input_state, BasicState):
<<<<<<< HEAD
            if isinstance(self.input_state, AnnotatedFockState) and self.input_state.has_polarization:
                self._inputs_map = SVDistribution(self.input_state)
=======
            if isinstance(self.input_state, AnnotatedFockState):
                self._inputs_map = SVDistribution(StateVector(self.input_state))
            else:
                self._generate_noisy_input()
>>>>>>> 36e99d74
        elif isinstance(self.input_state, SVDistribution):
            self._inputs_map = self.input_state

    def clear_input_and_circuit(self, new_m=None):
        super().clear_input_and_circuit(new_m)
        self._inputs_map = None

    def linear_circuit(self, flatten: bool = False) -> Circuit:
        """
        Creates a linear circuit from internal components, if all internal components are unitary. Takes phase
        imprecision noise into account.

        :param flatten: if True, the component recursive hierarchy is discarded, making the output circuit "flat".
        :raises RuntimeError: If any component is non-unitary
        :return: The resulting Circuit object
        """
        return self.experiment.unitary_circuit(flatten=flatten, use_phase_noise=True)

    def samples(self, max_samples: int, max_shots: int = None, progress_callback=None) -> dict:
        self.check_min_detected_photons_filter()
        from perceval.simulators import NoisySamplingSimulator
        assert isinstance(self.backend, ASamplingBackend), "A sampling backend is required to call samples method"
        sampling_simulator = NoisySamplingSimulator(self.backend)
        sampling_simulator.sleep_between_batches = 0  # Remove sleep time between batches of samples in local simulation
        sampling_simulator.set_circuit(self.linear_circuit())
        sampling_simulator.set_selection(
            min_detected_photons_filter=self._min_detected_photons_filter,
            postselect=self.post_select_fn,
            heralds=self.heralds)
        sampling_simulator.keep_heralds(False)
        sampling_simulator.compute_physical_logical_perf(self._compute_physical_logical_perf)
        sampling_simulator.set_detectors(self.detectors)
        self.log_resources(sys._getframe().f_code.co_name, {'max_samples': max_samples, 'max_shots': max_shots})
        get_logger().info(
            f"Start a local {'perfect' if self._source.is_perfect() else 'noisy'} sampling", channel.general)
        sample_provider = self.source_distribution if self._has_custom_input else (self._source, self.input_state)
        res = sampling_simulator.samples(sample_provider, max_samples, max_shots, progress_callback)
        get_logger().info("Local sampling complete!", channel.general)
        return res

    def probs(self, precision: float = None, progress_callback: callable = None) -> dict:
        self.check_min_detected_photons_filter()

        # assert self._inputs_map is not None, "Input is missing, please call with_inputs()"
        if self._simulator is None:
            from perceval.simulators import SimulatorFactory  # Avoids a circular import
            self._simulator = SimulatorFactory.build(self)
        else:
            self._simulator.set_circuit(self.linear_circuit() if self.experiment.is_unitary else self.components, self.circuit_size)
            self._simulator.set_min_detected_photons_filter(self._min_detected_photons_filter)

        if precision is not None:
            self._simulator.set_precision(precision)
        get_logger().info(f"Start a local {'perfect' if self._source.is_perfect() else 'noisy'} strong simulation",
                          channel.general)
        self._simulator.keep_heralds(False)
        self._simulator.compute_physical_logical_perf(self._compute_physical_logical_perf)
        svd = self.source_distribution if self._has_custom_input else (self._source, self.input_state)
        res = self._simulator.probs_svd(svd, self.detectors, progress_callback)
        get_logger().info("Local strong simulation complete!", channel.general)

        self.log_resources(sys._getframe().f_code.co_name, {'precision': precision})
        return res

    @property
    def available_commands(self) -> list[str]:
        return ["samples" if isinstance(self.backend, ASamplingBackend) else "probs"]

    def log_resources(self, method: str, extra_parameters: dict):
        """Log resources of the processor

        :param method: name of the method used
        :param extra_parameters: extra parameters to log.

            Extra parameter can be:

                - max_samples
                - max_shots
                - precision
        """
        extra_parameters = {key: value for key, value in extra_parameters.items() if value is not None}
        my_dict = {
            'layer': 'Processor',
            'backend': self.backend.name,
            'm': self.circuit_size,
            'method': method
        }
        if isinstance(self.input_state, BasicState):
            my_dict['n'] = self.input_state.n
        elif isinstance(self.input_state, StateVector):
            my_dict['n'] = max(self.input_state.n)
        elif isinstance(self.input_state, SVDistribution):
            my_dict['n'] = self.input_state.n_max
        else:
            get_logger().error(f"Cannot get n for type {type(self.input_state).__name__}", channel.general)
        if extra_parameters:
            my_dict.update(extra_parameters)
        if self.noise != NoiseModel():
            my_dict['noise'] = self.noise.__dict__()
        get_logger().log_resources(my_dict)

    def compute_physical_logical_perf(self, value: bool):
        """
        Tells the simulator to compute or not the physical and logical performances when possible

        :param value: True to compute the physical and logical performances, False otherwise.
        """
        self._compute_physical_logical_perf = value<|MERGE_RESOLUTION|>--- conflicted
+++ resolved
@@ -138,15 +138,8 @@
 
     def _input_changed_observer(self):
         if isinstance(self.input_state, BasicState):
-<<<<<<< HEAD
-            if isinstance(self.input_state, AnnotatedFockState) and self.input_state.has_polarization:
-                self._inputs_map = SVDistribution(self.input_state)
-=======
             if isinstance(self.input_state, AnnotatedFockState):
                 self._inputs_map = SVDistribution(StateVector(self.input_state))
-            else:
-                self._generate_noisy_input()
->>>>>>> 36e99d74
         elif isinstance(self.input_state, SVDistribution):
             self._inputs_map = self.input_state
 
