--- conflicted
+++ resolved
@@ -129,15 +129,10 @@
         self._inputs_map = self._source.generate_distribution(self.input_state)
 
     def generate_noisy_heralds(self) -> SVDistribution:
-<<<<<<< HEAD
         if self.heralds:
-            heralds_perfect_state = BasicState([v for k, v in sorted(self.heralds.items())])
+            heralds_perfect_state = BasicState([v for k, v in sorted(self.experiment.in_heralds.items())])
             return self._source.generate_distribution(heralds_perfect_state)
         return SVDistribution()
-=======
-        heralds_perfect_state = BasicState([v for k, v in sorted(self.experiment.in_heralds.items())])
-        return self._source.generate_distribution(heralds_perfect_state)
->>>>>>> ce414493
 
     def _input_changed_observer(self):
         if isinstance(self.input_state, BasicState):
