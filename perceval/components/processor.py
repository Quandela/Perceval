# MIT License
#
# Copyright (c) 2022 Quandela
#
# Permission is hereby granted, free of charge, to any person obtaining a copy
# of this software and associated documentation files (the "Software"), to deal
# in the Software without restriction, including without limitation the rights
# to use, copy, modify, merge, publish, distribute, sublicense, and/or sell
# copies of the Software, and to permit persons to whom the Software is
# furnished to do so, subject to the following conditions:
#
# The above copyright notice and this permission notice shall be included in all
# copies or substantial portions of the Software.
#
# As a special exception, the copyright holders of exqalibur library give you
# permission to combine exqalibur with code included in the standard release of
# Perceval under the MIT license (or modified versions of such code). You may
# copy and distribute such a combined system following the terms of the MIT
# license for both exqalibur and Perceval. This exception for the usage of
# exqalibur is limited to the python bindings used by Perceval.
#
# THE SOFTWARE IS PROVIDED "AS IS", WITHOUT WARRANTY OF ANY KIND, EXPRESS OR
# IMPLIED, INCLUDING BUT NOT LIMITED TO THE WARRANTIES OF MERCHANTABILITY,
# FITNESS FOR A PARTICULAR PURPOSE AND NONINFRINGEMENT. IN NO EVENT SHALL THE
# AUTHORS OR COPYRIGHT HOLDERS BE LIABLE FOR ANY CLAIM, DAMAGES OR OTHER
# LIABILITY, WHETHER IN AN ACTION OF CONTRACT, TORT OR OTHERWISE, ARISING FROM,
# OUT OF OR IN CONNECTION WITH THE SOFTWARE OR THE USE OR OTHER DEALINGS IN THE
# SOFTWARE.

import sys

from multipledispatch import dispatch
from numpy import inf

from perceval.backends import ABackend, ASamplingBackend, BACKEND_LIST
from perceval.utils import SVDistribution, BSDistribution, BasicState, StateVector, LogicalState, NoiseModel
from perceval.utils.logging import get_logger, channel, deprecated

from .abstract_processor import AProcessor, ProcessorType
from .linear_circuit import ACircuit, Circuit
from .source import Source


class Processor(AProcessor):
    """
    Generic definition of processor as a source + components (both unitary and non-unitary) + ports
    + optional post-processing logic

    :param backend: Name or instance of a simulation backend
    :param m_circuit: can either be:

        * an int: number of modes of interest (MOI). A mode of interest is any non-heralded mode.
            >>> p = Processor("SLOS", 5)

        * a circuit: the input circuit to start with. Other components can still be added afterwards with `add()`
            >>> p = Processor("SLOS", BS() // PS() // BS())

    :param source: the Source used by the processor (defaults to perfect source)
    :param noise: a NoiseModel containing noise parameters (defaults to no noise)
                  Note: source and noise are mutually exclusive
    :param name: a textual name for the processor (defaults to "Local processor")
    """
    def __init__(self, backend: ABackend | str, m_circuit: int | ACircuit = None, source: Source = None,
                 noise: NoiseModel = None, name: str = "Local processor"):
        super().__init__()
        self._init_backend(backend)
        self._init_circuit(m_circuit)
        self._init_noise(noise, source)
        self.name = name
        self._inputs_map: SVDistribution | None = None
        self._simulator = None

    def _init_noise(self, noise: NoiseModel, source: Source):
        self._phase_quantization = 0  # Default = infinite precision

        # Backward compatibility case: the user passes a Source
        if source is not None:
            # If he also passed noise parameters: conflict between noise parameters => raise an exception
            if noise is not None:
                raise ValueError("Both 'source' and 'noise' parameters were set. You should only input a NoiseModel")
            self.source = source

        # The user passes a NoiseModel
        elif noise is not None:
            self.noise = noise

        # Default = perfect simulation
        else:
            self._source = Source()

    @AProcessor.noise.setter
    def noise(self, nm):
        super(Processor, type(self)).noise.fset(self, nm)
        self._source = Source.from_noise_model(nm)
        self._phase_quantization = nm.phase_imprecision
        if isinstance(self._input_state, BasicState):
            self._generate_noisy_input()

    @property
    def source_distribution(self) -> SVDistribution | None:
        r"""
        Retrieve the computed input distribution.
        :return: the input SVDistribution if `with_input` was called previously, otherwise None.
        """
        return self._inputs_map

    @property
    def source(self):
        """
        :return: The photonic source
        """
        return self._source


    @source.setter
    # When removing this method don't forget to also change the _init_noise method
    @deprecated(version="0.11.0", reason="Use noise model instead of source")
    def source(self, source: Source):
        r"""
        :param source: A Source instance to use as the new source for this processor.
        Input distribution is reset when a source is set, so `with_input` has to be called again afterwards.
        """
        self._source = source
        self._inputs_map = None

    def _init_circuit(self, m_circuit):
        if isinstance(m_circuit, ACircuit):
            self._n_moi = m_circuit.m
            self.add(0, m_circuit)
        else:
            self._n_moi = m_circuit  # number of modes of interest (MOI)

    def _init_backend(self, backend):
        if isinstance(backend, str):
            assert backend in BACKEND_LIST, f"Simulation backend '{backend}' does not exist"
            self.backend = BACKEND_LIST[backend]()
        else:
            assert isinstance(backend, ABackend), f"'backend' must be an ABackend (got {type(backend)})"
            self.backend = backend

    def type(self) -> ProcessorType:
        return ProcessorType.SIMULATOR

    @property
    def is_remote(self) -> bool:
        return False

    @dispatch(LogicalState)
    def with_input(self, input_state: LogicalState) -> None:
        r"""
        Set up the processor input with a LogicalState. Computes the input probability distribution.

        :param input_state: A LogicalState of length the input port count. Enclosed values have to match with ports
        encoding.
        """
        self._with_logical_input(input_state)

    def _generate_noisy_input(self):
        self._inputs_map = self._source.generate_distribution(self._input_state)

    @dispatch(BasicState)
    def with_input(self, input_state: BasicState) -> None:
        """
        Simulates plugging the photonic source on certain modes and turning it on.
        Computes the input probability distribution

        :param input_state: Expected input BasicState of length `self.m` (heralded modes are managed automatically)
        The properties of the source will alter the input state. A perfect source always delivers the expected state as
        an input. Imperfect ones won't.
        """
        if 'min_detected_photons' in self._parameters:
            self._min_detected_photons_filter = self._parameters['min_detected_photons']
        if not self._min_detected_photons_filter and self._source.is_perfect():
            self._min_detected_photons_filter = input_state.n + list(self.heralds.values()).count(1)
        super().with_input(input_state)
        self._generate_noisy_input()

    @dispatch(StateVector)
    def with_input(self, sv: StateVector):
        r"""
        Setting directly state vector as input of a processor, use SVDistribution input

        :param sv: the state vector
        """
        return self.with_input(SVDistribution(sv))

    @dispatch(SVDistribution)
    def with_input(self, svd: SVDistribution):
        r"""
        Processor input can be set 100% manually via a state vector distribution, bypassing the source.

        :param svd: The input SVDistribution which won't be changed in any way by the source.
        Every state vector size has to be equal to `self.circuit_size`
        """
        assert self.m is not None, "A circuit has to be set before the input distribution"
        self._input_state = svd
        expected_photons = inf
        for sv in svd:
            for state in sv.keys():
                expected_photons = min(expected_photons, state.n)
                if state.m != self.circuit_size:
                    raise ValueError(
                        f'Input distribution contains states with a bad size ({state.m}), expected {self.circuit_size}')
        self._inputs_map = svd
        if 'min_detected_photons' in self._parameters:
            self._min_detected_photons_filter = self._parameters['min_detected_photons']
        if self._min_detected_photons_filter is None:
            self._deduce_min_detected_photons(expected_photons)

    def _circuit_changed(self):
        # Override parent's method to reset the internal simulator as soon as the component list changes
        self._simulator = None

    def with_polarized_input(self, bs: BasicState):
        assert bs.has_polarization, "BasicState is not polarized, please use with_input instead"
        self._input_state = bs
        self._inputs_map = SVDistribution(bs)
        if 'min_detected_photons' in self._parameters:
            self._min_detected_photons_filter = self._parameters['min_detected_photons']
        if self._min_detected_photons_filter is None:
            self._deduce_min_detected_photons(bs.n)

    def clear_input_and_circuit(self, new_m=None):
        super().clear_input_and_circuit(new_m)
        self._inputs_map = None

    def _compose_processor(self, connector, processor, keep_port: bool):
        assert isinstance(processor, Processor), "can not mix types of processors"
        super(Processor, self)._compose_processor(connector, processor, keep_port)

    def _state_preselected_physical(self, input_state: StateVector) -> bool:
        return max(input_state.n) >= self._min_detected_photons_filter

    def _state_selected_physical(self, output_state: BasicState) -> bool:
        if self.is_threshold:
            modes_with_photons = len([n for n in output_state if n > 0])
            return modes_with_photons >= self._min_detected_photons_filter
        return output_state.n >= self._min_detected_photons_filter

    def linear_circuit(self, flatten: bool = False) -> Circuit:
        """
        Creates a linear circuit from internal components, if all internal components are unitary. Takes phase
        imprecision noise into account.

        :param flatten: if True, the component recursive hierarchy is discarded, making the output circuit "flat".
        :raises RuntimeError: If any component is non-unitary
        :return: The resulting Circuit object
        """
        circuit = super().linear_circuit(flatten)
        if not self._phase_quantization:
            return circuit
        # Apply phase quantization noise on all phase parameters in the circuit
        get_logger().debug(f"Inject phase imprecision noise ({self._phase_quantization} in the circuit")
        circuit = circuit.copy()  # Copy the whole circuit in order to keep the initial phase values in self
        for _, component in circuit:
            if "phi" in component.params:
                phi_param = component.param("phi")
                phi_param.set_value(self._phase_quantization * round(float(phi_param) / self._phase_quantization),
                                    force=True)
        return circuit

    def samples(self, max_samples: int, max_shots: int = None, progress_callback=None) -> dict:
        from perceval.simulators import NoisySamplingSimulator
        assert isinstance(self.backend, ASamplingBackend), "A sampling backend is required to call samples method"
        sampling_simulator = NoisySamplingSimulator(self.backend)
        sampling_simulator.set_circuit(self.linear_circuit())
        sampling_simulator.set_selection(
            min_detected_photons_filter=self._min_detected_photons_filter, postselect=self.post_select_fn, heralds=self.heralds)
        sampling_simulator.set_threshold_detector(self.is_threshold)
        sampling_simulator.keep_heralds(False)
        self.log_resources(sys._getframe().f_code.co_name, {'max_samples': max_samples, 'max_shots': max_shots})
        get_logger().info(
            f"Start a local {'perfect' if self._source.is_perfect() else 'noisy'} sampling", channel.general)
        res = sampling_simulator.samples(self._inputs_map, max_samples, max_shots, progress_callback)
        get_logger().info("Local sampling complete!", channel.general)
        return res

    def probs(self, precision: float = None, progress_callback: callable = None) -> dict:
        # assert self._inputs_map is not None, "Input is missing, please call with_inputs()"
        if self._simulator is None:
            from perceval.simulators import SimulatorFactory  # Avoids a circular import
            self._simulator = SimulatorFactory.build(self)
        else:
            self._simulator.set_circuit(self.linear_circuit() if self._is_unitary else self.components)

        if precision is not None:
            self._simulator.set_precision(precision)
        get_logger().info(f"Start a local {'perfect' if self._source.is_perfect() else 'noisy'} strong simulation",
                    channel.general)
        res = self._simulator.probs_svd(self._inputs_map, progress_callback=progress_callback)
        get_logger().info("Local strong simulation complete!", channel.general)
        pperf = 1
        postprocessed_res = BSDistribution()
        for state, prob in res['results'].items():
            if self._state_selected_physical(state):
                postprocessed_res[self.postprocess_output(state)] += prob
            else:
                pperf -= prob

        postprocessed_res.normalize()
        res['physical_perf'] = res['physical_perf']*pperf if 'physical_perf' in res else pperf
        res['results'] = postprocessed_res
        self.log_resources(sys._getframe().f_code.co_name, {'precision': precision})
        return res

    @property
<<<<<<< HEAD
    def available_commands(self) -> list[str]:
        return ["samples" if isinstance(self.backend, ASamplingBackend) else "probs"]
=======
    def available_commands(self) -> List[str]:
        return ["samples" if isinstance(self.backend, ASamplingBackend) else "probs"]

    def log_resources(self, method: str, extra_parameters: Dict):
        """Log resources of the processor

        :param method: name of the method used
        :param extra_parameters: extra parameters to log.

            Extra parameter can be:

                - max_samples
                - max_shots
                - precision
        """
        extra_parameters = {key: value for key, value in extra_parameters.items() if value is not None}
        my_dict = {
            'layer': 'Processor',
            'backend': self.backend.name,
            'm': self.circuit_size,
            'method': method
        }
        if isinstance(self._input_state, BasicState):
            my_dict['n'] = self._input_state.n
        elif isinstance(self._input_state, StateVector):
            my_dict['n'] = max(self._input_state.n)
        elif isinstance(self._input_state, SVDistribution):
            my_dict['n'] = self._input_state.n_max
        else:
            get_logger().info(f"Cannot get n for type {type(self._input_state)}", channel.resource)
        if extra_parameters:
            my_dict.update(extra_parameters)
        if self.noise:  # TODO: PCVL-782
            my_dict['noise'] = self.noise.__dict__()
        elif self.source:
            my_dict['source'] = self.source.__dict__()
        get_logger().log_resources(my_dict)
>>>>>>> d31fcfe0
<|MERGE_RESOLUTION|>--- conflicted
+++ resolved
@@ -304,14 +304,10 @@
         return res
 
     @property
-<<<<<<< HEAD
     def available_commands(self) -> list[str]:
         return ["samples" if isinstance(self.backend, ASamplingBackend) else "probs"]
-=======
-    def available_commands(self) -> List[str]:
-        return ["samples" if isinstance(self.backend, ASamplingBackend) else "probs"]
-
-    def log_resources(self, method: str, extra_parameters: Dict):
+
+    def log_resources(self, method: str, extra_parameters: dict):
         """Log resources of the processor
 
         :param method: name of the method used
@@ -344,5 +340,4 @@
             my_dict['noise'] = self.noise.__dict__()
         elif self.source:
             my_dict['source'] = self.source.__dict__()
-        get_logger().log_resources(my_dict)
->>>>>>> d31fcfe0
+        get_logger().log_resources(my_dict)