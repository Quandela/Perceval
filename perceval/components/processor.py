# MIT License
#
# Copyright (c) 2022 Quandela
#
# Permission is hereby granted, free of charge, to any person obtaining a copy
# of this software and associated documentation files (the "Software"), to deal
# in the Software without restriction, including without limitation the rights
# to use, copy, modify, merge, publish, distribute, sublicense, and/or sell
# copies of the Software, and to permit persons to whom the Software is
# furnished to do so, subject to the following conditions:
#
# The above copyright notice and this permission notice shall be included in all
# copies or substantial portions of the Software.
#
# As a special exception, the copyright holders of exqalibur library give you
# permission to combine exqalibur with code included in the standard release of
# Perceval under the MIT license (or modified versions of such code). You may
# copy and distribute such a combined system following the terms of the MIT
# license for both exqalibur and Perceval. This exception for the usage of
# exqalibur is limited to the python bindings used by Perceval.
#
# THE SOFTWARE IS PROVIDED "AS IS", WITHOUT WARRANTY OF ANY KIND, EXPRESS OR
# IMPLIED, INCLUDING BUT NOT LIMITED TO THE WARRANTIES OF MERCHANTABILITY,
# FITNESS FOR A PARTICULAR PURPOSE AND NONINFRINGEMENT. IN NO EVENT SHALL THE
# AUTHORS OR COPYRIGHT HOLDERS BE LIABLE FOR ANY CLAIM, DAMAGES OR OTHER
# LIABILITY, WHETHER IN AN ACTION OF CONTRACT, TORT OR OTHERWISE, ARISING FROM,
# OUT OF OR IN CONNECTION WITH THE SOFTWARE OR THE USE OR OTHER DEALINGS IN THE
# SOFTWARE.

import sys

from multipledispatch import dispatch
from numpy import inf
from typing import Dict, Callable, Union, List

from perceval.backends import ABackend, ASamplingBackend, BACKEND_LIST
from perceval.utils import SVDistribution, BSDistribution, BasicState, StateVector, LogicalState, NoiseModel
<<<<<<< HEAD
from perceval.utils.logging import deprecated, LOGGER as logger, channel
=======
from perceval.utils.logging import logger, channel, deprecated
>>>>>>> 7c14ba18

from .abstract_processor import AProcessor, ProcessorType
from .linear_circuit import ACircuit, Circuit
from .source import Source


class Processor(AProcessor):
    """
    Generic definition of processor as a source + components (both unitary and non-unitary) + ports
    + optional post-processing logic

    :param backend: Name or instance of a simulation backend
    :param m_circuit: can either be:

        * an int: number of modes of interest (MOI). A mode of interest is any non-heralded mode.
            >>> p = Processor("SLOS", 5)

        * a circuit: the input circuit to start with. Other components can still be added afterwards with `add()`
            >>> p = Processor("SLOS", BS() // PS() // BS())

    :param source: the Source used by the processor (defaults to perfect source)
    :param noise: a NoiseModel containing noise parameters (defaults to no noise)
                  Note: source and noise are mutually exclusive
    :param name: a textual name for the processor (defaults to "Local processor")
    """
    def __init__(self, backend: Union[ABackend, str], m_circuit: Union[int, ACircuit] = None, source: Source = None,
                 noise: NoiseModel = None, name: str = "Local processor"):
        super().__init__()
        self._init_backend(backend)
        self._init_circuit(m_circuit)
        self._init_noise(noise, source)
        self.name = name
        self._inputs_map: Union[SVDistribution, None] = None
        self._simulator = None

    def _init_noise(self, noise: NoiseModel, source: Source):
        self._phase_quantization = 0  # Default = infinite precision

        # Backward compatibility case: the user passes a Source
        if source is not None:
            # If he also passed noise parameters: conflict between noise parameters => raise an exception
            if noise is not None:
                raise ValueError("Both 'source' and 'noise' parameters were set. You should only input a NoiseModel")
            self.source = source

        # The user passes a NoiseModel
        elif noise is not None:
            self.noise = noise

        # Default = perfect simulation
        else:
            self._source = Source()

    @AProcessor.noise.setter
    def noise(self, nm):
        super(Processor, type(self)).noise.fset(self, nm)
        self._source = Source.from_noise_model(nm)
        self._phase_quantization = nm.phase_imprecision
        if isinstance(self._input_state, BasicState):
            self._generate_noisy_input()

    @property
    def source_distribution(self) -> Union[SVDistribution, None]:
        r"""
        Retrieve the computed input distribution.
        :return: the input SVDistribution if `with_input` was called previously, otherwise None.
        """
        return self._inputs_map

    @property
    def source(self):
        """
        :return: The photonic source
        """
        return self._source


    @source.setter
    # When removing this method don't forget to also change the _init_noise method
    @deprecated(version="0.11.0", reason="Use noise model instead of source")
    def source(self, source: Source):
        r"""
        :param source: A Source instance to use as the new source for this processor.
        Input distribution is reset when a source is set, so `with_input` has to be called again afterwards.
        """
        self._source = source
        self._inputs_map = None

    def _init_circuit(self, m_circuit):
        if isinstance(m_circuit, ACircuit):
            self._n_moi = m_circuit.m
            self.add(0, m_circuit)
        else:
            self._n_moi = m_circuit  # number of modes of interest (MOI)

    def _init_backend(self, backend):
        if isinstance(backend, str):
            assert backend in BACKEND_LIST, f"Simulation backend '{backend}' does not exist"
            self.backend = BACKEND_LIST[backend]()
        else:
            assert isinstance(backend, ABackend), f"'backend' must be an ABackend (got {type(backend)})"
            self.backend = backend

    def type(self) -> ProcessorType:
        return ProcessorType.SIMULATOR

    @property
    def is_remote(self) -> bool:
        return False

    @dispatch(LogicalState)
    def with_input(self, input_state: LogicalState) -> None:
        r"""
        Set up the processor input with a LogicalState. Computes the input probability distribution.

        :param input_state: A LogicalState of length the input port count. Enclosed values have to match with ports
        encoding.
        """
        self._with_logical_input(input_state)

    def _generate_noisy_input(self):
        self._inputs_map = self._source.generate_distribution(self._input_state)

    @dispatch(BasicState)
    def with_input(self, input_state: BasicState) -> None:
        """
        Simulates plugging the photonic source on certain modes and turning it on.
        Computes the input probability distribution

        :param input_state: Expected input BasicState of length `self.m` (heralded modes are managed automatically)
        The properties of the source will alter the input state. A perfect source always delivers the expected state as
        an input. Imperfect ones won't.
        """
        if 'min_detected_photons' in self._parameters:
            self._min_detected_photons = self._parameters['min_detected_photons']
        if not self._min_detected_photons and self._source.is_perfect():
            self._min_detected_photons = input_state.n + list(self.heralds.values()).count(1)
        super().with_input(input_state)
        self._generate_noisy_input()

    @dispatch(StateVector)
    def with_input(self, sv: StateVector):
        r"""
        Setting directly state vector as input of a processor, use SVDistribution input

        :param sv: the state vector
        """
        return self.with_input(SVDistribution(sv))

    @dispatch(SVDistribution)
    def with_input(self, svd: SVDistribution):
        r"""
        Processor input can be set 100% manually via a state vector distribution, bypassing the source.

        :param svd: The input SVDistribution which won't be changed in any way by the source.
        Every state vector size has to be equal to `self.circuit_size`
        """
        assert self.m is not None, "A circuit has to be set before the input distribution"
        self._input_state = svd
        expected_photons = inf
        for sv in svd:
            for state in sv.keys():
                expected_photons = min(expected_photons, state.n)
                if state.m != self.circuit_size:
                    raise ValueError(
                        f'Input distribution contains states with a bad size ({state.m}), expected {self.circuit_size}')
        self._inputs_map = svd
        if 'min_detected_photons' in self._parameters:
            self._min_detected_photons = self._parameters['min_detected_photons']
        if self._min_detected_photons is None:
            self._deduce_min_detected_photons(expected_photons)

    def _circuit_changed(self):
        # Override parent's method to reset the internal simulator as soon as the component list changes
        self._simulator = None

    def with_polarized_input(self, bs: BasicState):
        assert bs.has_polarization, "BasicState is not polarized, please use with_input instead"
        self._input_state = bs
        self._inputs_map = SVDistribution(bs)
        if 'min_detected_photons' in self._parameters:
            self._min_detected_photons = self._parameters['min_detected_photons']
        if self._min_detected_photons is None:
            self._deduce_min_detected_photons(bs.n)

    def clear_input_and_circuit(self, new_m=None):
        super().clear_input_and_circuit(new_m)
        self._inputs_map = None

    def _compose_processor(self, connector, processor, keep_port: bool):
        assert isinstance(processor, Processor), "can not mix types of processors"
        super(Processor, self)._compose_processor(connector, processor, keep_port)

    def _state_preselected_physical(self, input_state: StateVector) -> bool:
        return max(input_state.n) >= self._min_detected_photons

    def _state_selected_physical(self, output_state: BasicState) -> bool:
        if self.is_threshold:
            modes_with_photons = len([n for n in output_state if n > 0])
            return modes_with_photons >= self._min_detected_photons
        return output_state.n >= self._min_detected_photons

    def linear_circuit(self, flatten: bool = False) -> Circuit:
        """
        Creates a linear circuit from internal components, if all internal components are unitary. Takes phase
        imprecision noise into account.

        :param flatten: if True, the component recursive hierarchy is discarded, making the output circuit "flat".
        :raises RuntimeError: If any component is non-unitary
        :return: The resulting Circuit object
        """
        circuit = super().linear_circuit(flatten)
        if not self._phase_quantization:
            return circuit
        # Apply phase quantization noise on all phase parameters in the circuit
        logger.debug(f"Inject phase imprecision noise ({self._phase_quantization} in the circuit")
        circuit = circuit.copy()  # Copy the whole circuit in order to keep the initial phase values in self
        for _, component in circuit:
            if "phi" in component.params:
                phi_param = component.param("phi")
                phi_param.set_value(self._phase_quantization * round(float(phi_param) / self._phase_quantization),
                                    force=True)
        return circuit

    def samples(self, max_samples: int, max_shots: int = None, progress_callback=None) -> Dict:
        from perceval.simulators import NoisySamplingSimulator
        assert isinstance(self.backend, ASamplingBackend), "A sampling backend is required to call samples method"
        sampling_simulator = NoisySamplingSimulator(self.backend)
        sampling_simulator.set_circuit(self.linear_circuit())
        sampling_simulator.set_selection(self._min_detected_photons, self.post_select_fn, self.heralds)
        sampling_simulator.set_threshold_detector(self.is_threshold)
        sampling_simulator.keep_heralds(False)
<<<<<<< HEAD
        self.log_resources(sys._getframe().f_code.co_name, {'max_samples': max_samples, 'max_shots': max_shots})
        return sampling_simulator.samples(self._inputs_map, max_samples, max_shots, progress_callback)
=======
        logger.info(f"Start a local {'perfect' if self._source.is_perfect() else 'noisy'} sampling", channel.general)
        res = sampling_simulator.samples(self._inputs_map, max_samples, max_shots, progress_callback)
        logger.info("Local sampling complete!", channel.general)
        return res
>>>>>>> 7c14ba18

    def probs(self, precision: float = None, progress_callback: Callable = None) -> Dict:
        # assert self._inputs_map is not None, "Input is missing, please call with_inputs()"
        if self._simulator is None:
            from perceval.simulators import SimulatorFactory  # Avoids a circular import
            self._simulator = SimulatorFactory.build(self)
        else:
            self._simulator.set_circuit(self.linear_circuit() if self._is_unitary else self.components)

        if precision is not None:
            self._simulator.set_precision(precision)
        logger.info(f"Start a local {'perfect' if self._source.is_perfect() else 'noisy'} strong simulation",
                    channel.general)
        res = self._simulator.probs_svd(self._inputs_map, progress_callback=progress_callback)
        logger.info("Local strong simulation complete!", channel.general)
        pperf = 1
        postprocessed_res = BSDistribution()
        for state, prob in res['results'].items():
            if self._state_selected_physical(state):
                postprocessed_res[self.postprocess_output(state)] += prob
            else:
                pperf -= prob

        postprocessed_res.normalize()
        res['physical_perf'] = res['physical_perf']*pperf if 'physical_perf' in res else pperf
        res['results'] = postprocessed_res
        self.log_resources(sys._getframe().f_code.co_name, {'precision': precision})
        return res

    @property
    def available_commands(self) -> List[str]:
        return ["samples" if isinstance(self.backend, ASamplingBackend) else "probs"]

    def log_resources(self, method: str, extra_parameters: Dict):
        """Log resources of the processor

        :param method: name of the method used
        :param extra_parameters: extra parameters to log.

            Extra parameter can be:

                - max_samples
                - max_shots
                - precision
        """
        extra_parameters = {key: value for key, value in extra_parameters.items() if value is not None}
        my_dict = {
            'layer': 'Processor',
            'backend': self.backend.name,
            'm': self.circuit_size,
            'method': method
        }
        if isinstance(self._input_state, BasicState):
            my_dict['n'] = self._input_state.n
        elif isinstance(self._input_state, StateVector):
            my_dict['n'] = max(self._input_state.n)
        elif isinstance(self._input_state, SVDistribution):
            my_dict['n'] = self._input_state.n_max
        else:
            logger.info(f"Cannot get n for type {type(self._input_state)}", channel.resource)
        if extra_parameters:
            my_dict.update(extra_parameters)
        if self.noise:  # TODO: PCVL-782
            my_dict['noise'] = self.noise.__dict__()
        elif self.source:
            my_dict['source'] = self.source.__dict__()
        logger.log_resources(my_dict)<|MERGE_RESOLUTION|>--- conflicted
+++ resolved
@@ -35,11 +35,7 @@
 
 from perceval.backends import ABackend, ASamplingBackend, BACKEND_LIST
 from perceval.utils import SVDistribution, BSDistribution, BasicState, StateVector, LogicalState, NoiseModel
-<<<<<<< HEAD
-from perceval.utils.logging import deprecated, LOGGER as logger, channel
-=======
 from perceval.utils.logging import logger, channel, deprecated
->>>>>>> 7c14ba18
 
 from .abstract_processor import AProcessor, ProcessorType
 from .linear_circuit import ACircuit, Circuit
@@ -272,15 +268,11 @@
         sampling_simulator.set_selection(self._min_detected_photons, self.post_select_fn, self.heralds)
         sampling_simulator.set_threshold_detector(self.is_threshold)
         sampling_simulator.keep_heralds(False)
-<<<<<<< HEAD
         self.log_resources(sys._getframe().f_code.co_name, {'max_samples': max_samples, 'max_shots': max_shots})
-        return sampling_simulator.samples(self._inputs_map, max_samples, max_shots, progress_callback)
-=======
         logger.info(f"Start a local {'perfect' if self._source.is_perfect() else 'noisy'} sampling", channel.general)
         res = sampling_simulator.samples(self._inputs_map, max_samples, max_shots, progress_callback)
         logger.info("Local sampling complete!", channel.general)
         return res
->>>>>>> 7c14ba18
 
     def probs(self, precision: float = None, progress_callback: Callable = None) -> Dict:
         # assert self._inputs_map is not None, "Input is missing, please call with_inputs()"
