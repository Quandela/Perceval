# MIT License
#
# Copyright (c) 2022 Quandela
#
# Permission is hereby granted, free of charge, to any person obtaining a copy
# of this software and associated documentation files (the "Software"), to deal
# in the Software without restriction, including without limitation the rights
# to use, copy, modify, merge, publish, distribute, sublicense, and/or sell
# copies of the Software, and to permit persons to whom the Software is
# furnished to do so, subject to the following conditions:
#
# The above copyright notice and this permission notice shall be included in all
# copies or substantial portions of the Software.
#
# THE SOFTWARE IS PROVIDED "AS IS", WITHOUT WARRANTY OF ANY KIND, EXPRESS OR
# IMPLIED, INCLUDING BUT NOT LIMITED TO THE WARRANTIES OF MERCHANTABILITY,
# FITNESS FOR A PARTICULAR PURPOSE AND NONINFRINGEMENT. IN NO EVENT SHALL THE
# AUTHORS OR COPYRIGHT HOLDERS BE LIABLE FOR ANY CLAIM, DAMAGES OR OTHER
# LIABILITY, WHETHER IN AN ACTION OF CONTRACT, TORT OR OTHERWISE, ARISING FROM,
# OUT OF OR IN CONNECTION WITH THE SOFTWARE OR THE USE OR OTHER DEALINGS IN THE
# SOFTWARE.
<<<<<<< HEAD
from .abstract_component import AComponent
from .source import Source
from .base_components import PERM
from .port import APort, PortLocation, Herald, Encoding
from ._mode_connector import ModeConnector, UnavailableModeException
from perceval.utils import SVDistribution, BasicState, StateVector, global_params, Matrix
from perceval.utils.algorithms.simplification import perm_compose
from perceval.backends import Backend
from typing import Union, Type
import copy
=======

from .abstract_processor import AProcessor, ProcessorType
from .source import Source
from .circuit import ACircuit
from perceval.utils import SVDistribution, BasicState, StateVector, global_params, Parameter
from perceval.backends import Backend, BACKEND_LIST
from typing import Dict, Callable, Type, List
>>>>>>> 2acffca8


class Processor(AProcessor):
    """Generic definition of processor as sources + circuit + postprocess
    """
<<<<<<< HEAD
    Generic definition of processor as a source + components (both linear and non-linear) + ports
    """
    def __init__(self, n_moi: int, source: Source = Source()):
=======

    def __init__(self, backend_name: str, circuit: ACircuit, source: Source = Source(), post_select_fn: Callable = None,
                 heralds: Dict[int, int] = {}):
>>>>>>> 2acffca8
        r"""Define a processor with sources connected to the circuit and possible post_selection

        :param n_moi: number of modes of interest (MOI)
                      A mode of interest is any non-heralded mode
        :param source: the Source used by the processor
        """
<<<<<<< HEAD
        self._source = source
        self._components = []  # Any type of components, not only linear ones
        self._in_ports = {}
        self._out_ports = {}
        self._n_moi = n_moi  # number of modes of interest (MOI)
        self._n_heralds = 0
        self._post_select = None

        self._anon_herald_num = 0  # This is not a herald count!
        self._is_on = False
        self._inputs_map = None

    @property
    def components(self):
        return self._components

    def copy(self, subs: Union[dict, list] = None):
        new_proc = copy.deepcopy(self)
        new_proc._components = []
        for r, c in self._components:
            new_proc._components.append((r, c.copy(subs=subs)))
        return new_proc

    def turn_on(self):
        """
        Simulates turning on the photonic source.
        Computes the probability distribution of the processor input
        """
        if self._is_on:
            return
        self._is_on = True

        self._inputs_map = SVDistribution()
        for k in range(self.circuit_size):
            port = self.get_input_port(k)
            if port is None:
                continue
            mode_range = self._in_ports[port]
            if isinstance(port, Herald):
                if port.expected:
                    distribution = self._source.probability_distribution()
                else:
                    distribution = SVDistribution(StateVector("|0>"))
            else:
                if port.encoding == Encoding.DUAL_RAIL:
                    if k == mode_range[0]:
                        distribution = self._source.probability_distribution()
                    else:
                        distribution = SVDistribution(StateVector("|0>"))
                else:
                    raise NotImplementedError(f"Not implemented for {port.encoding.name}")
            self._inputs_map *= distribution

    def set_postprocess(self, postprocess_func):
        self._post_select = postprocess_func

    @property
    def m(self) -> int:
        return self._n_moi

    @property
    def circuit_size(self) -> int:
        return self._n_moi + self._n_heralds

    def add(self, mode_mapping, component, keep_port=True):
        """
        Add a component (linear or non linear)
        Checks if it's possible:
        - No output is set on used modes
        - Should fail if lock_inputs has been called and the component uses new modes or defines new inputs
        """
        if self._post_select is not None:
            raise RuntimeError("Cannot add any component to a processor with post-process function")

        component = component.copy()
        connector = ModeConnector(self, component, mode_mapping)
        if isinstance(component, Processor):
            self._compose_processor(connector, component, keep_port)
        elif isinstance(component, AComponent):
            self._add_component(connector.resolve(), component)
        else:
            raise RuntimeError(f"Cannot add {type(component)} object to a Processor")
        return self

    @property
    def out_port_names(self):
        result = [''] * self.circuit_size
        for port, m_range in self._out_ports.items():
            for m in m_range:
                result[m] = port.name
        return result

    @property
    def in_port_names(self):
        result = [''] * self.circuit_size
        for port, m_range in self._in_ports.items():
            for m in m_range:
                result[m] = port.name
        return result

    def _compose_processor(self, connector, processor, keep_port: bool):
        mode_mapping = connector.resolve()
        if not keep_port:
            # Remove output ports used to connect the new processor
            for i in mode_mapping:
                port = self.get_output_port(i)
                if port is not None:
                    del self._out_ports[port]

        # Compute new herald positions
        n_new_heralds = connector.add_heralded_modes(mode_mapping)
        self._n_heralds += n_new_heralds

        # Add PERM, component, PERM^-1
        perm_modes, perm_component = connector.generate_permutation(mode_mapping)
        if perm_component is not None:
            if len(self._components) > 0 and isinstance(self._components[-1][1], PERM):
                # Simplify composition by merging two consecutive PERM components
                l_perm_r = self._components[-1][0]
                l_perm_vect = self._components[-1][1].perm_vector
                new_range, new_perm_vect = perm_compose(l_perm_r, l_perm_vect, perm_modes, perm_component.perm_vector)
                self._components[-1] = (new_range, PERM(new_perm_vect))
            else:
                self._components.append((perm_modes, perm_component))
        for pos, c in processor.components:
            pos = [x + min(mode_mapping) for x in pos]
            self._components.append((pos, c))
        if perm_component is not None:
            perm_inv = perm_component.copy()
            perm_inv.inverse(h=True)
            self._components.append((perm_modes, perm_inv))
=======
        super().__init__()
        self._source = source
        self._circuit = circuit
        # Mode post selection: expect at least # modes with photons in output
        self._min_mode_post_select = None
        # Logical post selection
        self._post_select = post_select_fn
        self._heralds = heralds
        self._inputs_map: SVDistribution = None
        self._in_port_names = {}
        self._out_port_names = {}
        self._simulator = None
        self.set_backend(backend_name)

    def set_backend(self, backend_name):
        assert backend_name in BACKEND_LIST, f"Simulation backend '{backend_name}' does not exist"
        self._simulator = BACKEND_LIST[backend_name](self._circuit)

    def type(self) -> ProcessorType:
        return ProcessorType.SIMULATOR

    @property
    def is_remote(self) -> bool:
        return False

    def mode_post_selection(self, n: int):
        super().mode_post_selection(n)
        self._min_mode_post_select = n

    @property
    def m(self) -> int:
        return self._circuit.m - len(self._heralds)

    @property
    def post_select_fn(self):
        return self._post_select

    def with_input(self, input_state: BasicState) -> None:
        self._inputs_map = None
        expected_input_length = self.m
        assert len(input_state) == expected_input_length, \
            f"Input length not compatible with circuit (expects {expected_input_length}, got {len(input_state)})"
        input_idx = 0
        expected_photons = 0
        for k in range(self._circuit.m):
            distribution = SVDistribution(StateVector("|0>"))
            if k in self._heralds:
                if self._heralds[k] == 1:
                    distribution = self._source.probability_distribution()
                    expected_photons += 1
            else:
                if input_state[input_idx] > 0:
                    distribution = self._source.probability_distribution()
                    expected_photons += 1
                input_idx += 1
            # combine distributions
            if self._inputs_map is None:
                self._inputs_map = distribution
            else:
                self._inputs_map *= distribution

        self._min_mode_post_select = expected_photons
        if 'mode_post_select' in self._parameters:
            self._min_mode_post_select = self._parameters['mode_post_select']
>>>>>>> 2acffca8

        # Retrieve ports from the other processor
        for port, port_range in processor._out_ports.items():
            port_mode = list(mode_mapping.keys())[list(mode_mapping.values()).index(port_range[0])]
            if isinstance(port, Herald):
                self._add_herald(port_mode, port.expected, port.user_given_name)
            else:
                if self.are_modes_free(range(port_mode, port_mode + port.m)):
                    self.add_port(port_mode, port, PortLocation.OUTPUT)

        # Retrieve post process function from the other processor
        if processor._post_select is not None:
            if perm_component is None:
                self._post_select = processor._post_select
            else:
                perm = perm_component.perm_vector
                c_first = perm_modes[0]
                self._post_select = lambda s: processor._post_select(BasicState([s[perm.index(ii) + c_first]
                                                                                 for ii in range(processor.circuit_size)]))

    def _add_component(self, mode_mapping, component):
        perm_modes, perm_component = ModeConnector.generate_permutation(mode_mapping)
        if perm_component is not None:
            self._components.append((perm_modes, perm_component))

        sorted_modes = list(range(min(mode_mapping), min(mode_mapping)+component.m))
        self._components.append((sorted_modes, component))

    def _add_herald(self, mode, expected, name=None):
        """
        This internal implementation neither increases the herald count nor decreases the mode of interest count
        """
        if not self.are_modes_free([mode], PortLocation.IN_OUT):
            raise UnavailableModeException(mode, "Another port overlaps")
        if name is None:
            name = self._anon_herald_num
            self._anon_herald_num += 1
        self._in_ports[Herald(expected, name)] = [mode]
        self._out_ports[Herald(expected, name)] = [mode]

    def add_herald(self, mode, expected, name=None):
        self._n_moi -= 1
        self._n_heralds += 1
        self._add_herald(mode, expected, name)
        return self

    def add_port(self, m, port: APort, location: PortLocation = PortLocation.IN_OUT):
        port_range = list(range(m, m + port.m))
        assert port.supports_location(location), f"Port is not compatible with location '{location.name}'"

        if location == PortLocation.IN_OUT or location == PortLocation.INPUT:
            if not self.are_modes_free(port_range, PortLocation.INPUT):
                raise UnavailableModeException(port_range, "Another port overlaps")
            self._in_ports[port] = port_range

        if location == PortLocation.IN_OUT or location == PortLocation.OUTPUT:
            if not self.are_modes_free(port_range, PortLocation.OUTPUT):
                raise UnavailableModeException(port_range, "Another port overlaps")
            self._out_ports[port] = port_range
        return self

    @property
    def _closed_photonic_modes(self):
        output = [False] * self.circuit_size
        for port, m_range in self._out_ports.items():
            if port.is_output_photonic_mode_closed():
                for i in m_range:
                    output[i] = True
        return output

    def is_mode_connectible(self, mode: int) -> bool:
        if mode < 0:
            return False
        if mode >= self.circuit_size:
            return True
        return not self._closed_photonic_modes[mode]

    def are_modes_free(self, mode_range, location: PortLocation = PortLocation.OUTPUT) -> bool:
        """
        Returns True if all modes in mode_range are free of ports, for a given location (input, output or both)
        """
        if location == PortLocation.IN_OUT or location == PortLocation.INPUT:
            for m in mode_range:
                if self.get_input_port(m) is not None:
                    return False
        if location == PortLocation.IN_OUT or location == PortLocation.OUTPUT:
            for m in mode_range:
                if self.get_output_port(m) is not None:
                    return False
        return True

    def get_input_port(self, mode):
        for port, mode_range in self._in_ports.items():
            if mode in mode_range:
                return port
        return None

    def get_output_port(self, mode):
        for port, mode_range in self._out_ports.items():
            if mode in mode_range:
                return port
        return None

    @property
    def heralds(self):
        pos = {}
        for port, port_range in self._out_ports.items():
            if isinstance(port, Herald):
                pos[port_range[0]] = port.expected
        return pos

    @property
    def source_distribution(self):
        return self._inputs_map

    @property
    def source(self):
        return self._source

<<<<<<< HEAD
    def compute_unitary(self, use_symbolic=False) -> Matrix:
        """Computes unitary matrix when containing only linear components,
        Fails otherwise"""
        u = None
        multiplier = 1  # TODO handle polarization
        for r, c in self._components:
            cU = c.compute_unitary(use_symbolic=use_symbolic)
            if len(r) != multiplier * self.circuit_size:
                nU = Matrix.eye(multiplier * self.circuit_size, use_symbolic)
                nU[multiplier * r[0]:multiplier * (r[-1] + 1), multiplier * r[0]:multiplier * (r[-1] + 1)] = cU
                cU = nU
            if u is None:
                u = cU
            else:
                u = cU @ u
        return u

    def filter_herald(self, s: BasicState, keep_herald: bool) -> StateVector:
        if not self.heralds or keep_herald:
            return StateVector(s)
=======
    @property
    def source(self):
        return self._source

    def filter_herald(self, s: BasicState, keep_herald: bool = False) -> BasicState:
        if not self._heralds or keep_herald:
            return s
>>>>>>> 2acffca8
        new_state = []
        for idx, k in enumerate(s):
            if idx not in self.heralds:
                new_state.append(k)
        return BasicState(new_state)

    def _run_checks(self, command_name: str):
        assert self._simulator is not None, "Simulator is missing"
        assert self._inputs_map is not None, "Input is missing, please call with_inputs()"
        assert self.available_sampling_method == command_name, \
            f"Cannot call {command_name}(). Available method is {self.available_sampling_method} "

    def samples(self, count: int, progress_callback=None) -> Dict:
        self._run_checks("samples")
        output = []
        not_selected_physical = 0
        not_selected = 0
        selected_inputs = self._inputs_map.sample(count, non_null=False)
        idx = 0
        while len(output) < count:
            selected_input = selected_inputs[idx][0]
            idx += 1
            if idx == count:
                idx = 0
                selected_inputs = self._inputs_map.sample(count, non_null=False)
            if not self._state_preselected_physical(selected_input):
                not_selected_physical += 1
                continue
            sampled_state = self._simulator.sample(selected_input)
            if not self._state_selected_physical(sampled_state):
                not_selected_physical += 1
                continue
            if self._state_selected(sampled_state):
                output.append(self.filter_herald(sampled_state))
            else:
                not_selected += 1
            if progress_callback:
                progress_callback(len(output)/count, "sampling")
        physical_perf = (count + not_selected) / (count + not_selected + not_selected_physical)
        logical_perf = count / (count + not_selected)
        return {'results': output, 'physical_perf': physical_perf, 'logical_perf': logical_perf}

    def probs(self, progress_callback: Callable = None) -> Dict:
        self._run_checks("probs")
        output = SVDistribution()
        idx = 0
        input_length = len(self._inputs_map)
        physical_perf = 1
        p_logic_discard = 0

<<<<<<< HEAD
    def run(self, simulator_backend: Type[Backend], keep_herald: bool = False):
        """
            calculate the output probabilities - returns performance, and output_maps
        """
        # first generate all possible outputs
        sim = simulator_backend(self.compute_unitary(use_symbolic=False))
        # now generate all possible outputs
        outputs = SVDistribution()
=======
>>>>>>> 2acffca8
        for input_state, input_prob in self._inputs_map.items():
            for (output_state, p) in self._simulator.allstateprob_iterator(input_state):
                if p < global_params['min_p']:
                    continue
                output_prob = p * input_prob
                if not self._state_selected_physical(output_state):
                    physical_perf -= output_prob
                    continue
                if self._state_selected(output_state):
                    output[self.filter_herald(output_state)] += output_prob
                else:
                    p_logic_discard += output_prob
            idx += 1
            if progress_callback:
                progress_callback(idx/input_length)
        if physical_perf < global_params['min_p']:
            physical_perf = 0
        all_p = sum(v for v in output.values())
        if all_p == 0:
            return {'results': output, 'physical_perf': physical_perf}
        logical_perf = 1 - p_logic_discard / (p_logic_discard + all_p)
        # normalize probabilities
        for k in output.keys():
            output[k] /= all_p
        return {'results': output, 'physical_perf': physical_perf, 'logical_perf': logical_perf}

    def _state_preselected_physical(self, input_state: BasicState):
        return input_state.n >= self._min_mode_post_select

    def _state_selected_physical(self, output_state: BasicState) -> bool:
        modes_with_photons = len([n for n in output_state if n > 0])
        return modes_with_photons >= self._min_mode_post_select

    def _state_selected(self, state: BasicState) -> bool:
        """
        Computes if the state is selected given heralds and post selection function
        """
        for m, v in self.heralds.items():
            if state[m] != v:
                return False
<<<<<<< HEAD
        return self._post_select(state)
=======
        if self._post_select is not None:
            return self._post_select(state)
        return True

    @property
    def available_sampling_method(self) -> str:
        preferred_command = self._simulator.preferred_command()
        if preferred_command == 'samples':
            return 'samples'
        return 'probs'

    def get_circuit_parameters(self) -> Dict[str, Parameter]:
        return {p.name: p for p in self._circuit.get_parameters()}

    def set_circuit_parameters(self, params: Dict[str, float]) -> None:
        circuit_params = self.get_circuit_parameters()
        for param_name, param_value in params.items():
            if param_name in circuit_params:
                circuit_params[param_name].set_value(param_value)
>>>>>>> 2acffca8
<|MERGE_RESOLUTION|>--- conflicted
+++ resolved
@@ -19,47 +19,34 @@
 # LIABILITY, WHETHER IN AN ACTION OF CONTRACT, TORT OR OTHERWISE, ARISING FROM,
 # OUT OF OR IN CONNECTION WITH THE SOFTWARE OR THE USE OR OTHER DEALINGS IN THE
 # SOFTWARE.
-<<<<<<< HEAD
+
 from .abstract_component import AComponent
-from .source import Source
+from .abstract_processor import AProcessor, ProcessorType
 from .base_components import PERM
 from .port import APort, PortLocation, Herald, Encoding
-from ._mode_connector import ModeConnector, UnavailableModeException
-from perceval.utils import SVDistribution, BasicState, StateVector, global_params, Matrix
-from perceval.utils.algorithms.simplification import perm_compose
-from perceval.backends import Backend
-from typing import Union, Type
-import copy
-=======
-
-from .abstract_processor import AProcessor, ProcessorType
 from .source import Source
 from .circuit import ACircuit
-from perceval.utils import SVDistribution, BasicState, StateVector, global_params, Parameter
+from ._mode_connector import ModeConnector, UnavailableModeException
+from perceval.utils import SVDistribution, BasicState, StateVector, global_params, Matrix, Parameter
+from perceval.utils.algorithms.simplification import perm_compose
 from perceval.backends import Backend, BACKEND_LIST
-from typing import Dict, Callable, Type, List
->>>>>>> 2acffca8
+
+from typing import Dict, Callable, Type, List, Union
+import copy
 
 
 class Processor(AProcessor):
-    """Generic definition of processor as sources + circuit + postprocess
     """
-<<<<<<< HEAD
     Generic definition of processor as a source + components (both linear and non-linear) + ports
     """
     def __init__(self, n_moi: int, source: Source = Source()):
-=======
-
-    def __init__(self, backend_name: str, circuit: ACircuit, source: Source = Source(), post_select_fn: Callable = None,
-                 heralds: Dict[int, int] = {}):
->>>>>>> 2acffca8
         r"""Define a processor with sources connected to the circuit and possible post_selection
 
         :param n_moi: number of modes of interest (MOI)
                       A mode of interest is any non-heralded mode
-        :param source: the Source used by the processor
-        """
-<<<<<<< HEAD
+        :param source: the Source used by the processor (defaults to perfect source)
+        """
+        super().__init__()
         self._source = source
         self._components = []  # Any type of components, not only linear ones
         self._in_ports = {}
@@ -68,141 +55,10 @@
         self._n_heralds = 0
         self._post_select = None
 
-        self._anon_herald_num = 0  # This is not a herald count!
-        self._is_on = False
-        self._inputs_map = None
-
-    @property
-    def components(self):
-        return self._components
-
-    def copy(self, subs: Union[dict, list] = None):
-        new_proc = copy.deepcopy(self)
-        new_proc._components = []
-        for r, c in self._components:
-            new_proc._components.append((r, c.copy(subs=subs)))
-        return new_proc
-
-    def turn_on(self):
-        """
-        Simulates turning on the photonic source.
-        Computes the probability distribution of the processor input
-        """
-        if self._is_on:
-            return
-        self._is_on = True
-
-        self._inputs_map = SVDistribution()
-        for k in range(self.circuit_size):
-            port = self.get_input_port(k)
-            if port is None:
-                continue
-            mode_range = self._in_ports[port]
-            if isinstance(port, Herald):
-                if port.expected:
-                    distribution = self._source.probability_distribution()
-                else:
-                    distribution = SVDistribution(StateVector("|0>"))
-            else:
-                if port.encoding == Encoding.DUAL_RAIL:
-                    if k == mode_range[0]:
-                        distribution = self._source.probability_distribution()
-                    else:
-                        distribution = SVDistribution(StateVector("|0>"))
-                else:
-                    raise NotImplementedError(f"Not implemented for {port.encoding.name}")
-            self._inputs_map *= distribution
-
-    def set_postprocess(self, postprocess_func):
-        self._post_select = postprocess_func
-
-    @property
-    def m(self) -> int:
-        return self._n_moi
-
-    @property
-    def circuit_size(self) -> int:
-        return self._n_moi + self._n_heralds
-
-    def add(self, mode_mapping, component, keep_port=True):
-        """
-        Add a component (linear or non linear)
-        Checks if it's possible:
-        - No output is set on used modes
-        - Should fail if lock_inputs has been called and the component uses new modes or defines new inputs
-        """
-        if self._post_select is not None:
-            raise RuntimeError("Cannot add any component to a processor with post-process function")
-
-        component = component.copy()
-        connector = ModeConnector(self, component, mode_mapping)
-        if isinstance(component, Processor):
-            self._compose_processor(connector, component, keep_port)
-        elif isinstance(component, AComponent):
-            self._add_component(connector.resolve(), component)
-        else:
-            raise RuntimeError(f"Cannot add {type(component)} object to a Processor")
-        return self
-
-    @property
-    def out_port_names(self):
-        result = [''] * self.circuit_size
-        for port, m_range in self._out_ports.items():
-            for m in m_range:
-                result[m] = port.name
-        return result
-
-    @property
-    def in_port_names(self):
-        result = [''] * self.circuit_size
-        for port, m_range in self._in_ports.items():
-            for m in m_range:
-                result[m] = port.name
-        return result
-
-    def _compose_processor(self, connector, processor, keep_port: bool):
-        mode_mapping = connector.resolve()
-        if not keep_port:
-            # Remove output ports used to connect the new processor
-            for i in mode_mapping:
-                port = self.get_output_port(i)
-                if port is not None:
-                    del self._out_ports[port]
-
-        # Compute new herald positions
-        n_new_heralds = connector.add_heralded_modes(mode_mapping)
-        self._n_heralds += n_new_heralds
-
-        # Add PERM, component, PERM^-1
-        perm_modes, perm_component = connector.generate_permutation(mode_mapping)
-        if perm_component is not None:
-            if len(self._components) > 0 and isinstance(self._components[-1][1], PERM):
-                # Simplify composition by merging two consecutive PERM components
-                l_perm_r = self._components[-1][0]
-                l_perm_vect = self._components[-1][1].perm_vector
-                new_range, new_perm_vect = perm_compose(l_perm_r, l_perm_vect, perm_modes, perm_component.perm_vector)
-                self._components[-1] = (new_range, PERM(new_perm_vect))
-            else:
-                self._components.append((perm_modes, perm_component))
-        for pos, c in processor.components:
-            pos = [x + min(mode_mapping) for x in pos]
-            self._components.append((pos, c))
-        if perm_component is not None:
-            perm_inv = perm_component.copy()
-            perm_inv.inverse(h=True)
-            self._components.append((perm_modes, perm_inv))
-=======
-        super().__init__()
-        self._source = source
-        self._circuit = circuit
         # Mode post selection: expect at least # modes with photons in output
         self._min_mode_post_select = None
-        # Logical post selection
-        self._post_select = post_select_fn
-        self._heralds = heralds
+
         self._inputs_map: SVDistribution = None
-        self._in_port_names = {}
-        self._out_port_names = {}
         self._simulator = None
         self.set_backend(backend_name)
 
@@ -256,7 +112,130 @@
         self._min_mode_post_select = expected_photons
         if 'mode_post_select' in self._parameters:
             self._min_mode_post_select = self._parameters['mode_post_select']
->>>>>>> 2acffca8
+
+        self._anon_herald_num = 0  # This is not a herald count!
+        self._is_on = False
+        self._inputs_map = None
+
+    @property
+    def components(self):
+        return self._components
+
+    def copy(self, subs: Union[dict, list] = None):
+        new_proc = copy.deepcopy(self)
+        new_proc._components = []
+        for r, c in self._components:
+            new_proc._components.append((r, c.copy(subs=subs)))
+        return new_proc
+
+    def turn_on(self):
+        """
+        Simulates turning on the photonic source.
+        Computes the probability distribution of the processor input
+        """
+        if self._is_on:
+            return
+        self._is_on = True
+
+        self._inputs_map = SVDistribution()
+        for k in range(self.circuit_size):
+            port = self.get_input_port(k)
+            if port is None:
+                continue
+            mode_range = self._in_ports[port]
+            if isinstance(port, Herald):
+                if port.expected:
+                    distribution = self._source.probability_distribution()
+                else:
+                    distribution = SVDistribution(StateVector("|0>"))
+            else:
+                if port.encoding == Encoding.DUAL_RAIL:
+                    if k == mode_range[0]:
+                        distribution = self._source.probability_distribution()
+                    else:
+                        distribution = SVDistribution(StateVector("|0>"))
+                else:
+                    raise NotImplementedError(f"Not implemented for {port.encoding.name}")
+            self._inputs_map *= distribution
+
+    def set_postprocess(self, postprocess_func):
+        self._post_select = postprocess_func
+
+    @property
+    def m(self) -> int:
+        return self._n_moi
+
+    @property
+    def circuit_size(self) -> int:
+        return self._n_moi + self._n_heralds
+
+    def add(self, mode_mapping, component, keep_port=True):
+        """
+        Add a component (linear or non linear)
+        Checks if it's possible:
+        - No output is set on used modes
+        - Should fail if lock_inputs has been called and the component uses new modes or defines new inputs
+        """
+        if self._post_select is not None:
+            raise RuntimeError("Cannot add any component to a processor with post-process function")
+
+        component = component.copy()
+        connector = ModeConnector(self, component, mode_mapping)
+        if isinstance(component, Processor):
+            self._compose_processor(connector, component, keep_port)
+        elif isinstance(component, AComponent):
+            self._add_component(connector.resolve(), component)
+        else:
+            raise RuntimeError(f"Cannot add {type(component)} object to a Processor")
+        return self
+
+    @property
+    def out_port_names(self):
+        result = [''] * self.circuit_size
+        for port, m_range in self._out_ports.items():
+            for m in m_range:
+                result[m] = port.name
+        return result
+
+    @property
+    def in_port_names(self):
+        result = [''] * self.circuit_size
+        for port, m_range in self._in_ports.items():
+            for m in m_range:
+                result[m] = port.name
+        return result
+
+    def _compose_processor(self, connector, processor, keep_port: bool):
+        mode_mapping = connector.resolve()
+        if not keep_port:
+            # Remove output ports used to connect the new processor
+            for i in mode_mapping:
+                port = self.get_output_port(i)
+                if port is not None:
+                    del self._out_ports[port]
+
+        # Compute new herald positions
+        n_new_heralds = connector.add_heralded_modes(mode_mapping)
+        self._n_heralds += n_new_heralds
+
+        # Add PERM, component, PERM^-1
+        perm_modes, perm_component = connector.generate_permutation(mode_mapping)
+        if perm_component is not None:
+            if len(self._components) > 0 and isinstance(self._components[-1][1], PERM):
+                # Simplify composition by merging two consecutive PERM components
+                l_perm_r = self._components[-1][0]
+                l_perm_vect = self._components[-1][1].perm_vector
+                new_range, new_perm_vect = perm_compose(l_perm_r, l_perm_vect, perm_modes, perm_component.perm_vector)
+                self._components[-1] = (new_range, PERM(new_perm_vect))
+            else:
+                self._components.append((perm_modes, perm_component))
+        for pos, c in processor.components:
+            pos = [x + min(mode_mapping) for x in pos]
+            self._components.append((pos, c))
+        if perm_component is not None:
+            perm_inv = perm_component.copy()
+            perm_inv.inverse(h=True)
+            self._components.append((perm_modes, perm_inv))
 
         # Retrieve ports from the other processor
         for port, port_range in processor._out_ports.items():
@@ -376,7 +355,6 @@
     def source(self):
         return self._source
 
-<<<<<<< HEAD
     def compute_unitary(self, use_symbolic=False) -> Matrix:
         """Computes unitary matrix when containing only linear components,
         Fails otherwise"""
@@ -394,18 +372,9 @@
                 u = cU @ u
         return u
 
-    def filter_herald(self, s: BasicState, keep_herald: bool) -> StateVector:
-        if not self.heralds or keep_herald:
-            return StateVector(s)
-=======
-    @property
-    def source(self):
-        return self._source
-
     def filter_herald(self, s: BasicState, keep_herald: bool = False) -> BasicState:
         if not self._heralds or keep_herald:
             return s
->>>>>>> 2acffca8
         new_state = []
         for idx, k in enumerate(s):
             if idx not in self.heralds:
@@ -456,17 +425,6 @@
         physical_perf = 1
         p_logic_discard = 0
 
-<<<<<<< HEAD
-    def run(self, simulator_backend: Type[Backend], keep_herald: bool = False):
-        """
-            calculate the output probabilities - returns performance, and output_maps
-        """
-        # first generate all possible outputs
-        sim = simulator_backend(self.compute_unitary(use_symbolic=False))
-        # now generate all possible outputs
-        outputs = SVDistribution()
-=======
->>>>>>> 2acffca8
         for input_state, input_prob in self._inputs_map.items():
             for (output_state, p) in self._simulator.allstateprob_iterator(input_state):
                 if p < global_params['min_p']:
@@ -507,9 +465,6 @@
         for m, v in self.heralds.items():
             if state[m] != v:
                 return False
-<<<<<<< HEAD
-        return self._post_select(state)
-=======
         if self._post_select is not None:
             return self._post_select(state)
         return True
@@ -528,5 +483,4 @@
         circuit_params = self.get_circuit_parameters()
         for param_name, param_value in params.items():
             if param_name in circuit_params:
-                circuit_params[param_name].set_value(param_value)
->>>>>>> 2acffca8
+                circuit_params[param_name].set_value(param_value)