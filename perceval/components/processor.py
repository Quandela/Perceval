--- conflicted
+++ resolved
@@ -22,19 +22,8 @@
 
 from .abstract_component import AComponent
 from .abstract_processor import AProcessor, ProcessorType
-<<<<<<< HEAD
-from .base_components import PERM, Unitary
-from .non_linear_components import TD
-from .port import APort, PortLocation, Herald, Encoding
-from .source import Source
-from .linear_circuit import ACircuit, Circuit
-from ._mode_connector import ModeConnector, UnavailableModeException
-from perceval.utils import SVDistribution, BasicState, StateVector, global_params, Matrix, Parameter
-from perceval.utils.algorithms.simplification import perm_compose, simplify
-from perceval.backends import Backend, BACKEND_LIST
-from perceval.backends.processor import StepperBackend
-=======
-from .unitary_components import PERM
+from .unitary_components import PERM, Unitary
+from .non_unitary_components import TD
 from .port import APort, PortLocation, Herald, LogicalState
 from .source import Source
 from .linear_circuit import ACircuit, Circuit
@@ -42,7 +31,7 @@
 from perceval.utils import SVDistribution, BasicState, StateVector, global_params, Parameter
 from perceval.utils.algorithms.simplification import perm_compose
 from perceval.backends import BACKEND_LIST
->>>>>>> 9c38bf71
+from perceval.backends.processor import StepperBackend
 
 from multipledispatch import dispatch
 from typing import Dict, Callable, Union
@@ -87,15 +76,13 @@
         self._simulator = None
         assert backend_name in BACKEND_LIST, f"Simulation backend '{backend_name}' does not exist"
         self._backend_name = backend_name
-<<<<<<< HEAD
         self._is_unitary = True
         self._has_td = False
-=======
+
         self._thresholded_output: bool = False
 
     def thresholded_output(self, value: bool):
         self._thresholded_output = value
->>>>>>> 9c38bf71
 
     def _setup_simulator(self, **kwargs):
         if self._is_unitary:
@@ -395,7 +382,6 @@
             circuit.add(component[0], component[1], merge=flatten)
         return circuit
 
-<<<<<<< HEAD
     def non_unitary_circuit(self, flatten: bool = False) -> list:
         comp = _flatten(self)
         if flatten:
@@ -429,11 +415,7 @@
 
         return new_comp
 
-
-    def filter_herald(self, s: BasicState, keep_herald: bool = False) -> BasicState:
-=======
     def postprocess_output(self, s: BasicState, keep_herald: bool = False) -> BasicState:
->>>>>>> 9c38bf71
         if not self.heralds or keep_herald:
             return s
         new_state = []
@@ -502,7 +484,7 @@
                             physical_perf -= output_prob
                             continue
                         if self._state_selected(output_state):
-                            output[self.filter_herald(output_state)] += output_prob
+                            output[self.postprocess_output(output_state)] += output_prob
                         else:
                             p_logic_discard += output_prob
                 if progress_callback:
@@ -514,7 +496,7 @@
             TD_number = count_TD(p_comp)
             depth = count_independant_TD(p_comp, self.m) + 1
             extend_circ, extend_m = expand_TD(p_comp, depth, self.m, TD_number, True)
-            p_comp = simplify(extend_circ, extend_m)
+            # p_comp = simplify(extend_circ, extend_m)
             extended_p = _expand_TD_processor(p_comp,
                                               self._backend_name,
                                               depth,
@@ -534,13 +516,8 @@
                 if not self._state_selected_physical(reduced_out_state):
                     second_perf -= output_prob
                     continue
-<<<<<<< HEAD
                 if self._state_selected(reduced_out_state):
-                    output[self.filter_herald(reduced_out_state)] += output_prob
-=======
-                if self._state_selected(output_state):
-                    output[self.postprocess_output(output_state)] += output_prob
->>>>>>> 9c38bf71
+                    output[self.postprocess_output(reduced_out_state)] += output_prob
                 else:
                     p_logic_discard += output_prob
             physical_perf = second_perf * res["physical_perf"]
