# MIT License
#
# Copyright (c) 2022 Quandela
#
# Permission is hereby granted, free of charge, to any person obtaining a copy
# of this software and associated documentation files (the "Software"), to deal
# in the Software without restriction, including without limitation the rights
# to use, copy, modify, merge, publish, distribute, sublicense, and/or sell
# copies of the Software, and to permit persons to whom the Software is
# furnished to do so, subject to the following conditions:
#
# The above copyright notice and this permission notice shall be included in all
# copies or substantial portions of the Software.
#
# As a special exception, the copyright holders of exqalibur library give you
# permission to combine exqalibur with code included in the standard release of
# Perceval under the MIT license (or modified versions of such code). You may
# copy and distribute such a combined system following the terms of the MIT
# license for both exqalibur and Perceval. This exception for the usage of
# exqalibur is limited to the python bindings used by Perceval.
#
# THE SOFTWARE IS PROVIDED "AS IS", WITHOUT WARRANTY OF ANY KIND, EXPRESS OR
# IMPLIED, INCLUDING BUT NOT LIMITED TO THE WARRANTIES OF MERCHANTABILITY,
# FITNESS FOR A PARTICULAR PURPOSE AND NONINFRINGEMENT. IN NO EVENT SHALL THE
# AUTHORS OR COPYRIGHT HOLDERS BE LIABLE FOR ANY CLAIM, DAMAGES OR OTHER
# LIABILITY, WHETHER IN AN ACTION OF CONTRACT, TORT OR OTHERWISE, ARISING FROM,
# OUT OF OR IN CONNECTION WITH THE SOFTWARE OR THE USE OR OTHER DEALINGS IN THE
# SOFTWARE.

from multipledispatch import dispatch
from numpy import inf
from typing import Dict, Callable, Union, List

from perceval.backends import ABackend, ASamplingBackend, BACKEND_LIST
from perceval.utils import SVDistribution, BSDistribution, BasicState, StateVector, LogicalState, NoiseModel
from perceval.utils.logging import deprecated

from .abstract_processor import AProcessor, ProcessorType
from .linear_circuit import ACircuit, Circuit
<<<<<<< HEAD
from perceval.utils import SVDistribution, BSDistribution, BasicState, StateVector, LogicalState, NoiseModel
from perceval.utils import logger, channel
from perceval.backends import ABackend, ASamplingBackend, BACKEND_LIST
=======
from .source import Source
>>>>>>> 55b4408a



class Processor(AProcessor):
    """
    Generic definition of processor as a source + components (both unitary and non-unitary) + ports
    + optional post-processing logic

    :param backend: Name or instance of a simulation backend
    :param m_circuit: can either be:

        * an int: number of modes of interest (MOI). A mode of interest is any non-heralded mode.
            >>> p = Processor("SLOS", 5)

        * a circuit: the input circuit to start with. Other components can still be added afterwards with `add()`
            >>> p = Processor("SLOS", BS() // PS() // BS())

    :param source: the Source used by the processor (defaults to perfect source)
    :param noise: a NoiseModel containing noise parameters (defaults to no noise)
                  Note: source and noise are mutually exclusive
    :param name: a textual name for the processor (defaults to "Local processor")
    """
    def __init__(self, backend: Union[ABackend, str], m_circuit: Union[int, ACircuit] = None, source: Source = None,
                 noise: NoiseModel = None, name: str = "Local processor"):
        super().__init__()
        self._init_backend(backend)
        self._init_circuit(m_circuit)
        self._init_noise(noise, source)
        self.name = name
        self._inputs_map: Union[SVDistribution, None] = None
        self._simulator = None

    def _init_noise(self, noise: NoiseModel, source: Source):
        self._phase_quantization = 0  # Default = infinite precision

        # Backward compatibility case: the user passes a Source
        if source is not None:
            # If he also passed noise parameters: conflict between noise parameters => raise an exception
            if noise is not None:
                raise ValueError("Both 'source' and 'noise' parameters were set. You should only input a NoiseModel")
            self.source = source

        # The user passes a NoiseModel
        elif noise is not None:
            self.noise = noise

        # Default = perfect simulation
        else:
            self._source = Source()

    @AProcessor.noise.setter
    def noise(self, nm):
        super(Processor, type(self)).noise.fset(self, nm)
        self._source = Source.from_noise_model(nm)
        self._phase_quantization = nm.phase_imprecision
        if isinstance(self._input_state, BasicState):
            self._generate_noisy_input()

    @property
    def source_distribution(self) -> Union[SVDistribution, None]:
        r"""
        Retrieve the computed input distribution.
        :return: the input SVDistribution if `with_input` was called previously, otherwise None.
        """
        return self._inputs_map

    @property
    def source(self):
        """
        :return: The photonic source
        """
        return self._source


    @source.setter
    # When removing this method don't forget to also change the _init_noise method
    @deprecated(version="0.11.0", reason="Use noise model instead of source")
    def source(self, source: Source):
        r"""
        :param source: A Source instance to use as the new source for this processor.
        Input distribution is reset when a source is set, so `with_input` has to be called again afterwards.
        """
        self._source = source
        self._inputs_map = None

    def _init_circuit(self, m_circuit):
        if isinstance(m_circuit, ACircuit):
            self._n_moi = m_circuit.m
            self.add(0, m_circuit)
        else:
            self._n_moi = m_circuit  # number of modes of interest (MOI)

    def _init_backend(self, backend):
        if isinstance(backend, str):
            assert backend in BACKEND_LIST, f"Simulation backend '{backend}' does not exist"
            self.backend = BACKEND_LIST[backend]()
        else:
            assert isinstance(backend, ABackend), f"'backend' must be an ABackend (got {type(backend)})"
            self.backend = backend

    def type(self) -> ProcessorType:
        return ProcessorType.SIMULATOR

    @property
    def is_remote(self) -> bool:
        return False

    @dispatch(LogicalState)
    def with_input(self, input_state: LogicalState) -> None:
        r"""
        Set up the processor input with a LogicalState. Computes the input probability distribution.

        :param input_state: A LogicalState of length the input port count. Enclosed values have to match with ports
        encoding.
        """
        self._with_logical_input(input_state)

    def _generate_noisy_input(self):
        self._inputs_map = self._source.generate_distribution(self._input_state)

    @dispatch(BasicState)
    def with_input(self, input_state: BasicState) -> None:
        """
        Simulates plugging the photonic source on certain modes and turning it on.
        Computes the input probability distribution

        :param input_state: Expected input BasicState of length `self.m` (heralded modes are managed automatically)
        The properties of the source will alter the input state. A perfect source always delivers the expected state as
        an input. Imperfect ones won't.
        """
        if 'min_detected_photons' in self._parameters:
            self._min_detected_photons = self._parameters['min_detected_photons']
        if not self._min_detected_photons and self._source.is_perfect():
            self._min_detected_photons = input_state.n + list(self.heralds.values()).count(1)
        super().with_input(input_state)
        self._generate_noisy_input()

    @dispatch(StateVector)
    def with_input(self, sv: StateVector):
        r"""
        Setting directly state vector as input of a processor, use SVDistribution input

        :param sv: the state vector
        """
        return self.with_input(SVDistribution(sv))

    @dispatch(SVDistribution)
    def with_input(self, svd: SVDistribution):
        r"""
        Processor input can be set 100% manually via a state vector distribution, bypassing the source.

        :param svd: The input SVDistribution which won't be changed in any way by the source.
        Every state vector size has to be equal to `self.circuit_size`
        """
        assert self.m is not None, "A circuit has to be set before the input distribution"
        self._input_state = svd
        expected_photons = inf
        for sv in svd:
            for state in sv.keys():
                expected_photons = min(expected_photons, state.n)
                if state.m != self.circuit_size:
                    raise ValueError(
                        f'Input distribution contains states with a bad size ({state.m}), expected {self.circuit_size}')
        self._inputs_map = svd
        if 'min_detected_photons' in self._parameters:
            self._min_detected_photons = self._parameters['min_detected_photons']
        if self._min_detected_photons is None:
            self._deduce_min_detected_photons(expected_photons)

    def _circuit_changed(self):
        # Override parent's method to reset the internal simulator as soon as the component list changes
        self._simulator = None

    def with_polarized_input(self, bs: BasicState):
        assert bs.has_polarization, "BasicState is not polarized, please use with_input instead"
        self._input_state = bs
        self._inputs_map = SVDistribution(bs)
        if 'min_detected_photons' in self._parameters:
            self._min_detected_photons = self._parameters['min_detected_photons']
        if self._min_detected_photons is None:
            self._deduce_min_detected_photons(bs.n)

    def clear_input_and_circuit(self, new_m=None):
        super().clear_input_and_circuit(new_m)
        self._inputs_map = None

    def _compose_processor(self, connector, processor, keep_port: bool):
        assert isinstance(processor, Processor), "can not mix types of processors"
        super(Processor, self)._compose_processor(connector, processor, keep_port)

    def _state_preselected_physical(self, input_state: StateVector) -> bool:
        return max(input_state.n) >= self._min_detected_photons

    def _state_selected_physical(self, output_state: BasicState) -> bool:
        if self.is_threshold:
            modes_with_photons = len([n for n in output_state if n > 0])
            return modes_with_photons >= self._min_detected_photons
        return output_state.n >= self._min_detected_photons

    def linear_circuit(self, flatten: bool = False) -> Circuit:
        """
        Creates a linear circuit from internal components, if all internal components are unitary. Takes phase
        imprecision noise into account.

        :param flatten: if True, the component recursive hierarchy is discarded, making the output circuit "flat".
        :raises RuntimeError: If any component is non-unitary
        :return: The resulting Circuit object
        """
        circuit = super().linear_circuit(flatten)
        if not self._phase_quantization:
            return circuit
        # Apply phase quantization noise on all phase parameters in the circuit
        logger.debug(f"Inject phase imprecision noise ({self._phase_quantization} in the circuit")
        circuit = circuit.copy()  # Copy the whole circuit in order to keep the initial phase values in self
        for _, component in circuit:
            if "phi" in component.params:
                phi_param = component.param("phi")
                phi_param.set_value(self._phase_quantization * round(float(phi_param) / self._phase_quantization),
                                    force=True)
        return circuit

    def samples(self, max_samples: int, max_shots: int = None, progress_callback=None) -> Dict:
        from perceval.simulators import NoisySamplingSimulator
        assert isinstance(self.backend, ASamplingBackend), "A sampling backend is required to call samples method"
        sampling_simulator = NoisySamplingSimulator(self.backend)
        sampling_simulator.set_circuit(self.linear_circuit())
        sampling_simulator.set_selection(self._min_detected_photons, self.post_select_fn, self.heralds)
        sampling_simulator.set_threshold_detector(self.is_threshold)
        sampling_simulator.keep_heralds(False)
        logger.info(f"Start a local {'perfect' if self._source.is_perfect() else 'noisy'} sampling", channel.general)
        res = sampling_simulator.samples(self._inputs_map, max_samples, max_shots, progress_callback)
        logger.info("Local sampling complete!", channel.general)
        return res

    def probs(self, precision: float = None, progress_callback: Callable = None) -> Dict:
        # assert self._inputs_map is not None, "Input is missing, please call with_inputs()"
        if self._simulator is None:
            from perceval.simulators import SimulatorFactory  # Avoids a circular import
            self._simulator = SimulatorFactory.build(self)
        else:
            self._simulator.set_circuit(self.linear_circuit() if self._is_unitary else self.components)

        if precision is not None:
            self._simulator.set_precision(precision)
        logger.info(f"Start a local {'perfect' if self._source.is_perfect() else 'noisy'} strong simulation",
                    channel.general)
        res = self._simulator.probs_svd(self._inputs_map, progress_callback=progress_callback)
        logger.info("Local strong simulation complete!", channel.general)
        pperf = 1
        postprocessed_res = BSDistribution()
        for state, prob in res['results'].items():
            if self._state_selected_physical(state):
                postprocessed_res[self.postprocess_output(state)] += prob
            else:
                pperf -= prob

        postprocessed_res.normalize()
        res['physical_perf'] = res['physical_perf']*pperf if 'physical_perf' in res else pperf
        res['results'] = postprocessed_res
        return res

    @property
    def available_commands(self) -> List[str]:
        return ["samples" if isinstance(self.backend, ASamplingBackend) else "probs"]<|MERGE_RESOLUTION|>--- conflicted
+++ resolved
@@ -33,17 +33,11 @@
 
 from perceval.backends import ABackend, ASamplingBackend, BACKEND_LIST
 from perceval.utils import SVDistribution, BSDistribution, BasicState, StateVector, LogicalState, NoiseModel
-from perceval.utils.logging import deprecated
+from perceval.utils import logger, channel, deprecated
 
 from .abstract_processor import AProcessor, ProcessorType
 from .linear_circuit import ACircuit, Circuit
-<<<<<<< HEAD
-from perceval.utils import SVDistribution, BSDistribution, BasicState, StateVector, LogicalState, NoiseModel
-from perceval.utils import logger, channel
-from perceval.backends import ABackend, ASamplingBackend, BACKEND_LIST
-=======
 from .source import Source
->>>>>>> 55b4408a
 
 
 
