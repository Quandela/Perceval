--- conflicted
+++ resolved
@@ -35,11 +35,7 @@
 from .abstract_processor import AProcessor, ProcessorType
 from .source import Source
 from .linear_circuit import ACircuit, Circuit
-<<<<<<< HEAD
-from perceval.utils import SVDistribution, BSDistribution, BSSamples, BasicState, StateVector, LogicalState, NoiseModel
-=======
 from perceval.utils import SVDistribution, BSDistribution, BasicState, StateVector, LogicalState, NoiseModel
->>>>>>> fa3b3b33
 from perceval.backends import ABackend, ASamplingBackend, BACKEND_LIST
 
 
@@ -68,20 +64,12 @@
         super().__init__()
         self._init_backend(backend)
         self._init_circuit(m_circuit)
-<<<<<<< HEAD
-        self._init_noise(source, noise)
-=======
         self._init_noise(noise, source)
->>>>>>> fa3b3b33
         self.name = name
         self._inputs_map: Union[SVDistribution, None] = None
         self._simulator = None
 
-<<<<<<< HEAD
-    def _init_noise(self, source: Source, noise: NoiseModel):
-=======
     def _init_noise(self, noise: NoiseModel, source: Source):
->>>>>>> fa3b3b33
         self._phase_quantization = 0  # Default = infinite precision
 
         # Backward compatibility case: the user passes a Source
@@ -89,11 +77,7 @@
             # If he also passed noise parameters: conflict between noise parameters => raise an exception
             if noise is not None:
                 raise ValueError("Both 'source' and 'noise' parameters were set. You should only input a NoiseModel")
-<<<<<<< HEAD
-            self._source = source
-=======
             self.source = source
->>>>>>> fa3b3b33
 
         # The user passes a NoiseModel
         elif noise is not None:
@@ -127,11 +111,8 @@
         return self._source
 
     @source.setter
-<<<<<<< HEAD
-=======
     # When removing this method don't forget to also change the _init_noise method
     @deprecated(version="0.11.0", reason="Use noise model instead of source")
->>>>>>> fa3b3b33
     def source(self, source: Source):
         r"""
         :param source: A Source instance to use as the new source for this processor.
@@ -184,28 +165,8 @@
         The properties of the source will alter the input state. A perfect source always delivers the expected state as
         an input. Imperfect ones won't.
         """
-<<<<<<< HEAD
-        self.check_input(input_state)
-        input_list = [0] * self.circuit_size
-        input_idx = 0
-        expected_photons = 0
-        # Build real input state (merging ancillas + expected input) and compute expected photon count
-        for k in range(self.circuit_size):
-            if k in self.heralds:
-                input_list[k] = self.heralds[k]
-                expected_photons += self.heralds[k]
-            else:
-                input_list[k] = input_state[input_idx]
-                expected_photons += input_state[input_idx]
-                input_idx += 1
-
-        self._input_state = BasicState(input_list)
-        self._generate_noisy_input()
-        self._min_detected_photons = expected_photons
-=======
         super().with_input(input_state)
         self._generate_noisy_input()
->>>>>>> fa3b3b33
         if 'min_detected_photons' in self._parameters:
             self._min_detected_photons = self._parameters['min_detected_photons']
 
