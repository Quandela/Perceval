# MIT License
#
# Copyright (c) 2022 Quandela
#
# Permission is hereby granted, free of charge, to any person obtaining a copy
# of this software and associated documentation files (the "Software"), to deal
# in the Software without restriction, including without limitation the rights
# to use, copy, modify, merge, publish, distribute, sublicense, and/or sell
# copies of the Software, and to permit persons to whom the Software is
# furnished to do so, subject to the following conditions:
#
# The above copyright notice and this permission notice shall be included in all
# copies or substantial portions of the Software.
#
# THE SOFTWARE IS PROVIDED "AS IS", WITHOUT WARRANTY OF ANY KIND, EXPRESS OR
# IMPLIED, INCLUDING BUT NOT LIMITED TO THE WARRANTIES OF MERCHANTABILITY,
# FITNESS FOR A PARTICULAR PURPOSE AND NONINFRINGEMENT. IN NO EVENT SHALL THE
# AUTHORS OR COPYRIGHT HOLDERS BE LIABLE FOR ANY CLAIM, DAMAGES OR OTHER
# LIABILITY, WHETHER IN AN ACTION OF CONTRACT, TORT OR OTHERWISE, ARISING FROM,
# OUT OF OR IN CONNECTION WITH THE SOFTWARE OR THE USE OR OTHER DEALINGS IN THE
# SOFTWARE.
from numpy import Inf

from .abstract_component import AComponent
from .abstract_processor import AProcessor, ProcessorType
from .unitary_components import PERM, Unitary
from .non_unitary_components import TD
from .port import APort, PortLocation, Herald, LogicalState
from .source import Source
from .linear_circuit import ACircuit, Circuit
from ._mode_connector import ModeConnector, UnavailableModeException
from .computation import count_TD, count_independant_TD, expand_TD
from perceval.utils import SVDistribution, BasicState, StateVector, global_params, Parameter
from perceval.utils.algorithms.simplification import perm_compose
from perceval.backends import BACKEND_LIST
from perceval.backends.processor import StepperBackend

from multipledispatch import dispatch
from typing import Dict, Callable, Union
import copy



class Processor(AProcessor):
    """
    Generic definition of processor as a source + components (both linear and non-linear) + ports
    + optional post-processing logic
    """
    def __init__(self, backend_name: str, m_circuit: Union[int, ACircuit], source: Source = Source()):
        r"""Define a processor with sources connected to the circuit and possible post_selection

        :param backend_name: Name of the simulator backend to run
        :param m_circuit: can either be:
            - a int: number of modes of interest (MOI). A mode of interest is any non-heralded mode.
            - a circuit: the input circuit to start with. Other components can still be added afterwards with `add()`
        :param source: the Source used by the processor (defaults to perfect source)
        """
        super().__init__()
        self._source = source
        self._components = []  # Any type of components, not only linear ones
        self._in_ports = {}
        self._out_ports = {}

        self._post_select = None
        self._n_heralds = 0
        self._is_unitary = True
        self._has_td = False
        if isinstance(m_circuit, int):
            self._n_moi = m_circuit  # number of modes of interest (MOI)
        else:
            self._n_moi = m_circuit.m
            self.add(0, m_circuit)

        # Mode post selection: expect at least # modes with photons in output
        self._min_mode_post_select = None

        self._anon_herald_num = 0  # This is not a herald count!
        self._inputs_map: Union[SVDistribution, None] = None
        self._simulator = None
        assert backend_name in BACKEND_LIST, f"Simulation backend '{backend_name}' does not exist"
        self._backend_name = backend_name

        self._thresholded_output: bool = False

    def thresholded_output(self, value: bool):
        self._thresholded_output = value

    def _setup_simulator(self, **kwargs):
        if self._is_unitary:
            self._simulator = BACKEND_LIST[self._backend_name](self.linear_circuit(), **kwargs)
        else:
            if "probampli" not in BACKEND_LIST[self._backend_name].available_commands():
                raise RuntimeError(f"{self._backend_name} backend cannot be used on a non-unitary processor")
            self._simulator = StepperBackend(self.non_unitary_circuit(),
                                             m=self.circuit_size,
                                             backend_name=self._backend_name,
                                             mode_post_selection=self._min_mode_post_select)

    def type(self) -> ProcessorType:
        return ProcessorType.SIMULATOR

    @property
    def is_remote(self) -> bool:
        return False

    def mode_post_selection(self, n: int):
        super().mode_post_selection(n)
        self._min_mode_post_select = n

    @property
    def m(self) -> int:
        return self._n_moi

    @property
    def circuit_size(self) -> int:
        return self._n_moi + self._n_heralds

    @property
    def post_select_fn(self):
        return self._post_select

    @dispatch(SVDistribution)
    def with_input(self, svd: SVDistribution):
        expected_photons = Inf
        for sv in svd:
            for state in sv:
                expected_photons = min(expected_photons, state.n)
                if state.m != self.circuit_size:
                    raise ValueError(
                        f'Input distribution contains states with a bad size ({state.m}), expected {self.circuit_size}')
        self._inputs_map = svd
        self._min_mode_post_select = expected_photons
        if 'mode_post_select' in self._parameters:
            self._min_mode_post_select = self._parameters['mode_post_select']

    @dispatch(LogicalState)
    def with_input(self, input_state: LogicalState) -> None:
        input_state = input_state.to_basic_state(list(self._in_ports.keys()))
        self.with_input(input_state)

    @dispatch(BasicState)
    def with_input(self, input_state: BasicState) -> None:
        """
        Simulates plugging the photonic source on certain modes and turning it on.
        Computes the probability distribution of the processor input
        """
        self._inputs_map = SVDistribution()
        expected_input_length = self.m
        assert len(input_state) == expected_input_length, \
            f"Input length not compatible with circuit (expects {expected_input_length}, got {len(input_state)})"
        input_idx = 0
        expected_photons = 0
        for k in range(self.circuit_size):
            distribution = SVDistribution(StateVector("|0>"))
            if k in self.heralds:
                if self.heralds[k] == 1:
                    distribution = self._source.probability_distribution()
                    expected_photons += 1
            else:
                if input_state[input_idx] > 0:
                    distribution = self._source.probability_distribution()
                    expected_photons += 1
                input_idx += 1
            self._inputs_map *= distribution  # combine distributions

        self._min_mode_post_select = expected_photons
        if 'mode_post_select' in self._parameters:
            self._min_mode_post_select = self._parameters['mode_post_select']

    @property
    def components(self):
        return self._components

    def copy(self, subs: Union[dict, list] = None):
        new_proc = copy.deepcopy(self)
        new_proc._components = []
        for r, c in self._components:
            new_proc._components.append((r, c.copy(subs=subs)))
        return new_proc

    def set_postprocess(self, postprocess_func):
        self._post_select = postprocess_func

    def add(self, mode_mapping, component, keep_port=True):
        """
        Add a component (linear or non linear)
        Checks if it's possible:
        - No output is set on used modes
        - Should fail if lock_inputs has been called and the component uses new modes or defines new inputs
        """
        if self._post_select is not None:
            raise RuntimeError("Cannot add any component to a processor with post-process function")

        self._simulator = None  # Invalidate simulator which will have to be recreated later on
        connector = ModeConnector(self, component, mode_mapping)
        if isinstance(component, Processor):
            self._compose_processor(connector, component, keep_port)
        elif isinstance(component, AComponent):
            self._add_component(connector.resolve(), component)
        else:
            raise RuntimeError(f"Cannot add {type(component)} object to a Processor")
        return self

    @property
    def out_port_names(self):
        result = [''] * self.circuit_size
        for port, m_range in self._out_ports.items():
            for m in m_range:
                result[m] = port.name
        return result

    @property
    def in_port_names(self):
        result = [''] * self.circuit_size
        for port, m_range in self._in_ports.items():
            for m in m_range:
                result[m] = port.name
        return result

    def _compose_processor(self, connector, processor, keep_port: bool):
        self._is_unitary = self._is_unitary and processor._is_unitary
        self._has_td = self._has_td or processor._has_td
        mode_mapping = connector.resolve()
        if not keep_port:
            # Remove output ports used to connect the new processor
            for i in mode_mapping:
                port = self.get_output_port(i)
                if port is not None:
                    del self._out_ports[port]

        # Compute new herald positions
        n_new_heralds = connector.add_heralded_modes(mode_mapping)
        self._n_heralds += n_new_heralds

        # Add PERM, component, PERM^-1
        perm_modes, perm_component = connector.generate_permutation(mode_mapping)
        if perm_component is not None:
            if len(self._components) > 0 and isinstance(self._components[-1][1], PERM):
                # Simplify composition by merging two consecutive PERM components
                l_perm_r = self._components[-1][0]
                l_perm_vect = self._components[-1][1].perm_vector
                new_range, new_perm_vect = perm_compose(l_perm_r, l_perm_vect, perm_modes, perm_component.perm_vector)
                self._components[-1] = (new_range, PERM(new_perm_vect))
            else:
                self._components.append((perm_modes, perm_component))
        for pos, c in processor.components:
            pos = [x + min(mode_mapping) for x in pos]
            self._components.append((pos, c))
        if perm_component is not None:
            perm_inv = perm_component.copy()
            perm_inv.inverse(h=True)
            self._components.append((perm_modes, perm_inv))

        # Retrieve ports from the other processor
        for port, port_range in processor._out_ports.items():
            port_mode = list(mode_mapping.keys())[list(mode_mapping.values()).index(port_range[0])]
            if isinstance(port, Herald):
                self._add_herald(port_mode, port.expected, port.user_given_name)
            else:
                if self.are_modes_free(range(port_mode, port_mode + port.m)):
                    self.add_port(port_mode, port, PortLocation.OUTPUT)

        # Retrieve post process function from the other processor
        if processor._post_select is not None:
            if perm_component is None:
                self._post_select = processor._post_select
            else:
                perm = perm_component.perm_vector
                c_first = perm_modes[0]
                self._post_select = lambda s: processor._post_select([s[perm.index(ii) + c_first]
                                                                      for ii in range(processor.circuit_size)])

    def _add_component(self, mode_mapping, component):
        perm_modes, perm_component = ModeConnector.generate_permutation(mode_mapping)
        if perm_component is not None:
            self._components.append((perm_modes, perm_component))

        sorted_modes = list(range(min(mode_mapping), min(mode_mapping)+component.m))
        self._components.append((sorted_modes, component))
        self._is_unitary = self._is_unitary and isinstance(component, ACircuit)
        self._has_td = self._has_td or isinstance(component, TD)

    def _add_herald(self, mode, expected, name=None):
        """
        This internal implementation neither increases the herald count nor decreases the mode of interest count
        """
        if not self.are_modes_free([mode], PortLocation.IN_OUT):
            raise UnavailableModeException(mode, "Another port overlaps")
        if name is None:
            name = self._anon_herald_num
            self._anon_herald_num += 1
        self._in_ports[Herald(expected, name)] = [mode]
        self._out_ports[Herald(expected, name)] = [mode]

    def add_herald(self, mode, expected, name=None):
        self._n_moi -= 1
        self._n_heralds += 1
        self._add_herald(mode, expected, name)
        return self

    def add_port(self, m, port: APort, location: PortLocation = PortLocation.IN_OUT):
        port_range = list(range(m, m + port.m))
        assert port.supports_location(location), f"Port is not compatible with location '{location.name}'"

        if location == PortLocation.IN_OUT or location == PortLocation.INPUT:
            if not self.are_modes_free(port_range, PortLocation.INPUT):
                raise UnavailableModeException(port_range, "Another port overlaps")
            self._in_ports[port] = port_range

        if location == PortLocation.IN_OUT or location == PortLocation.OUTPUT:
            if not self.are_modes_free(port_range, PortLocation.OUTPUT):
                raise UnavailableModeException(port_range, "Another port overlaps")
            self._out_ports[port] = port_range
        return self

    @property
    def _closed_photonic_modes(self):
        output = [False] * self.circuit_size
        for port, m_range in self._out_ports.items():
            if port.is_output_photonic_mode_closed():
                for i in m_range:
                    output[i] = True
        return output

    def is_mode_connectible(self, mode: int) -> bool:
        if mode < 0:
            return False
        if mode >= self.circuit_size:
            return False
        return not self._closed_photonic_modes[mode]

    def are_modes_free(self, mode_range, location: PortLocation = PortLocation.OUTPUT) -> bool:
        """
        Returns True if all modes in mode_range are free of ports, for a given location (input, output or both)
        """
        if location == PortLocation.IN_OUT or location == PortLocation.INPUT:
            for m in mode_range:
                if self.get_input_port(m) is not None:
                    return False
        if location == PortLocation.IN_OUT or location == PortLocation.OUTPUT:
            for m in mode_range:
                if self.get_output_port(m) is not None:
                    return False
        return True

    def get_input_port(self, mode):
        for port, mode_range in self._in_ports.items():
            if mode in mode_range:
                return port
        return None

    def get_output_port(self, mode):
        for port, mode_range in self._out_ports.items():
            if mode in mode_range:
                return port
        return None

    @property
    def heralds(self):
        pos = {}
        for port, port_range in self._out_ports.items():
            if isinstance(port, Herald):
                pos[port_range[0]] = port.expected
        return pos

    @property
    def source_distribution(self):
        return self._inputs_map

    @property
    def source(self):
        return self._source

    @source.setter
    def source(self, source):
        self._source = source
        self._inputs_map = None

    def linear_circuit(self, flatten: bool = False) -> Circuit:
        """
        Creates a linear circuit from internal components.
        If the processor contains at least one non-linear component, calling linear_circuit will try to convert it to
        a working linear circuit, or raise an exception
        """
        if not self._is_unitary:
            raise RuntimeError("Cannot retrieve a linear circuit because some components are non-unitary")
        circuit = Circuit(self.circuit_size)
        for component in self._components:
            circuit.add(component[0], component[1], merge=flatten)
        return circuit

    def non_unitary_circuit(self, flatten: bool = False) -> list:
        if self._has_td:  # Inherited from the parent processor in this case
            return self.components

        comp = _flatten(self)
        if flatten:
            return comp

        # Compute the unitaries between the non-unitary components
        new_comp = []
        unitary_circuit = Circuit(self.circuit_size)
        min_r = self.circuit_size
        max_r = 0
        for r, c in comp:
            if isinstance(c, ACircuit):
                unitary_circuit.add(r, c)
                min_r = min(min_r, r[0])
                max_r = max(max_r, r[-1] + 1)
            else:
                if unitary_circuit.ncomponents():
                    new_comp.append((tuple(r_i for r_i in range(min_r, max_r)),
                                    Unitary(unitary_circuit.compute_unitary()[min_r:max_r, min_r:max_r])))
                    unitary_circuit = Circuit(self.circuit_size)
                    min_r = self.circuit_size
                    max_r = 0
                new_comp.append((r, c))

        if unitary_circuit.ncomponents():
            new_comp.append((tuple(r_i for r_i in range(min_r, max_r)),
                             Unitary(unitary_circuit.compute_unitary()[min_r:max_r, min_r:max_r])))

        return new_comp

    def postprocess_output(self, s: BasicState, keep_herald: bool = False) -> BasicState:
        if (not self.heralds or keep_herald) and not self._thresholded_output:
            return s
        new_state = []
        for idx, k in enumerate(s):
            if idx in self.heralds:
                continue
            if k > 0 and self._thresholded_output:
                k = 1
            new_state.append(k)
        return BasicState(new_state)

    def _init_command(self, command_name: str):
        assert self._inputs_map is not None, "Input is missing, please call with_inputs()"
<<<<<<< HEAD
        if self._simulator is None:
=======
        assert self.available_sampling_method == command_name, \
            f"Cannot call {command_name}(). Available method is {self.available_sampling_method} "
        if self._simulator is None and not self._has_td:
>>>>>>> 5cbd691e
            self._setup_simulator()

    def samples(self, count: int, progress_callback=None) -> Dict:
        self._init_command("samples")
        output = []
        not_selected_physical = 0
        not_selected = 0
        selected_inputs = self._inputs_map.sample(count, non_null=False)
        idx = 0
        while len(output) < count:
            selected_input = selected_inputs[idx][0]
            idx += 1
            if idx == count:
                idx = 0
                selected_inputs = self._inputs_map.sample(count, non_null=False)
            if not self._state_preselected_physical(selected_input):
                not_selected_physical += 1
                continue
            sampled_state = self._simulator.sample(selected_input)
            if not self._state_selected_physical(sampled_state):
                not_selected_physical += 1
                continue
            if self._state_selected(sampled_state):
                output.append(self.postprocess_output(sampled_state))
            else:
                not_selected += 1
            if progress_callback:
                progress_callback(len(output)/count, "sampling")
        physical_perf = (count + not_selected) / (count + not_selected + not_selected_physical)
        logical_perf = count / (count + not_selected)
        return {'results': output, 'physical_perf': physical_perf, 'logical_perf': logical_perf}

    def probs(self, progress_callback: Callable = None) -> Dict:
        self._init_command("probs")
        output = SVDistribution()
        p_logic_discard = 0
        if not self._has_td:
            input_length = len(self._inputs_map)
            physical_perf = 1

            for idx, (input_state, input_prob) in enumerate(self._inputs_map.items()):
                if max(input_state.n) < self._min_mode_post_select:
                    physical_perf -= input_prob
                else:
                    for (output_state, p) in self._simulator.allstateprob_iterator(input_state):
                        if p < global_params['min_p']:
                            continue
                        output_prob = p * input_prob
                        if not self._state_selected_physical(output_state):
                            physical_perf -= output_prob
                            continue
                        if self._state_selected(output_state):
                            output[self.postprocess_output(output_state)] += output_prob
                        else:
                            p_logic_discard += output_prob
                if progress_callback:
                    progress_callback(idx/input_length)

        else:
            # Create a bigger processor with no heralds to represent the time delays
            p_comp = _flatten(self)
            TD_number = count_TD(p_comp)
            depth = count_independant_TD(p_comp, self.circuit_size) + 1
            p_comp, extend_m = expand_TD(p_comp, depth, self.circuit_size, TD_number, True)
            # p_comp = simplify(p_comp, extend_m)
            extended_p = _expand_TD_processor(p_comp,
                                              self._backend_name,
                                              depth,
                                              extend_m,
                                              self._inputs_map,
                                              self._min_mode_post_select)

            res = extended_p.probs(progress_callback=progress_callback)

            # Now reduce the states.
            interest_m = [(depth - 1) * self.circuit_size, depth * self.circuit_size]
            extended_out = res["results"]

            second_perf = 1
            for out_state, output_prob in extended_out.items():
                reduced_out_state = out_state[0][interest_m[0]: interest_m[1]]
                if not self._state_selected_physical(reduced_out_state):
                    second_perf -= output_prob
                    continue
                if self._state_selected(reduced_out_state):
                    output[self.postprocess_output(reduced_out_state)] += output_prob
                else:
                    p_logic_discard += output_prob
            physical_perf = second_perf * res["physical_perf"]

        if physical_perf < global_params['min_p']:
            physical_perf = 0
        all_p = sum(v for v in output.values())
        if all_p == 0:
            return {'results': output, 'physical_perf': physical_perf}
        logical_perf = 1 - p_logic_discard / (p_logic_discard + all_p)
        # normalize probabilities
        for k in output.keys():
            output[k] /= all_p
        return {'results': output, 'physical_perf': physical_perf, 'logical_perf': logical_perf}

    def _state_preselected_physical(self, input_state: BasicState):
        return input_state.n >= self._min_mode_post_select

    def _state_selected_physical(self, output_state: BasicState) -> bool:
        modes_with_photons = len([n for n in output_state if n > 0])
        return modes_with_photons >= self._min_mode_post_select

    def _state_selected(self, state: BasicState) -> bool:
        """
        Computes if the state is selected given heralds and post selection function
        """
        for m, v in self.heralds.items():
            if state[m] != v:
                return False
        if self._post_select is not None:
            return self._post_select(state)
        return True

    @property
    def available_commands(self) -> str:
        return [BACKEND_LIST[self._backend_name].preferred_command()=="samples" and "samples" or "probs"]

    def get_circuit_parameters(self) -> Dict[str, Parameter]:
        return {p.name: p for _, c in self._components for p in c.get_parameters()}

    def set_circuit_parameters(self, params: Dict[str, float]) -> None:
        circuit_params = self.get_circuit_parameters()
        for param_name, param_value in params.items():
            if param_name in circuit_params:
                circuit_params[param_name].set_value(param_value)

    def flatten(self):
        """
        Return a component list where recursive circuits have been flattened
        """
        return _flatten(self)


def _flatten(composite, starting_mode=0):
    component_list = []
    for m_range, comp in composite._components:
        if isinstance(comp, Circuit):
            sub_list = _flatten(comp, starting_mode=m_range[0])
            component_list += sub_list
        else:
            m_range = [m + starting_mode for m in m_range]
            component_list.append((m_range, comp))
    return component_list


def _expand_TD_processor(components: list, backend_name: str, depth: int, m: int, input_map: SVDistribution, mode_post_select: int):
    p = Processor(backend_name, m)
    input = input_map ** depth * SVDistribution(BasicState([0] * (m - depth * next(iter(input_map)).m)))

    p.with_input(input)
    for r, c in components:
        p.add(r, c)
    p.mode_post_selection(mode_post_select)
    return p<|MERGE_RESOLUTION|>--- conflicted
+++ resolved
@@ -436,13 +436,7 @@
 
     def _init_command(self, command_name: str):
         assert self._inputs_map is not None, "Input is missing, please call with_inputs()"
-<<<<<<< HEAD
-        if self._simulator is None:
-=======
-        assert self.available_sampling_method == command_name, \
-            f"Cannot call {command_name}(). Available method is {self.available_sampling_method} "
         if self._simulator is None and not self._has_td:
->>>>>>> 5cbd691e
             self._setup_simulator()
 
     def samples(self, count: int, progress_callback=None) -> Dict:
