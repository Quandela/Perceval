--- conflicted
+++ resolved
@@ -30,11 +30,7 @@
 import sympy as sp
 import scipy.optimize as so
 
-<<<<<<< HEAD
-from perceval.utils import QPrinter, Parameter, Expression, Matrix, MatrixN, simple_float, Canvas, global_params
-=======
 from perceval.utils import Parameter, Matrix, MatrixN, global_params
->>>>>>> 08a7f46d
 import perceval.algorithm.decomposition as decomposition
 from perceval.algorithm.match import Match
 from perceval.algorithm.solve import solve
@@ -260,38 +256,6 @@
     def get_variables(self, _=None):
         return {}
 
-<<<<<<< HEAD
-    def copy(self, subs: Union[dict,list] = None):
-        nc = copy.deepcopy(self)
-        if not isinstance(self, Circuit):
-            if subs is None:
-                for k, p in nc._params.items():
-                    nc._params[k] = Parameter(p.name, float(p), p.min, p.max, p.is_periodic)
-                    nc.__setattr__("_"+k, nc._params[k])
-            else:
-                if isinstance(subs, list):
-                    subs = {p.name: p.spv for p in subs}
-                for k, p in nc._params.items():
-                    name = p.name
-                    min_v = p.min
-                    max_v = p.max
-                    is_periodic = p.is_periodic
-                    if p._value is None:
-                        p = p._symbol.evalf(subs=subs)
-                    else:
-                        p = p.evalf(subs=subs)
-                    if not isinstance(p, sp.Expr) or isinstance(p, sp.Number):
-                        nc._params[k] = Parameter(name, float(p), min_v, max_v, is_periodic)
-                    else:
-                        nc._params[k] = Parameter(name, None, min_v, max_v, is_periodic)
-            for k, p in nc._params.items():
-                nc.__setattr__("_" + k, nc._params[k])
-        else:
-            nc._params = {}
-            nc._components = []
-            for r, c in self._components:
-                nc.add(r, c.copy(subs=subs))
-=======
     def copy(self, subs: Union[dict, list] = None):
         nc = copy.deepcopy(self)
 
@@ -322,7 +286,6 @@
         for k, p in nc._params.items():
             nc.__setattr__("_" + k, nc._params[k])
 
->>>>>>> 08a7f46d
         return nc
 
     @property
