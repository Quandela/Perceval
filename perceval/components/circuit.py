--- conflicted
+++ resolved
@@ -30,12 +30,7 @@
 import sympy as sp
 import scipy.optimize as so
 
-<<<<<<< HEAD
 from perceval.utils import create_printer, Parameter, Matrix, MatrixN, format_parameters, Canvas, global_params
-=======
-from perceval.utils import QPrinter, Parameter, Matrix, MatrixN, format_parameters, Canvas, global_params
-
->>>>>>> 76a27c59
 import perceval.algorithm.decomposition as decomposition
 from perceval.algorithm.match import Match
 from perceval.algorithm.solve import solve
