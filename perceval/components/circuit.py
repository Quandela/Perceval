--- conflicted
+++ resolved
@@ -772,9 +772,6 @@
 
         return None
 
-<<<<<<< HEAD
-    def shape(self, _, canvas, compact: bool = False):
-=======
     def depths(self):
         r"""Return depth of the circuit for each mode"""
         max_depth = 0
@@ -1015,8 +1012,7 @@
                         fill=self.subcircuit_fill, **self.subcircuit_stroke_style)
         canvas.add_text((16, 16), content.upper(), 8)
 
-    def shape(self, _, canvas):
->>>>>>> 76797a2d
+    def shape(self, _, canvas, compact: bool = False):
         for i in range(self.m):
             canvas.add_mpath(["M", 0, 25 + i*50, "l", 50*self.width, 0], **self.stroke_style)
         canvas.add_rect((5, 5), 50*self.width-10, 50*self.m-10, fill="lightgray")
