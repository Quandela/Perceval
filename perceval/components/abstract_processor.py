# MIT License
#
# Copyright (c) 2022 Quandela
#
# Permission is hereby granted, free of charge, to any person obtaining a copy
# of this software and associated documentation files (the "Software"), to deal
# in the Software without restriction, including without limitation the rights
# to use, copy, modify, merge, publish, distribute, sublicense, and/or sell
# copies of the Software, and to permit persons to whom the Software is
# furnished to do so, subject to the following conditions:
#
# The above copyright notice and this permission notice shall be included in all
# copies or substantial portions of the Software.
#
# As a special exception, the copyright holders of exqalibur library give you
# permission to combine exqalibur with code included in the standard release of
# Perceval under the MIT license (or modified versions of such code). You may
# copy and distribute such a combined system following the terms of the MIT
# license for both exqalibur and Perceval. This exception for the usage of
# exqalibur is limited to the python bindings used by Perceval.
#
# THE SOFTWARE IS PROVIDED "AS IS", WITHOUT WARRANTY OF ANY KIND, EXPRESS OR
# IMPLIED, INCLUDING BUT NOT LIMITED TO THE WARRANTIES OF MERCHANTABILITY,
# FITNESS FOR A PARTICULAR PURPOSE AND NONINFRINGEMENT. IN NO EVENT SHALL THE
# AUTHORS OR COPYRIGHT HOLDERS BE LIABLE FOR ANY CLAIM, DAMAGES OR OTHER
# LIABILITY, WHETHER IN AN ACTION OF CONTRACT, TORT OR OTHERWISE, ARISING FROM,
# OUT OF OR IN CONNECTION WITH THE SOFTWARE OR THE USE OR OTHER DEALINGS IN THE
# SOFTWARE.

import copy
from abc import ABC, abstractmethod
from enum import Enum
from multipledispatch import dispatch
from typing import Any, Dict, List, Union, Tuple

from perceval.components.linear_circuit import Circuit, ACircuit
from ._mode_connector import ModeConnector, UnavailableModeException
<<<<<<< HEAD
from perceval.utils import BasicState, Parameter, PostSelect
=======
from perceval.utils import BasicState, Parameter, PostSelect, postselect_independent, LogicalState, NoiseModel
>>>>>>> fa3b3b33
from .port import Herald, PortLocation, APort, get_basic_state_from_ports
from .abstract_component import AComponent
from .unitary_components import PERM, Unitary
from .non_unitary_components import TD
from perceval.utils.algorithms.simplification import perm_compose, simplify
<<<<<<< HEAD
from perceval.utils import LogicalState, NoiseModel
=======
>>>>>>> fa3b3b33


class ProcessorType(Enum):
    SIMULATOR = 1
    PHYSICAL = 2


class AProcessor(ABC):
    def __init__(self):
        self._input_state = None
        self.name: str = ""
        self._parameters: Dict[str, Any] = {}

        self._noise: Union[NoiseModel, None] = None

        self._thresholded_output: bool = False
        self._min_detected_photons: Union[int, None] = None

        self._reset_circuit()

    def _reset_circuit(self):
        self._in_ports: Dict = {}
        self._out_ports: Dict = {}
        self._postselect: Union[PostSelect, None] = None

        self._is_unitary: bool = True
        self._has_td: bool = False

        self._n_heralds: int = 0
        self._anon_herald_num: int = 0  # This is not a herald count!
        self._components: List[Tuple[int, AComponent]] = []  # Any type of components, not only unitary ones

        self._n_moi = None  # Number of modes of interest (moi)

    @property
    @abstractmethod
    def type(self) -> ProcessorType:
        pass

    @property
    @abstractmethod
    def is_remote(self) -> bool:
        pass

    @property
    def specs(self):
        return dict()

    def set_parameters(self, params: Dict[str, Any]):
        for key, value in params.items():
            self.set_parameter(key, value)

    def set_parameter(self, key: str, value: Any):
        if not isinstance(key, str):
            raise TypeError(f"A parameter name has to be a string (got {type(key)})")
        self._parameters[key] = value

    @property
    def parameters(self):
        return self._parameters

    def clear_parameters(self):
        self._parameters = {}

    def clear_input_and_circuit(self, new_m=None):
        self._reset_circuit()
        self._input_state = None
        self._circuit_changed()
        if new_m is not None:
            self._n_moi = new_m

    def _circuit_changed(self):
        # Can be used by child class
        pass

    def min_detected_photons_filter(self, n: int):
        r"""
        Sets-up a state post-selection on the number of detected photons. With thresholded detectors, this will
        actually filter on "click" count.

        :param n: Minimum expected photons

        This post-selection has an impact on the output physical performance
        """
        self.set_parameter('min_detected_photons', n)
        self._min_detected_photons = n

    @property
    def input_state(self):
        return self._input_state

    @property
    def noise(self):
        return self._noise

    @noise.setter
    def noise(self, nm: NoiseModel):
        if nm is None or isinstance(nm, NoiseModel):
            self._noise = nm
        else:
            raise TypeError("noise type has to be 'NoiseModel'")

    @property
    @abstractmethod
    def available_commands(self) -> List[str]:
        pass

    def postprocess_output(self, s: BasicState, keep_herald: bool = False) -> BasicState:
        if not keep_herald and self.heralds:
            s = s.remove_modes(list(self.heralds.keys()))
        if self._thresholded_output:
            s = s.threshold_detection()
        return s

    @property
    def post_select_fn(self):
        return self._postselect

    def set_postselection(self, postselect: PostSelect):
        r"""
        Set a logical post-selection function. Along with the heralded modes, this function has an impact
        on the logical performance of the processor

        :param postselect: Sets a post-selection function. Its signature must be `func(s: BasicState) -> bool`.
            If None is passed as parameter, removes the previously defined post-selection function.
        """
        if not isinstance(postselect, PostSelect):
            raise TypeError("Parameter must be a PostSelect object")
        self._postselect = postselect

    def clear_postselection(self):
        self._postselect = None

    def _state_selected(self, state: BasicState) -> bool:
        """
        Computes if the state is selected given heralds and post selection function
        """
        for m, v in self.heralds.items():
            if state[m] != v:
                return False
        if self._postselect is not None:
            return self._postselect(state)
        return True

    def copy(self, subs: Union[dict, list] = None):
        new_proc = copy.copy(self)
        new_proc._components = []
        for r, c in self._components:
            new_proc._components.append((r, c.copy(subs=subs)))
        return new_proc

    def set_circuit(self, circuit: ACircuit):
        r"""
        Removes all components and replace them by the given circuit's components.
        :return: self. Allows to directly chain this with .add
        """
        if self._n_moi is None:
            self._n_moi = circuit.m
        assert circuit.m == self.circuit_size, "Circuit doesn't have the right number of modes"
        self._components = []
        for r, c in circuit:
            self._components.append((r, c))
        return self

    def add(self, mode_mapping, component, keep_port=True):
        """
        Add a component to the processor (unitary or non-unitary).

        :param mode_mapping: Describe how the new component is connected to the existing processor. Can be:

         * an int: composition uses consecutive modes starting from `mode_mapping`
         * a list or a dict: describes the full mapping of length the input mode count of `component`

        :param component: The component to append to the processor. Can be:

         * A unitary circuit
         * A non-unitary component
         * A processor

        :param keep_port: if True, saves `self`'s output ports on modes impacted by the new component, otherwise removes them.

        Adding a component on non-ordered, non-consecutive modes computes the right permutation (PERM component) which
        fits into the existing processor and the new component.

        Example:

        >>> p = Processor("SLOS", 6)
        >>> p.add(0, BS())  # Modes (0, 1) connected to (0, 1) of the added beam splitter
        >>> p.add([2,5], BS())  # Modes (2, 5) of the processor's output connected to (0, 1) of the added beam splitter
        >>> p.add({2:0, 5:1}, BS())  # Same as above
        """
        if self._n_moi is None:
            self._n_moi = component.m + mode_mapping if isinstance(mode_mapping, int) else max(mode_mapping) + 1

        connector = ModeConnector(self, component, mode_mapping)
        if isinstance(component, AProcessor):
            self._compose_processor(connector, component, keep_port)
        elif isinstance(component, AComponent):
            self._add_component(connector.resolve(), component)
        else:
            raise RuntimeError(f"Cannot add {type(component)} object to a Processor")
        self._circuit_changed()
        return self

    def _validate_postselect_composition(self, mode_mapping: Dict):
        if self._postselect is not None and isinstance(self._postselect, PostSelect):
            impacted_modes = list(mode_mapping.keys())
            # can_compose_with can take a bit of time so leave this test as an assert which can be removed by -O
            assert self._postselect.can_compose_with(impacted_modes),\
                f"Post-selection conditions cannot compose with modes {impacted_modes}"

    def _compose_processor(self, connector: ModeConnector, processor, keep_port: bool):
        self._is_unitary = self._is_unitary and processor._is_unitary
        self._has_td = self._has_td or processor._has_td
        mode_mapping = connector.resolve()

        self._validate_postselect_composition(mode_mapping)
        if not keep_port:
            # Remove output ports used to connect the new processor
            for i in mode_mapping:
                port = self.get_output_port(i)
                if port is not None:
                    del self._out_ports[port]

        # Compute new herald positions
        n_new_heralds = connector.add_heralded_modes(mode_mapping)
        self._n_heralds += n_new_heralds

        # Add PERM, component, PERM^-1
        perm_modes, perm_component = connector.generate_permutation(mode_mapping)
        new_components = []
        if perm_component is not None:
            if len(self._components) > 0 and isinstance(self._components[-1][1], PERM):
                # Simplify composition by merging two consecutive PERM components
                l_perm_r = self._components[-1][0]
                l_perm_vect = self._components[-1][1].perm_vector
                new_range, new_perm_vect = perm_compose(l_perm_r, l_perm_vect, perm_modes, perm_component.perm_vector)
                new_components.append((new_range, PERM(new_perm_vect)))
                self._components.pop(-1)
            else:
                new_components.append((perm_modes, perm_component))
        for pos, c in processor.components:
            pos = [x + min(mode_mapping) for x in pos]
            new_components.append((pos, c))
        if perm_component is not None:
            perm_inv = perm_component.copy()
            perm_inv.inverse(h=True)
            new_components.append((perm_modes, perm_inv))
        new_components = simplify(new_components, self.circuit_size)
        self._components += new_components

        # Retrieve ports from the other processor
        for port, port_range in processor._out_ports.items():
            port_mode = list(mode_mapping.keys())[list(mode_mapping.values()).index(port_range[0])]
            if isinstance(port, Herald):
                self._add_herald(port_mode, port.expected, port.user_given_name)
            else:
                if self.are_modes_free(range(port_mode, port_mode + port.m)):
                    self.add_port(port_mode, port, PortLocation.OUTPUT)

        # Retrieve post process function from the other processor
        if processor._postselect is not None:
            c_first = perm_modes[0]
            if perm_component is None:
                other_postselect = copy.copy(processor._postselect)
            else:
                other_postselect = processor._postselect.apply_permutation(perm_inv.perm_vector, c_first)
            other_postselect.shift_modes(c_first)
            if not (self._postselect is None or other_postselect is None
                    or postselect_independent(self._postselect, other_postselect)):
                raise RuntimeError("Cannot automatically compose processor's post-selection conditions")
            self._postselect = self._postselect or PostSelect()
            self._postselect.merge(other_postselect)

    def _add_component(self, mode_mapping, component):
        self._validate_postselect_composition(mode_mapping)
        perm_modes, perm_component = ModeConnector.generate_permutation(mode_mapping)
        if perm_component is not None:
            self._components.append((perm_modes, perm_component))

        sorted_modes = list(range(min(mode_mapping), min(mode_mapping)+component.m))
        self._components.append((sorted_modes, component))
        self._is_unitary = self._is_unitary and isinstance(component, ACircuit)
        self._has_td = self._has_td or isinstance(component, TD)

    def _add_herald(self, mode, expected, name=None):
        """
        This internal implementation neither increases the herald count nor decreases the mode of interest count
        """
        if not self.are_modes_free([mode], PortLocation.IN_OUT):
            raise UnavailableModeException(mode, "Another port overlaps")
        if name is None:
            name = self._anon_herald_num
            self._anon_herald_num += 1
        self._in_ports[Herald(expected, name)] = [mode]
        self._out_ports[Herald(expected, name)] = [mode]
        self._circuit_changed()

    def add_herald(self, mode: int, expected: int, name: str = None):
        r"""
        Add a heralded mode

        :param mode: Mode index of the herald
        :param expected: number of expected photon as input AND output on the given mode (must be 0 or 1)
        :param name: Herald port name. If none is passed, the name is auto-generated
        """
        assert expected == 0 or expected == 1, "expected must be 0 or 1"
        self._add_herald(mode, expected, name)
        self._n_moi -= 1
        self._n_heralds += 1
        return self

    @property
    def components(self):
        return self._components

    @property
    def m(self) -> int:
        r"""
        :return: Number of modes of interest (MOI) defined in the processor
        """
        return self._n_moi

    @property
    def circuit_size(self) -> int:
        r"""
        :return: Total size of the enclosed circuit (i.e. self.m + heralded mode count)
        """
        if self._n_moi is None:
            raise ValueError("No circuit size was set")
        return self._n_moi + self._n_heralds

    def linear_circuit(self, flatten: bool = False) -> Circuit:
        """
        Creates a linear circuit from internal components, if all internal components are unitary.
        :param flatten: if True, the component recursive hierarchy is discarded, making the output circuit "flat".
        """
        if not self._is_unitary:
            raise RuntimeError("Cannot retrieve a linear circuit because some components are non-unitary")
        circuit = Circuit(self.circuit_size)
        for pos_m, component in self._components:
            circuit.add(pos_m, component, merge=flatten)
        return circuit

    def non_unitary_circuit(self, flatten: bool = False) -> List:
        if self._has_td:  # Inherited from the parent processor in this case
            return self.components

        comp = _flatten(self)
        if flatten:
            return comp

        # Compute the unitaries between the non-unitary components
        new_comp = []
        unitary_circuit = Circuit(self.circuit_size)
        min_r = self.circuit_size
        max_r = 0
        for r, c in comp:
            if isinstance(c, ACircuit):
                unitary_circuit.add(r, c)
                min_r = min(min_r, r[0])
                max_r = max(max_r, r[-1] + 1)
            else:
                if unitary_circuit.ncomponents():
                    new_comp.append((tuple(r_i for r_i in range(min_r, max_r)),
                                    Unitary(unitary_circuit.compute_unitary()[min_r:max_r, min_r:max_r])))
                    unitary_circuit = Circuit(self.circuit_size)
                    min_r = self.circuit_size
                    max_r = 0
                new_comp.append((r, c))

        if unitary_circuit.ncomponents():
            new_comp.append((tuple(r_i for r_i in range(min_r, max_r)),
                             Unitary(unitary_circuit.compute_unitary()[min_r:max_r, min_r:max_r])))

        return new_comp

    def get_circuit_parameters(self) -> Dict[str, Parameter]:
        return {p.name: p for _, c in self._components for p in c.get_parameters()}

    @property
    def out_port_names(self):
        r"""
        :return: A list of the output port names. Names are repeated for ports connected to more than one mode
        """
        result = [''] * self.circuit_size
        for port, m_range in self._out_ports.items():
            for m in m_range:
                result[m] = port.name
        return result

    @property
    def in_port_names(self):
        r"""
        :return: A list of the input port names. Names are repeated for ports connected to more than one mode
        """
        result = [''] * self.circuit_size
        for port, m_range in self._in_ports.items():
            for m in m_range:
                result[m] = port.name
        return result

    def add_port(self, m, port: APort, location: PortLocation = PortLocation.IN_OUT):
        port_range = list(range(m, m + port.m))
        assert port.supports_location(location), f"Port is not compatible with location '{location.name}'"

        if location == PortLocation.IN_OUT or location == PortLocation.INPUT:
            if not self.are_modes_free(port_range, PortLocation.INPUT):
                raise UnavailableModeException(port_range, "Another port overlaps")
            self._in_ports[port] = port_range

        if location == PortLocation.IN_OUT or location == PortLocation.OUTPUT:
            if not self.are_modes_free(port_range, PortLocation.OUTPUT):
                raise UnavailableModeException(port_range, "Another port overlaps")
            self._out_ports[port] = port_range
        return self

    @staticmethod
    def _find_and_remove_port_from_list(m, port_list):
        for current_port, current_port_range in port_list.items():
            if m in current_port_range:
                del port_list[current_port]
                return True
        return False

    def remove_port(self, m, location: PortLocation = PortLocation.IN_OUT):
        if location in (PortLocation.IN_OUT, PortLocation.INPUT):
            if not AProcessor._find_and_remove_port_from_list(m, self._in_ports):
                raise UnavailableModeException(m, f"Port is not at location '{location.name}'")

        if location in (PortLocation.IN_OUT, PortLocation.OUTPUT):
            if not AProcessor._find_and_remove_port_from_list(m, self._out_ports):
                raise UnavailableModeException(m, f"Port is not at location '{location.name}'")
        return self

    @property
    def _closed_photonic_modes(self):
        output = [False] * self.circuit_size
        for port, m_range in self._out_ports.items():
            if port.is_output_photonic_mode_closed():
                for i in m_range:
                    output[i] = True
        return output

    def is_mode_connectible(self, mode: int) -> bool:
        if mode < 0:
            return False
        if mode >= self.circuit_size:
            return False
        return not self._closed_photonic_modes[mode]

    def are_modes_free(self, mode_range, location: PortLocation = PortLocation.OUTPUT) -> bool:
        """
        :return: True if all modes in mode_range are free of ports, for a given location (input, output or both)
        """
        if location == PortLocation.IN_OUT or location == PortLocation.INPUT:
            for m in mode_range:
                if self.get_input_port(m) is not None:
                    return False
        if location == PortLocation.IN_OUT or location == PortLocation.OUTPUT:
            for m in mode_range:
                if self.get_output_port(m) is not None:
                    return False
        return True

    def get_input_port(self, mode):
        for port, mode_range in self._in_ports.items():
            if mode in mode_range:
                return port
        return None

    def get_output_port(self, mode):
        for port, mode_range in self._out_ports.items():
            if mode in mode_range:
                return port
        return None

    def thresholded_output(self, value: bool):
        r"""
        Simulate threshold detectors on output states. All detections of more than one photon on any given mode is
        changed to 1.

        :param value: enables threshold detection when True, otherwise disables it.
        """
        self._thresholded_output = value

    @property
    def is_threshold(self) -> bool:
        return self._thresholded_output

    @property
    def heralds(self):
        pos = {}
        for port, port_range in self._out_ports.items():
            if isinstance(port, Herald):
                pos[port_range[0]] = port.expected
        return pos

    def _with_logical_input(self, input_state: LogicalState):
        input_state = get_basic_state_from_ports(list(self._in_ports.keys()), input_state)
        self.with_input(input_state)

    def check_input(self, input_state: BasicState):
        r"""Check if a basic state input matches with the current processor configuration"""
        assert self.m is not None, "A circuit has to be set before the input state"
        expected_input_length = self.m
        assert len(input_state) == expected_input_length, \
            f"Input length not compatible with circuit (expects {expected_input_length}, got {len(input_state)})"

    @dispatch(BasicState)
    def with_input(self, input_state: BasicState) -> None:
        self.check_input(input_state)
        input_list = [0] * self.circuit_size
        input_idx = 0
        expected_photons = 0
        # Build real input state (merging ancillas + expected input) and compute expected photon count
        for k in range(self.circuit_size):
            if k in self.heralds:
                input_list[k] = self.heralds[k]
                expected_photons += self.heralds[k]
            else:
                input_list[k] = input_state[input_idx]
                expected_photons += input_state[input_idx]
                input_idx += 1

<<<<<<< HEAD
=======
        self._input_state = BasicState(input_list)

        if self._min_detected_photons is None:
            self._min_detected_photons = expected_photons


>>>>>>> fa3b3b33
    def flatten(self) -> List:
        """
        :return: a component list where recursive circuits have been flattened
        """
        return _flatten(self)


def _flatten(composite, starting_mode=0) -> List:
    component_list = []
    for m_range, comp in composite._components:
        if isinstance(comp, Circuit):
            sub_list = _flatten(comp, starting_mode=m_range[0])
            component_list += sub_list
        else:
            m_range = [m + starting_mode for m in m_range]
            component_list.append((m_range, comp))
    return component_list<|MERGE_RESOLUTION|>--- conflicted
+++ resolved
@@ -35,20 +35,12 @@
 
 from perceval.components.linear_circuit import Circuit, ACircuit
 from ._mode_connector import ModeConnector, UnavailableModeException
-<<<<<<< HEAD
-from perceval.utils import BasicState, Parameter, PostSelect
-=======
 from perceval.utils import BasicState, Parameter, PostSelect, postselect_independent, LogicalState, NoiseModel
->>>>>>> fa3b3b33
 from .port import Herald, PortLocation, APort, get_basic_state_from_ports
 from .abstract_component import AComponent
 from .unitary_components import PERM, Unitary
 from .non_unitary_components import TD
 from perceval.utils.algorithms.simplification import perm_compose, simplify
-<<<<<<< HEAD
-from perceval.utils import LogicalState, NoiseModel
-=======
->>>>>>> fa3b3b33
 
 
 class ProcessorType(Enum):
@@ -574,15 +566,12 @@
                 expected_photons += input_state[input_idx]
                 input_idx += 1
 
-<<<<<<< HEAD
-=======
         self._input_state = BasicState(input_list)
 
         if self._min_detected_photons is None:
             self._min_detected_photons = expected_photons
 
 
->>>>>>> fa3b3b33
     def flatten(self) -> List:
         """
         :return: a component list where recursive circuits have been flattened
