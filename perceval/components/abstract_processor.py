--- conflicted
+++ resolved
@@ -57,11 +57,7 @@
         self._noise: NoiseModel | None = None
 
         self._thresholded_output: bool = False
-<<<<<<< HEAD
-        self._min_detected_photons: int | None = None
-=======
-        self._min_detected_photons_filter: Union[int, None] = None
->>>>>>> d31fcfe0
+        self._min_detected_photons_filter: int | None = None
 
         self._reset_circuit()
 
@@ -193,13 +189,8 @@
             return self._postselect(state)
         return True
 
-<<<<<<< HEAD
     def copy(self, subs: dict | list = None):
-        logger.debug(f"Copy processor {self.name}", channel.general)
-=======
-    def copy(self, subs: Union[dict, list] = None):
         get_logger().debug(f"Copy processor {self.name}", channel.general)
->>>>>>> d31fcfe0
         new_proc = copy.copy(self)
         new_proc._components = []
         for r, c in self._components:
