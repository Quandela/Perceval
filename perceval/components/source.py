--- conflicted
+++ resolved
@@ -67,7 +67,7 @@
                                  multiphoton_model == DISTINGUISHABLE_KEY)
 
         self.simplify_distribution = False  # Simplify the distribution by anonymizing photon annotations (can be
-                                             # time-consuming for larger distributions)
+                                            # time-consuming for larger distributions)
 
         self._sampler : xq.SourceSampler | None = None
 
@@ -129,14 +129,8 @@
 
         dist = self._source.generate_distribution(expected_input, prob_threshold)
 
-        # if self.simplify_distribution and self.partially_distinguishable:
-        #     sv_dist = defaultdict(lambda: 0)
-        #     for k, p in dist.items():
-        #         sv_dist[k] += p
-        #     return SVDistribution({k: v for k, v in sorted(sv_dist.items(), key=lambda x: -x[1])})
-
-        # if self.simplify_distribution and self.partially_distinguishable:
-        #     dist = anonymize_annotations(dist, annot_tag='_') # TODO : see if we still want an anonymize(NoisyFockState)
+        if self.simplify_distribution and self.partially_distinguishable:
+            dist = anonymize_annotations(dist, annot_tag='_')
         return dist
 
     def create_iterator(self, expected_input: FockState, min_photons_filter: int = 0) -> xq.SimpleSourceIterator:
@@ -170,11 +164,7 @@
         """
         return self._source.create_sampler(expected_input, min_photons_filter)
 
-<<<<<<< HEAD
-    def generate_samples(self, max_samples: int, expected_input: FockState, min_detected_photons = 0) -> list[NoisyFockState] | list[FockState]:
-=======
     def generate_samples(self, max_samples: int, expected_input: FockState, min_detected_photons = 0) -> list[NoisyFockState]:
->>>>>>> a337c5fd
         """
         Samples states from the source probability distribution without representing the whole distribution in memory.
         Creates a source sampler and store it in self for faster repeated sampling if necessary.
@@ -184,11 +174,7 @@
         :param min_detected_photons: Minimum number of photons in a sampled state.
         """
         if self.is_perfect():
-<<<<<<< HEAD
-            return [expected_input] * max_samples
-=======
             return [NoisyFockState(expected_input)] * max_samples
->>>>>>> a337c5fd
 
         if self._sampler is None or min_detected_photons != self._sampler.min_photons_filter or expected_input != self._sampler.expected_input:
             self._sampler = self.create_sampler(expected_input, min_detected_photons)
