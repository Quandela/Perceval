--- conflicted
+++ resolved
@@ -34,12 +34,8 @@
 from .processor import Processor
 from .source import Source
 from ._pauli import (PauliType, PauliEigenStateType, get_pauli_eigen_state_prep_circ,
-<<<<<<< HEAD
-                     get_pauli_basis_measurement_circuit, get_pauli_gate)
-=======
                      get_pauli_basis_measurement_circuit, get_pauli_gate, get_pauli_eigenvector_matrix,
                      get_pauli_eigenvectors)
->>>>>>> fa3b3b33
 from .tomography_exp_configurer import processor_circuit_configurator
 from .comp_utils import decompose_perms
 from .port import Port, Herald, PortLocation, get_basic_state_from_ports
