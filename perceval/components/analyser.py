--- conflicted
+++ resolved
@@ -119,19 +119,7 @@
             self.error_rate /= len(self.input_states_list)
         return self
 
-<<<<<<< HEAD
-    def pdisplay(self, output_format="text", nsimplify=True, precision=1e-6):
-        distribution = self._distribution
-        d = []
-        for iidx, _ in enumerate(self.input_states_list):
-            d.append([simple_float(f, nsimplify=nsimplify, precision=precision)[1]
-                      for f in list(distribution[iidx])])
-        return tabulate(d, headers=[self._mapping.get(o, str(o)) for o in self.output_states_list],
-                        showindex=[self._mapping.get(i, str(i)) for i in self.input_states_list],
-                        tablefmt=output_format == "text" and "pretty" or output_format)
 
-=======
->>>>>>> 8141498a
     @property
     def distribution(self):
         if self._distribution is None:
