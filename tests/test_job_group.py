--- conflicted
+++ resolved
@@ -332,23 +332,57 @@
 
 @pytest.mark.long_test
 @patch.object(JobGroup._PERSISTENT_DATA, 'write_file')
-<<<<<<< HEAD
-def test_cancel_all(mock_write_file):
-    rpc_handler_responses_builder = RPCHandlerResponsesBuilder(RPC_HANDLER)
-    rpc_handler_responses_builder.set_default_job_status(RunningStatus.WAITING)
-=======
 def test_launch_async(mock_write_file):
     rpc_handler_responses_builder = RPCHandlerResponsesBuilder(RPC_HANDLER)
     rpc_handler_responses_builder.set_job_status_sequence(
         [RunningStatus.WAITING, RunningStatus.SUCCESS, RunningStatus.ERROR])
->>>>>>> f278296b
 
     jg = JobGroup(TEST_JG_NAME)
 
     for _ in range(13):
         jg.add(RemoteJob({'payload': {}}, RPC_HANDLER, 'my_remote_job'))
 
-<<<<<<< HEAD
+    jg.launch_async_jobs(3)
+
+    assert jg.progress() == {'Total': 13,
+                             'Finished': [2, {'successful': 1, 'unsuccessful': 1}],
+                             'Unfinished': [11, {'sent': 1, 'not sent': 10}]}
+
+    rpc_handler_responses_builder.set_job_status_sequence([])
+    rpc_handler_responses_builder.set_default_job_status(RunningStatus.ERROR)
+
+    jg.launch_async_jobs()
+
+    assert jg.progress() == {'Total': 13,
+                             'Finished': [12, {'successful': 1, 'unsuccessful': 11}],
+                             'Unfinished': [1, {'sent': 1, 'not sent': 0}]}
+
+    rpc_handler_responses_builder.set_default_job_status(RunningStatus.SUCCESS)
+    jg.relaunch_async_failed_jobs(concurrent_job_count=3, replace_failed_jobs=False)
+
+    assert jg.progress() == {'Total': 16,
+                             'Finished': [15, {'successful': 4, 'unsuccessful': 11}],
+                             'Unfinished': [1, {'sent': 1, 'not sent': 0}]}
+
+    jg.relaunch_async_failed_jobs(replace_failed_jobs=True)
+
+    assert jg.progress() == {'Total': 16,
+                             'Finished': [15, {'successful': 15, 'unsuccessful': 0}],
+                             'Unfinished': [1, {'sent': 1, 'not sent': 0}]}
+
+
+@pytest.mark.long_test
+@patch.object(JobGroup._PERSISTENT_DATA, 'write_file')
+
+def test_cancel_all(mock_write_file):
+    rpc_handler_responses_builder = RPCHandlerResponsesBuilder(RPC_HANDLER)
+    rpc_handler_responses_builder.set_default_job_status(RunningStatus.WAITING)
+
+    jg = JobGroup(TEST_JG_NAME)
+
+    for _ in range(13):
+        jg.add(RemoteJob({'payload': {}}, RPC_HANDLER, 'my_remote_job'))
+
     jg.launch_async_jobs(8)
 
     assert jg.progress() == {'Total': 13,
@@ -363,33 +397,4 @@
 
     # assert jg.progress() == {'Total': 13,
     #                          'Finished': [8, {'successful': 0, 'unsuccessful': 8}],
-    #                          'Unfinished': [5, {'sent': 0, 'not sent': 5}]}
-=======
-    jg.launch_async_jobs(3)
-
-    assert jg.progress() == {'Total': 13,
-                             'Finished': [2, {'successful': 1, 'unsuccessful': 1}],
-                             'Unfinished': [11, {'sent': 1, 'not sent': 10}]}
-
-    rpc_handler_responses_builder.set_job_status_sequence([])
-    rpc_handler_responses_builder.set_default_job_status(RunningStatus.ERROR)
-
-    jg.launch_async_jobs()
-
-    assert jg.progress() == {'Total': 13,
-                             'Finished': [12, {'successful': 1, 'unsuccessful': 11}],
-                             'Unfinished': [1, {'sent': 1, 'not sent': 0}]}
-
-    rpc_handler_responses_builder.set_default_job_status(RunningStatus.SUCCESS)
-    jg.relaunch_async_failed_jobs(concurrent_job_count=3, replace_failed_jobs=False)
-
-    assert jg.progress() == {'Total': 16,
-                             'Finished': [15, {'successful': 4, 'unsuccessful': 11}],
-                             'Unfinished': [1, {'sent': 1, 'not sent': 0}]}
-
-    jg.relaunch_async_failed_jobs(replace_failed_jobs=True)
-
-    assert jg.progress() == {'Total': 16,
-                             'Finished': [15, {'successful': 15, 'unsuccessful': 0}],
-                             'Unfinished': [1, {'sent': 1, 'not sent': 0}]}
->>>>>>> f278296b
+    #                          'Unfinished': [5, {'sent': 0, 'not sent': 5}]}