# MIT License
#
# Copyright (c) 2022 Quandela
#
# Permission is hereby granted, free of charge, to any person obtaining a copy
# of this software and associated documentation files (the "Software"), to deal
# in the Software without restriction, including without limitation the rights
# to use, copy, modify, merge, publish, distribute, sublicense, and/or sell
# copies of the Software, and to permit persons to whom the Software is
# furnished to do so, subject to the following conditions:
#
# The above copyright notice and this permission notice shall be included in all
# copies or substantial portions of the Software.
#
# As a special exception, the copyright holders of exqalibur library give you
# permission to combine exqalibur with code included in the standard release of
# Perceval under the MIT license (or modified versions of such code). You may
# copy and distribute such a combined system following the terms of the MIT
# license for both exqalibur and Perceval. This exception for the usage of
# exqalibur is limited to the python bindings used by Perceval.
#
# THE SOFTWARE IS PROVIDED "AS IS", WITHOUT WARRANTY OF ANY KIND, EXPRESS OR
# IMPLIED, INCLUDING BUT NOT LIMITED TO THE WARRANTIES OF MERCHANTABILITY,
# FITNESS FOR A PARTICULAR PURPOSE AND NONINFRINGEMENT. IN NO EVENT SHALL THE
# AUTHORS OR COPYRIGHT HOLDERS BE LIABLE FOR ANY CLAIM, DAMAGES OR OTHER
# LIABILITY, WHETHER IN AN ACTION OF CONTRACT, TORT OR OTHERWISE, ARISING FROM,
# OUT OF OR IN CONNECTION WITH THE SOFTWARE OR THE USE OR OTHER DEALINGS IN THE
# SOFTWARE.

import math
import pytest
from unittest.mock import patch

import perceval as pcvl
import networkx as nx

<<<<<<< HEAD
from _test_utils import WarnLogChecker
=======
from _test_utils import LogChecker
>>>>>>> 55b4408a


def test_logical_state_raw():
    sg = pcvl.StateGenerator(pcvl.Encoding.RAW)
    sv = sg.logical_state([0, 1, 1, 0])
    assert str(sv) == "|0,1,1,0>"


def test_logical_state_dual_rail():
    sg = pcvl.StateGenerator(pcvl.Encoding.DUAL_RAIL)
    sv = sg.logical_state([0, 1, 1, 0])
    assert str(sv) == "|1,0,0,1,0,1,1,0>"


def test_logical_state_polarization():
    sg = pcvl.StateGenerator(pcvl.Encoding.POLARIZATION)
    sv = sg.logical_state([0, 1, 1, 0])
    assert str(sv) == "|{P:H},{P:V},{P:V},{P:H}>"


def test_bell_state_raw():
    sg = pcvl.StateGenerator(pcvl.Encoding.RAW)
    sv = sg.bell_state("phi+")
    bsv = pcvl.StateVector(pcvl.BasicState([0, 0])) + pcvl.StateVector(pcvl.BasicState([1, 1]))
    assert sv == bsv
    sv = sg.bell_state("phi-")
    bsv = pcvl.StateVector(pcvl.BasicState([0, 0])) - pcvl.StateVector(pcvl.BasicState([1, 1]))
    assert sv == bsv
    sv = sg.bell_state("psi+")
    bsv = pcvl.StateVector(pcvl.BasicState([0, 1])) + pcvl.StateVector(pcvl.BasicState([1, 0]))
    assert sv == bsv
    sv = sg.bell_state("psi-")
    bsv = pcvl.StateVector(pcvl.BasicState([0, 1])) - pcvl.StateVector(pcvl.BasicState([1, 0]))
    assert sv == bsv


def test_bell_state_dual_rail():
    sg = pcvl.StateGenerator(pcvl.Encoding.DUAL_RAIL)
    sv = sg.bell_state("phi+")
    bsv = pcvl.StateVector(pcvl.BasicState([1, 0, 1, 0])) + pcvl.StateVector(pcvl.BasicState([0, 1, 0, 1]))
    assert sv == bsv
    sv = sg.bell_state("phi-")
    bsv = pcvl.StateVector(pcvl.BasicState([1, 0, 1, 0])) - pcvl.StateVector(pcvl.BasicState([0, 1, 0, 1]))
    assert sv == bsv
    sv = sg.bell_state("psi+")
    bsv = pcvl.StateVector(pcvl.BasicState([1, 0, 0, 1])) + pcvl.StateVector(pcvl.BasicState([0, 1, 1, 0]))
    assert sv == bsv
    sv = sg.bell_state("psi-")
    bsv = pcvl.StateVector(pcvl.BasicState([1, 0, 0, 1])) - pcvl.StateVector(pcvl.BasicState([0, 1, 1, 0]))
    assert sv == bsv


def test_bell_state_polarization():
    sg = pcvl.StateGenerator(pcvl.Encoding.POLARIZATION)
    sv = sg.bell_state("phi+")
    bsv = pcvl.StateVector(pcvl.BasicState("|{P:H},{P:H}>")) + pcvl.StateVector(pcvl.BasicState("|{P:V},{P:V}>"))
    assert sv == bsv
    sv = sg.bell_state("phi-")
    bsv = pcvl.StateVector(pcvl.BasicState("|{P:H},{P:H}>")) - pcvl.StateVector(pcvl.BasicState("|{P:V},{P:V}>"))
    assert sv == bsv
    sv = sg.bell_state("psi+")
    bsv = pcvl.StateVector(pcvl.BasicState("|{P:H},{P:V}>")) + pcvl.StateVector(pcvl.BasicState("|{P:V},{P:H}>"))
    assert sv == bsv
    sv = sg.bell_state("psi-")
    bsv = pcvl.StateVector(pcvl.BasicState("|{P:H},{P:V}>")) - pcvl.StateVector(pcvl.BasicState("|{P:V},{P:H}>"))
    assert sv == bsv


def test_ghz_state_raw():
    sg = pcvl.StateGenerator(pcvl.Encoding.RAW)
    sv = sg.ghz_state(3)
    assert sv == pcvl.StateVector(pcvl.BasicState([0, 0, 0])) + pcvl.StateVector(pcvl.BasicState([1, 1, 1]))
    sv = sg.ghz_state(4)
    assert sv == pcvl.StateVector(pcvl.BasicState([0, 0, 0, 0])) + pcvl.StateVector(pcvl.BasicState([1, 1, 1, 1]))


def test_ghz_state_dual_rail():
    sg = pcvl.StateGenerator(pcvl.Encoding.DUAL_RAIL)
    sv = sg.ghz_state(3)
    assert sv == pcvl.StateVector(pcvl.BasicState([1, 0, 1, 0, 1, 0])) + pcvl.StateVector(
        pcvl.BasicState([0, 1, 0, 1, 0, 1]))
    sv = sg.ghz_state(4)
    assert sv == pcvl.StateVector(pcvl.BasicState([1, 0, 1, 0, 1, 0, 1, 0])) + pcvl.StateVector(
        pcvl.BasicState([0, 1, 0, 1, 0, 1, 0, 1]))


def test_ghz_state_polarization():
    sg = pcvl.StateGenerator(pcvl.Encoding.POLARIZATION)
    sv = sg.ghz_state(3)
    assert sv == pcvl.StateVector(pcvl.BasicState("|{P:H},{P:H},{P:H}>")) + pcvl.StateVector(
        pcvl.BasicState("|{P:V},{P:V},{P:V}>"))
    sv = sg.ghz_state(4)
    assert sv == pcvl.StateVector(pcvl.BasicState("|{P:H},{P:H},{P:H},{P:H}>")) + pcvl.StateVector(
        pcvl.BasicState("|{P:V},{P:V},{P:V},{P:V}>"))


sqrt2_4 = math.sqrt(2) / 4


def test_graph_state_raw():
    sg = pcvl.StateGenerator(pcvl.Encoding.RAW)
    sv = sg.graph_state(nx.path_graph(3))
    assert pytest.approx(sv[pcvl.BasicState('|0,0,0>')]) == sqrt2_4
    assert pytest.approx(sv[pcvl.BasicState('|1,0,0>')]) == sqrt2_4
    assert pytest.approx(sv[pcvl.BasicState('|0,1,0>')]) == sqrt2_4
    assert pytest.approx(sv[pcvl.BasicState('|0,0,1>')]) == sqrt2_4
    assert pytest.approx(sv[pcvl.BasicState('|1,1,0>')]) == -sqrt2_4
    assert pytest.approx(sv[pcvl.BasicState('|1,0,1>')]) == sqrt2_4
    assert pytest.approx(sv[pcvl.BasicState('|0,1,1>')]) == -sqrt2_4
    assert pytest.approx(sv[pcvl.BasicState('|1,1,1>')]) == sqrt2_4


def test_graph_state_dual_rail():
    sg = pcvl.StateGenerator(pcvl.Encoding.DUAL_RAIL)
    sv = sg.graph_state(nx.path_graph(3))
    assert pytest.approx(sv[pcvl.BasicState('|1,0,1,0,1,0>')]) == sqrt2_4
    assert pytest.approx(sv[pcvl.BasicState('|0,1,1,0,1,0>')]) == sqrt2_4
    assert pytest.approx(sv[pcvl.BasicState('|1,0,0,1,1,0>')]) == sqrt2_4
    assert pytest.approx(sv[pcvl.BasicState('|1,0,1,0,0,1>')]) == sqrt2_4
    assert pytest.approx(sv[pcvl.BasicState('|0,1,0,1,1,0>')]) == -sqrt2_4
    assert pytest.approx(sv[pcvl.BasicState('|0,1,1,0,0,1>')]) == sqrt2_4
    assert pytest.approx(sv[pcvl.BasicState('|1,0,0,1,0,1>')]) == -sqrt2_4
    assert pytest.approx(sv[pcvl.BasicState('|0,1,0,1,0,1>')]) == sqrt2_4


def test_graph_state_polarization():
    sg = pcvl.StateGenerator(pcvl.Encoding.POLARIZATION)
    sv = sg.graph_state(nx.path_graph(3))
    assert pytest.approx(sv[pcvl.BasicState('|{P:H},{P:H},{P:H}>')]) == sqrt2_4
    assert pytest.approx(sv[pcvl.BasicState('|{P:V},{P:H},{P:H}>')]) == sqrt2_4
    assert pytest.approx(sv[pcvl.BasicState('|{P:H},{P:V},{P:H}>')]) == sqrt2_4
    assert pytest.approx(sv[pcvl.BasicState('|{P:H},{P:H},{P:V}>')]) == sqrt2_4
    assert pytest.approx(sv[pcvl.BasicState('|{P:V},{P:V},{P:H}>')]) == -sqrt2_4
    assert pytest.approx(sv[pcvl.BasicState('|{P:V},{P:H},{P:V}>')]) == sqrt2_4
    assert pytest.approx(sv[pcvl.BasicState('|{P:H},{P:V},{P:V}>')]) == -sqrt2_4
    assert pytest.approx(sv[pcvl.BasicState('|{P:V},{P:V},{P:V}>')]) == sqrt2_4


def check_dicke_state(state: pcvl.StateVector, n: int, k: int, encoding: pcvl.Encoding):
    state_number = math.comb(k, n)
    assert state_number == len(state)

    photon_number = k
    if encoding == pcvl.Encoding.RAW:
        photon_number = n

    assert all([s_n == photon_number for s_n in state.n])

    if encoding == pcvl.Encoding.DUAL_RAIL:
        assert 2*k == state.m
    else:
        assert state.m == k

    ps = pcvl.PostSelect('&'.join([f"[{i}]<2" for i in range(k)]))
    amp = 1/math.sqrt(state_number)
    for s, a in state:
        assert ps(s)
        assert a == pytest.approx(amp)


@patch.object(pcvl.logger, "warn")
@pytest.mark.parametrize("encoding", [pcvl.Encoding.RAW, pcvl.Encoding.POLARIZATION, pcvl.Encoding.DUAL_RAIL])
def test_dicke_state(mock_warn, encoding):
    n = 2
    k = 2*n
    ds = pcvl.StateGenerator(encoding).dicke_state(n)
    check_dicke_state(ds, n, k, encoding)
    assert ds == pcvl.StateGenerator(encoding).dicke_state(n, k)
    check_dicke_state(ds, n, k, encoding)

    n = 4
    k = 6
    ds = pcvl.StateGenerator(encoding).dicke_state(n, k)
    check_dicke_state(ds, n, k, encoding)

    with pytest.raises(ValueError):
        pcvl.StateGenerator(encoding).dicke_state(-1)

<<<<<<< HEAD
    with WarnLogChecker(mock_warn):
=======
    with LogChecker(mock_warn):
>>>>>>> 55b4408a
        assert pcvl.StateGenerator(encoding).dicke_state(4, 2) == pcvl.StateVector()<|MERGE_RESOLUTION|>--- conflicted
+++ resolved
@@ -34,11 +34,7 @@
 import perceval as pcvl
 import networkx as nx
 
-<<<<<<< HEAD
-from _test_utils import WarnLogChecker
-=======
 from _test_utils import LogChecker
->>>>>>> 55b4408a
 
 
 def test_logical_state_raw():
@@ -217,9 +213,5 @@
     with pytest.raises(ValueError):
         pcvl.StateGenerator(encoding).dicke_state(-1)
 
-<<<<<<< HEAD
-    with WarnLogChecker(mock_warn):
-=======
     with LogChecker(mock_warn):
->>>>>>> 55b4408a
         assert pcvl.StateGenerator(encoding).dicke_state(4, 2) == pcvl.StateVector()