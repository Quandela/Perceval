--- conflicted
+++ resolved
@@ -315,10 +315,7 @@
             // (0, phys.PS(sp.pi / 2))
             // phys.Unitary(U=Matrix.random_unitary(3), name="U2"))
 
-<<<<<<< HEAD
-=======
-
->>>>>>> 72286484
+
 def test_visualization_ucircuit(capfd):
     c = _generate_simple_circuit()
     pdisplay(c, output_format="text")
