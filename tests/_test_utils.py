--- conflicted
+++ resolved
@@ -27,11 +27,7 @@
 # OUT OF OR IN CONNECTION WITH THE SOFTWARE OR THE USE OR OTHER DEALINGS IN THE
 # SOFTWARE.
 
-<<<<<<< HEAD
-from unittest.mock import MagicMock
 import os
-=======
->>>>>>> 336c4667
 import re
 import math
 from typing import Type
@@ -40,12 +36,7 @@
 import pytest
 
 import perceval as pcvl
-<<<<<<< HEAD
 from perceval.utils import StateVector, SVDistribution, PersistentData
-from perceval.utils.logging import channel
-=======
-from perceval.utils import StateVector, SVDistribution
->>>>>>> 336c4667
 from perceval.rendering import Format
 from perceval.rendering.circuit import ASkin, PhysSkin
 from perceval.algorithm import AProcessTomography
@@ -228,26 +219,7 @@
     try:
         assert_sv_close(sv4, sv1)
     except AssertionError:
-<<<<<<< HEAD
-        print("detected sv are different")
-
-
-UNIQUE_PART = uuid.uuid4()
-
-
-class PersistentDataForTests(PersistentData):
-    """
-    Overrides the directory used for persistent data to target a temporary sub-folder.
-    This allows to run tests without removing actual persistent data or risking messing up system or user directories
-    """
-
-    def __init__(self):
-        super().__init__()
-        self._directory = os.path.join(tempfile.gettempdir(), f'perceval-container-{UNIQUE_PART}', 'perceval-quandela')
-        try:
-            os.makedirs(self._directory, exist_ok=True)
-        except OSError:
-            pass
+        print("detected sv are different")
 
 
 class WarnLogChecker():
@@ -277,7 +249,4 @@
         return self
 
     def __exit__(self, exc_type, exc_val, exc_tb):
-        assert self._mock_warn.call_count == self._call_count
-=======
-        print("detected sv are different")
->>>>>>> 336c4667
+        assert self._mock_warn.call_count == self._call_count