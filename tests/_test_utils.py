# MIT License
#
# Copyright (c) 2022 Quandela
#
# Permission is hereby granted, free of charge, to any person obtaining a copy
# of this software and associated documentation files (the "Software"), to deal
# in the Software without restriction, including without limitation the rights
# to use, copy, modify, merge, publish, distribute, sublicense, and/or sell
# copies of the Software, and to permit persons to whom the Software is
# furnished to do so, subject to the following conditions:
#
# The above copyright notice and this permission notice shall be included in all
# copies or substantial portions of the Software.
#
# As a special exception, the copyright holders of exqalibur library give you
# permission to combine exqalibur with code included in the standard release of
# Perceval under the MIT license (or modified versions of such code). You may
# copy and distribute such a combined system following the terms of the MIT
# license for both exqalibur and Perceval. This exception for the usage of
# exqalibur is limited to the python bindings used by Perceval.
#
# THE SOFTWARE IS PROVIDED "AS IS", WITHOUT WARRANTY OF ANY KIND, EXPRESS OR
# IMPLIED, INCLUDING BUT NOT LIMITED TO THE WARRANTIES OF MERCHANTABILITY,
# FITNESS FOR A PARTICULAR PURPOSE AND NONINFRINGEMENT. IN NO EVENT SHALL THE
# AUTHORS OR COPYRIGHT HOLDERS BE LIABLE FOR ANY CLAIM, DAMAGES OR OTHER
# LIABILITY, WHETHER IN AN ACTION OF CONTRACT, TORT OR OTHERWISE, ARISING FROM,
# OUT OF OR IN CONNECTION WITH THE SOFTWARE OR THE USE OR OTHER DEALINGS IN THE
# SOFTWARE.

import re
import math
import pytest

from typing import Type
from pathlib import Path
from unittest.mock import MagicMock

import perceval as pcvl
from perceval.utils import StateVector, SVDistribution
from perceval.utils.logging import channel
from perceval.rendering import Format
from perceval.rendering.circuit import ASkin, PhysSkin
from perceval.algorithm import AProcessTomography

TEST_IMG_DIR = Path(__file__).resolve().parent / 'imgs'


def strip_line_12(s: str) -> str:
    return s.strip().replace("            ", "")


def check_sv_close(sv1: StateVector, sv2: StateVector) -> bool:
    sv1.normalize()
    sv2.normalize()
    if len(sv1) != len(sv2):
        return False

    for s in sv1.keys():
        if s not in sv2:
            return False
        if sv1[s] != pytest.approx(sv2[s]):
            return False
    return True

def assert_sv_close(sv1: StateVector, sv2: StateVector):
    sv1.normalize()
    sv2.normalize()
    assert len(sv1) == len(sv2), f"{sv1} != {sv2} (len)"

    for s in sv1.keys():
        assert s in sv2, f"{sv1} != {sv2} ({s} missing from the latter)"
        assert sv1[s] == pytest.approx(sv2[s]), f"{sv1} != {sv2} (amplitudes {sv1[s]} != {sv2[s]})"


def assert_svd_close(lhsvd, rhsvd):
    lhsvd.normalize()
    rhsvd.normalize()
    assert len(lhsvd) == len(rhsvd), f"len are different, {len(lhsvd)} vs {len(rhsvd)}"

    for lh_sv in lhsvd.keys():
        found_in_rh = False
        for rh_sv in rhsvd.keys():
            if not check_sv_close(lh_sv.__copy__(), rh_sv.__copy__()):
                continue
            found_in_rh = True
            assert pytest.approx(lhsvd[lh_sv]) == rhsvd[rh_sv], \
                f"different probabilities for {lh_sv}, {lhsvd[lh_sv]} vs {rhsvd[rh_sv]}"
            break
        assert found_in_rh, f"sv not found {lh_sv}"


def assert_bsd_close(lhbsd, rhbsd):
    assert len(lhbsd) == len(rhbsd), f"len are different, {len(lhbsd)} vs {len(rhbsd)}"

    for lh_bs in lhbsd.keys():
        if lh_bs not in rhbsd:
            assert False, f"bs not found {lh_bs}"
        assert pytest.approx(lhbsd[lh_bs]) == rhbsd[lh_bs], \
            f"different probabilities for {lh_bs}, {lhbsd[lh_bs]} vs {rhbsd[lh_bs]}"


def assert_bsd_close_enough(ref_bsd: pcvl.BSDistribution, bsd_to_check: pcvl.BSDistribution, threshold=0.8):
    for lh_bs in ref_bsd.keys():
        if ref_bsd[lh_bs] > threshold:
            assert lh_bs in bsd_to_check
            assert bsd_to_check[lh_bs] > threshold
            return
    assert False, f"No state has probability above {threshold} for bsd {ref_bsd}"


def assert_bsc_close_enough(ref_bsc: pcvl.BSCount, bsc_to_check: pcvl.BSCount):
    total = ref_bsc.total()
    assert total == bsc_to_check.total()
    threshold = math.sqrt(total)
    for lh_bs in ref_bsc.keys():
        if ref_bsc[lh_bs] < 5:
            continue
        assert lh_bs in bsc_to_check
        assert ref_bsc[lh_bs] == pytest.approx(bsc_to_check[lh_bs], ref_bsc[lh_bs]/threshold)


def  dict2svd(d: dict):
    return SVDistribution({StateVector(k): v for k, v in d.items()})


@pytest.fixture(scope="session")
def save_figs(pytestconfig):
    return pytestconfig.getoption("save_figs")


def _norm(svg):
    svg = svg.replace(" \n", "\n")
    svg = re.sub(r'url\(#.*?\)', 'url(#staticClipPath)', svg)
    svg = re.sub(r'<clipPath id=".*?">', '<clipPath id="staticClipPath">', svg)
    svg = re.sub(r'<dc:date>(.*)</dc:date>', '<dc:date></dc:date>', svg)
    svg = re.sub(r'<dc:title>(.*)</dc:title>', '<dc:title></dc:title>', svg)
    return svg


def _check_svg(test_path, ref_path, collection: str):
    with open(test_path) as f_test:
        test = _norm("".join(f_test.readlines()))
    with open(ref_path) as f_ref:
        ref = _norm("".join(f_ref.readlines()))
    m_test = re.search(rf'<g id="{collection}Collection.*?>((.|\n)*?)</g>', test)
    m_ref = re.search(rf'<g id="{collection}Collection.*?>((.|\n)*?)</g>', ref)
    if not m_test:
        return False, "cannot find patch in test"
    if not m_ref:
        return False, "cannot find patch in ref"
    m_test_patch = re.sub(r'url\(#.*?\)', "url()", m_test.group(1))
    m_ref_patch = re.sub(r'url\(#.*?\)', "url()", m_ref.group(1))
    if m_test_patch != m_ref_patch:
        return False, "test and ref are different"
    return True, "ok"


def _check_circuit(test_path, ref_path):
    return _check_svg(test_path, ref_path, 'Patch')


def _check_qpt(test_path, ref_path):
    return _check_svg(test_path, ref_path, 'Line3D')


def _save_or_check(c, tmp_path, circuit_name, save_figs, recursive=False, compact=False,
                   skin_type: Type[ASkin] = PhysSkin) -> None:
    img_path = (TEST_IMG_DIR if save_figs else tmp_path) / \
        Path(circuit_name + ".svg")
    skin = skin_type(compact)

    if isinstance(c, AProcessTomography):
        pcvl.pdisplay_to_file(c, img_path, output_format=Format.MPLOT)
    elif isinstance(c, pcvl.AComponent) or isinstance(c, pcvl.components.ACircuit) or isinstance(c, pcvl.AProcessor):
        pcvl.pdisplay_to_file(c, img_path, output_format=Format.MPLOT,
                              recursive=recursive, skin=skin)
    else:
        raise NotImplementedError(f"_save_or_check not implemented for {type(c)}")

    if save_figs:
        with open(img_path) as f_saved:
            saved = "".join(f_saved.readlines())
        saved = _norm(saved)
        with open(img_path, "w") as fw_saved:
            fw_saved.write(saved)
    else:
        if isinstance(c, AProcessTomography):
            ok, msg = _check_qpt(img_path, TEST_IMG_DIR /
                                 Path(circuit_name + ".svg"))
        elif isinstance(c, pcvl.AComponent) or isinstance(c, pcvl.components.ACircuit) or isinstance(c, pcvl.AProcessor):
            ok, msg = _check_circuit(img_path, TEST_IMG_DIR /
                                     Path(circuit_name + ".svg"))
        else:
            raise NotImplementedError(f"_save_or_check not implemented for {type(c)}")
        assert ok, msg


<<<<<<< HEAD
class WarnLogChecker():
    def __init__(self, mock_warn: MagicMock, log_channel: channel = channel.user, expected_log_number: int = 1):
=======
class LogChecker():
    """Check if the logger as the log the expected number of log.

    The syntax to use this class is:

    with LogChecker(mock):
        do_something_that_expect_log

    It is inspired of the method pytest.warns()

    :param mock_warn: Mock object of the logger method to check (can be logger.warn, .info, .err ...)
    :param log_channel: Channel of the log to check, defaults to channel.user
    :param expected_log_number: Number of log expected to check, defaults to 1
    """
    def __init__(self, mock_warn: MagicMock, log_channel: channel = channel.user, expected_log_number: int = 1):

>>>>>>> 55b4408a
        self._mock_warn = mock_warn
        self._call_count = mock_warn.call_count
        self._expected_channel = log_channel
        self._expected_log_number = expected_log_number

    def __enter__(self):
<<<<<<< HEAD
=======
        """Begging of the with statement.

        Check that no message has been log since last with statement.

        :return: self
        """
>>>>>>> 55b4408a
        assert self._mock_warn.call_count == self._call_count
        return self

    def __exit__(self, exc_type, exc_val, exc_tb):
<<<<<<< HEAD
=======
        """End of the with statement

        Check within the with statement that:
            - expected_log_number message(s) have been log/
            Then for each messages that:
                - first argument is a str
                - second argument is the expected log channel

        :param exc_type: _
        :param exc_val: _
        :param exc_tb: _
        """
>>>>>>> 55b4408a
        self._call_count += self._expected_log_number
        assert self._mock_warn.call_count == self._call_count, f"logger.warn: expected {self._call_count} log but got {self._mock_warn.call_count}"
        for i in range(self._expected_log_number):
            assert isinstance(self._mock_warn.mock_calls[-i].args[0], str)
            assert self._mock_warn.mock_calls[-i].args[1] == self._expected_channel

    def set_expected_log_number(self, expected_log_number: int):
<<<<<<< HEAD
=======
        """Setter of how many log message are expected

        :param expected_log_number: expected log number
        """
>>>>>>> 55b4408a
        self._expected_log_number = expected_log_number<|MERGE_RESOLUTION|>--- conflicted
+++ resolved
@@ -31,12 +31,16 @@
 import math
 import pytest
 
+import pytest
+
 from typing import Type
 from pathlib import Path
 from unittest.mock import MagicMock
+from unittest.mock import MagicMock
 
 import perceval as pcvl
 from perceval.utils import StateVector, SVDistribution
+from perceval.utils.logging import channel
 from perceval.utils.logging import channel
 from perceval.rendering import Format
 from perceval.rendering.circuit import ASkin, PhysSkin
@@ -195,10 +199,6 @@
         assert ok, msg
 
 
-<<<<<<< HEAD
-class WarnLogChecker():
-    def __init__(self, mock_warn: MagicMock, log_channel: channel = channel.user, expected_log_number: int = 1):
-=======
 class LogChecker():
     """Check if the logger as the log the expected number of log.
 
@@ -215,28 +215,22 @@
     """
     def __init__(self, mock_warn: MagicMock, log_channel: channel = channel.user, expected_log_number: int = 1):
 
->>>>>>> 55b4408a
         self._mock_warn = mock_warn
         self._call_count = mock_warn.call_count
         self._expected_channel = log_channel
         self._expected_log_number = expected_log_number
 
     def __enter__(self):
-<<<<<<< HEAD
-=======
         """Begging of the with statement.
 
         Check that no message has been log since last with statement.
 
         :return: self
         """
->>>>>>> 55b4408a
         assert self._mock_warn.call_count == self._call_count
         return self
 
     def __exit__(self, exc_type, exc_val, exc_tb):
-<<<<<<< HEAD
-=======
         """End of the with statement
 
         Check within the with statement that:
@@ -249,7 +243,6 @@
         :param exc_val: _
         :param exc_tb: _
         """
->>>>>>> 55b4408a
         self._call_count += self._expected_log_number
         assert self._mock_warn.call_count == self._call_count, f"logger.warn: expected {self._call_count} log but got {self._mock_warn.call_count}"
         for i in range(self._expected_log_number):
@@ -257,11 +250,8 @@
             assert self._mock_warn.mock_calls[-i].args[1] == self._expected_channel
 
     def set_expected_log_number(self, expected_log_number: int):
-<<<<<<< HEAD
-=======
         """Setter of how many log message are expected
 
         :param expected_log_number: expected log number
         """
->>>>>>> 55b4408a
         self._expected_log_number = expected_log_number