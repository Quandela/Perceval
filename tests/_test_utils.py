--- conflicted
+++ resolved
@@ -37,11 +37,7 @@
 from perceval.utils import StateVector, SVDistribution
 from perceval.rendering import Format
 from perceval.rendering.circuit import ASkin, PhysSkin
-<<<<<<< HEAD
-from perceval.algorithm import ProcessTomography
-=======
 from perceval.algorithm import AProcessTomography
->>>>>>> fa3b3b33
 
 TEST_IMG_DIR = Path(__file__).resolve().parent / 'imgs'
 
@@ -150,11 +146,7 @@
         Path(circuit_name + ".svg")
     skin = skin_type(compact)
 
-<<<<<<< HEAD
-    if isinstance(c, ProcessTomography):
-=======
     if isinstance(c, AProcessTomography):
->>>>>>> fa3b3b33
         pcvl.pdisplay_to_file(c, img_path, output_format=Format.MPLOT)
     elif isinstance(c, pcvl.AComponent) or isinstance(c, pcvl.components.ACircuit) or isinstance(c, pcvl.AProcessor):
         pcvl.pdisplay_to_file(c, img_path, output_format=Format.MPLOT,
@@ -169,11 +161,7 @@
         with open(img_path, "w") as fw_saved:
             fw_saved.write(saved)
     else:
-<<<<<<< HEAD
-        if isinstance(c, ProcessTomography):
-=======
         if isinstance(c, AProcessTomography):
->>>>>>> fa3b3b33
             ok, msg = _check_qpt(img_path, TEST_IMG_DIR /
                                  Path(circuit_name + ".svg"))
         elif isinstance(c, pcvl.AComponent) or isinstance(c, pcvl.components.ACircuit) or isinstance(c, pcvl.AProcessor):
