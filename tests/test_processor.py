--- conflicted
+++ resolved
@@ -275,12 +275,7 @@
     p.min_detected_photons_filter(2)
     p.with_input(BasicState([0, 1, 0]))
 
-<<<<<<< HEAD
     res = p.probs()["results"]
-=======
-    with LogChecker(mock_warn, expected_log_number=2):  # Normalize is called once, a void tensor product is called once
-        res = p.probs()["results"]
->>>>>>> 65a4fc23
     assert res == BSDistribution()
 
 
