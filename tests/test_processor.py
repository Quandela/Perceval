--- conflicted
+++ resolved
@@ -269,8 +269,6 @@
     assert p0.probs()["results"] == pytest.approx(p1.probs()["results"])
 
 
-<<<<<<< HEAD
-=======
 @patch.object(pcvl.utils.logging.ExqaliburLogger, "warn")
 def test_empty_output(mock_warn):
     p = Processor("SLOS", 4)
@@ -284,7 +282,6 @@
     assert res == BSDistribution()
 
 
->>>>>>> d54a76aa
 def test_mask_distinguishability():
     p = Processor("SLOS", 3, noise=NoiseModel(indistinguishability=.5))
 
