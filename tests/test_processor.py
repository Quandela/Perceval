# MIT License
#
# Copyright (c) 2022 Quandela
#
# Permission is hereby granted, free of charge, to any person obtaining a copy
# of this software and associated documentation files (the "Software"), to deal
# in the Software without restriction, including without limitation the rights
# to use, copy, modify, merge, publish, distribute, sublicense, and/or sell
# copies of the Software, and to permit persons to whom the Software is
# furnished to do so, subject to the following conditions:
#
# The above copyright notice and this permission notice shall be included in all
# copies or substantial portions of the Software.
#
# As a special exception, the copyright holders of exqalibur library give you
# permission to combine exqalibur with code included in the standard release of
# Perceval under the MIT license (or modified versions of such code). You may
# copy and distribute such a combined system following the terms of the MIT
# license for both exqalibur and Perceval. This exception for the usage of
# exqalibur is limited to the python bindings used by Perceval.
#
# THE SOFTWARE IS PROVIDED "AS IS", WITHOUT WARRANTY OF ANY KIND, EXPRESS OR
# IMPLIED, INCLUDING BUT NOT LIMITED TO THE WARRANTIES OF MERCHANTABILITY,
# FITNESS FOR A PARTICULAR PURPOSE AND NONINFRINGEMENT. IN NO EVENT SHALL THE
# AUTHORS OR COPYRIGHT HOLDERS BE LIABLE FOR ANY CLAIM, DAMAGES OR OTHER
# LIABILITY, WHETHER IN AN ACTION OF CONTRACT, TORT OR OTHERWISE, ARISING FROM,
# OUT OF OR IN CONNECTION WITH THE SOFTWARE OR THE USE OR OTHER DEALINGS IN THE
# SOFTWARE.

import pytest
from perceval.components import Circuit, Processor, BS, Source, catalog
from perceval.utils import BasicState, StateVector, SVDistribution
from perceval.backends import Clifford2017Backend


def test_processor_input_generation_0():
    p = Processor("Naive", Circuit(4))  # Init with perfect source
    p.with_input(BasicState([0, 1, 1, 0]))
    assert p.source_distribution == {StateVector([0, 1, 1, 0]): 1}


def test_processor_input_generation_1():
    p = Processor("Naive", Circuit(4), Source(emission_probability=0.2))
    p.with_input(BasicState([0, 1, 1, 0]))
    expected = {
<<<<<<< HEAD
        StateVector([0, 1, 1, 0]): 0.04,
        StateVector([0, 1, 0, 0]): 0.16,
        StateVector([0, 0, 1, 0]): 0.16,
        StateVector([0, 0, 0, 0]): 0.64
=======
        pcvl.StateVector([0, 1, 1, 0]): 0.04,
        pcvl.StateVector([0, 1, 0, 0]): 0.16,
        pcvl.StateVector([0, 0, 1, 0]): 0.16,
        pcvl.StateVector([0, 0, 0, 0]): 0.64
>>>>>>> 72e5033a
    }
    assert pytest.approx(p.source_distribution) == expected


def test_processor_input_generation_2():
    source = Source(emission_probability=0.2,
                    multiphoton_component=0.1, multiphoton_model="indistinguishable",
                    indistinguishability=0.9)
    p = Processor("Naive", Circuit(4), source)
    p.with_input(BasicState([0, 1, 1, 0]))

    expected = {'|0,0,0,0>': 16 / 25,
                '|0,0,2{_:0},0>': 0.0015490319977879558,
                '|0,0,{_:0},0>': 0.15836717690616972,
                '|0,0,{_:0}{_:1},0>': 8.37910960423266e-05,
                '|0,2{_:0},0,0>': 0.0015490319977879558,
                '|0,2{_:0},2{_:0},0>': 3.749218953392102e-06,
                '|0,2{_:0},{_:0},0>': 0.0003636359771584214,
                '|0,2{_:0},{_:0}{_:1},0>': 2.0280482640513694e-07,
                '|0,2{_:0},{_:1},0>': 1.96699985087703e-05,
                '|0,{_:0},0,0>': 0.15836717690616972,
                '|0,{_:0},2{_:0},0>': 0.0003636359771584214,
                '|0,{_:0},2{_:1},0>': 1.96699985087703e-05,
                '|0,{_:0},{_:0},0>': 0.03526897882672976,
                '|0,{_:0},{_:0}{_:1},0>': 1.96699985087703e-05,
                '|0,{_:0},{_:1},0>': 0.0039187754251921985,
                '|0,{_:0},{_:1}{_:2},0>': 1.0640004445062523e-06,
                '|0,{_:0}{_:1},0,0>': 8.37910960423266e-05,
                '|0,{_:0}{_:1},2{_:0},0>': 2.0280482640513694e-07,
                '|0,{_:0}{_:1},{_:0},0>': 1.96699985087703e-05,
                '|0,{_:0}{_:1},{_:0}{_:2},0>': 1.097023089996e-08,
                '|0,{_:0}{_:1},{_:2},0>': 1.0640004445062523e-06}
    result = {str(k): v for k, v in p.source_distribution.items()}
    assert pytest.approx(expected) == result
    assert pytest.approx(sum([v for v in p.source_distribution.values()])) == 1


def test_processor_identity_sv():
    p = Processor("Naive", Circuit(4))  # Init with perfect source
    sv = BasicState([0, 1, 1, 0]) + BasicState([1, 0, 0, 1])
    p.with_input(sv)
    assert p.source_distribution == {sv: 1}


def test_processor_probs():
    source = Source(emission_probability=1, multiphoton_component=0, indistinguishability=1)
    qpu = Processor("Naive", BS(), source)
    qpu.with_input(BasicState([1, 1]))  # Are expected only states with 2 photons in the same mode.
    qpu.thresholded_output(True)  # With thresholded detectors, the simulation will only detect |1,0> and |0,1>
    probs = qpu.probs()
    # By default, all states are filtered and physical performance drops to 0
    assert pytest.approx(probs['physical_perf']) == 0

    qpu.thresholded_output(False)  # With perfect detection, we get our results back
    probs = qpu.probs()
    bsd_out = probs['results']
    assert pytest.approx(bsd_out[BasicState("|2,0>")]) == 0.5
    assert pytest.approx(bsd_out[BasicState("|0,2>")]) == 0.5
    assert pytest.approx(probs['physical_perf']) == 1


def test_processor_samples():
    proc = Processor(Clifford2017Backend(), BS())

    # Without annotations
    proc.with_input(BasicState("|1,1>"))
    samples = proc.samples(500)
    assert samples["results"].count(BasicState([1, 1])) == 0
    assert len(samples["results"]) == 500

    # With annotations
    proc.with_input(SVDistribution({BasicState("|{_:0},{_:1}>"): 1}))
    samples = proc.samples(500)
<<<<<<< HEAD
    assert samples["results"].count(BasicState([1,1])) > 50


def test_processor_samples_max_shots():
    p = Processor(Clifford2017Backend(), 4)  # Identity circuit with perfect source
    p.with_input(BasicState([1, 1, 1, 1]))
    for (max_samples, max_shots) in [(10, 10), (2, 50), (17, 2), (0, 11), (10, 0)]:
        # In this trivial case, 1 shot = 1 sample, so test this pair of parameters work as a dual threshold system
        samples = p.samples(max_samples, max_shots)
        assert len(samples['results']) == min(max_samples, max_shots)

    p = Processor(Clifford2017Backend(), 4, Source(losses=.92))
    p.add(0, catalog['postprocessed cnot'].build_processor())
    p.with_input(BasicState([0, 1, 0, 1]))
    max_samples = 100
    result_len = {}
    for max_shots in [400, 1_000, 10_000]:
        result_len[max_shots] = len(p.samples(max_samples, max_shots)['results'])
    assert result_len[400] < result_len[1_000]
    assert result_len[1_000] < result_len[10_000]
    assert result_len[10_000] == max_samples  # 10k shots is enough to get the expected sample count
=======
    assert samples["results"].count(pcvl.BasicState([1, 1])) > 50
>>>>>>> 72e5033a


def test_processor_composition():
    p = catalog['postprocessed cnot'].build_processor()  # Circuit with [0,1] and [2,3] post-selection conditions
    p.add((0, 1), BS())  # Composing with a component on modes [0,1] should work
    with pytest.raises(AssertionError):
        p.add((1, 2), BS())  # Composing with a component on modes [1,2] should fail
    p_bs = Processor("SLOS", BS())
    p.add((0, 1), p_bs)  # Composing with a processor on modes [0,1] should work
    with pytest.raises(AssertionError):
        p.add((1, 2), p_bs)  # Composing with a processor on modes [1,2] should fail


def test_add_remove_ports():
    processor = pcvl.Processor("SLOS", 6)
    p0 = pcvl.Port(pcvl.Encoding.DUAL_RAIL, "q0")
    p1 = pcvl.Port(pcvl.Encoding.DUAL_RAIL, "q1")
    p2 = pcvl.Port(pcvl.Encoding.DUAL_RAIL, "q2")
    processor.add_port(0, p0, pcvl.PortLocation.OUTPUT)
    processor.add_port(2, p1)
    processor.add_port(4, p2, pcvl.PortLocation.INPUT)

    with pytest.raises(pcvl.components.UnavailableModeException):
        processor.add_port(4, p2, pcvl.PortLocation.INPUT)

    assert processor.in_port_names == ["", "", "q1", "q1", "q2", "q2"]
    assert processor.out_port_names == ["q0", "q0", "q1", "q1", "", ""]

    assert processor.get_input_port(0) is None
    assert processor.get_input_port(1) is None
    assert processor.get_input_port(2) is p1
    assert processor.get_input_port(3) is p1
    assert processor.get_input_port(4) is p2
    assert processor.get_input_port(5) is p2

    assert processor.get_output_port(0) is p0
    assert processor.get_output_port(1) is p0
    assert processor.get_output_port(2) is p1
    assert processor.get_output_port(3) is p1
    assert processor.get_output_port(4) is None
    assert processor.get_output_port(5) is None

    processor.remove_port(2, pcvl.PortLocation.OUTPUT)

    with pytest.raises(pcvl.components.UnavailableModeException):
        processor.remove_port(2, pcvl.PortLocation.OUTPUT)

    with pytest.raises(pcvl.components.UnavailableModeException):
        processor.add_port(2, p1)

    assert processor.in_port_names == ["", "", "q1", "q1", "q2", "q2"]
    assert processor.out_port_names == ["q0", "q0", "", "", "", ""]

    assert processor.get_input_port(0) is None
    assert processor.get_input_port(1) is None
    assert processor.get_input_port(2) is p1
    assert processor.get_input_port(3) is p1
    assert processor.get_input_port(4) is p2
    assert processor.get_input_port(5) is p2

    assert processor.get_output_port(0) is p0
    assert processor.get_output_port(1) is p0
    assert processor.get_output_port(2) is None
    assert processor.get_output_port(3) is None
    assert processor.get_output_port(4) is None
    assert processor.get_output_port(5) is None

    processor.remove_port(0, pcvl.PortLocation.OUTPUT)
    processor.remove_port(2, pcvl.PortLocation.INPUT)
    processor.remove_port(4, pcvl.PortLocation.INPUT)

    with pytest.raises(pcvl.components.UnavailableModeException):
        processor.remove_port(2, pcvl.PortLocation.INPUT)

    for i in range(6):
        assert processor.get_input_port(i) is None
        assert processor.get_output_port(i) is None<|MERGE_RESOLUTION|>--- conflicted
+++ resolved
@@ -43,17 +43,10 @@
     p = Processor("Naive", Circuit(4), Source(emission_probability=0.2))
     p.with_input(BasicState([0, 1, 1, 0]))
     expected = {
-<<<<<<< HEAD
         StateVector([0, 1, 1, 0]): 0.04,
         StateVector([0, 1, 0, 0]): 0.16,
         StateVector([0, 0, 1, 0]): 0.16,
         StateVector([0, 0, 0, 0]): 0.64
-=======
-        pcvl.StateVector([0, 1, 1, 0]): 0.04,
-        pcvl.StateVector([0, 1, 0, 0]): 0.16,
-        pcvl.StateVector([0, 0, 1, 0]): 0.16,
-        pcvl.StateVector([0, 0, 0, 0]): 0.64
->>>>>>> 72e5033a
     }
     assert pytest.approx(p.source_distribution) == expected
 
@@ -127,8 +120,7 @@
     # With annotations
     proc.with_input(SVDistribution({BasicState("|{_:0},{_:1}>"): 1}))
     samples = proc.samples(500)
-<<<<<<< HEAD
-    assert samples["results"].count(BasicState([1,1])) > 50
+    assert samples["results"].count(BasicState([1, 1])) > 50
 
 
 def test_processor_samples_max_shots():
@@ -149,9 +141,6 @@
     assert result_len[400] < result_len[1_000]
     assert result_len[1_000] < result_len[10_000]
     assert result_len[10_000] == max_samples  # 10k shots is enough to get the expected sample count
-=======
-    assert samples["results"].count(pcvl.BasicState([1, 1])) > 50
->>>>>>> 72e5033a
 
 
 def test_processor_composition():
