# MIT License
#
# Copyright (c) 2022 Quandela
#
# Permission is hereby granted, free of charge, to any person obtaining a copy
# of this software and associated documentation files (the "Software"), to deal
# in the Software without restriction, including without limitation the rights
# to use, copy, modify, merge, publish, distribute, sublicense, and/or sell
# copies of the Software, and to permit persons to whom the Software is
# furnished to do so, subject to the following conditions:
#
# The above copyright notice and this permission notice shall be included in all
# copies or substantial portions of the Software.
#
# As a special exception, the copyright holders of exqalibur library give you
# permission to combine exqalibur with code included in the standard release of
# Perceval under the MIT license (or modified versions of such code). You may
# copy and distribute such a combined system following the terms of the MIT
# license for both exqalibur and Perceval. This exception for the usage of
# exqalibur is limited to the python bindings used by Perceval.
#
# THE SOFTWARE IS PROVIDED "AS IS", WITHOUT WARRANTY OF ANY KIND, EXPRESS OR
# IMPLIED, INCLUDING BUT NOT LIMITED TO THE WARRANTIES OF MERCHANTABILITY,
# FITNESS FOR A PARTICULAR PURPOSE AND NONINFRINGEMENT. IN NO EVENT SHALL THE
# AUTHORS OR COPYRIGHT HOLDERS BE LIABLE FOR ANY CLAIM, DAMAGES OR OTHER
# LIABILITY, WHETHER IN AN ACTION OF CONTRACT, TORT OR OTHERWISE, ARISING FROM,
# OUT OF OR IN CONNECTION WITH THE SOFTWARE OR THE USE OR OTHER DEALINGS IN THE
# SOFTWARE.

import pytest
from unittest.mock import patch

import perceval as pcvl
from perceval import BSDistribution
from perceval.components import Circuit, Processor, BS, Source, catalog, UnavailableModeException, Port, PortLocation, \
    PERM, Detector
from perceval.utils import BasicState, StateVector, SVDistribution, Encoding, NoiseModel
from perceval.backends import Clifford2017Backend

from _test_utils import assert_svd_close, LogChecker


@patch.object(pcvl.utils.logging.ExqaliburLogger, "warn")
def test_processor_input_fock_state(mock_warn):
    p = Processor("Naive", Circuit(4))  # Init with perfect source
    with LogChecker(mock_warn, expected_log_number=0):
        p.with_input(BasicState([0, 1, 1, 0]))
    assert p.source_distribution == {StateVector([0, 1, 1, 0]): 1}


def test_processor_input_fock_state_with_loss():
    p = Processor("Naive", Circuit(4), NoiseModel(brightness=0.2))
    p.with_input(BasicState([0, 1, 1, 0]))
    expected = {
        StateVector([0, 1, 1, 0]): 0.04,
        StateVector([0, 1, 0, 0]): 0.16,
        StateVector([0, 0, 1, 0]): 0.16,
        StateVector([0, 0, 0, 0]): 0.64
    }
    assert pytest.approx(p.source_distribution) == expected


<<<<<<< HEAD
def test_processor_input_fock_state_with_all_noise_sources():
    source = Source(emission_probability=0.2,
                    multiphoton_component=0.1, multiphoton_model="indistinguishable",
                    indistinguishability=0.9)
    source.simplify_distribution = True
    p = Processor("Naive", Circuit(4), source)
    p.with_input(BasicState([0, 1, 1, 0]))
=======
@patch.object(pcvl.utils.logging.ExqaliburLogger, "warn")
def test_processor_input_fock_state_with_all_noise_sources(mock_warn):
    nm = NoiseModel(brightness=0.2, indistinguishability=0.9, g2=0.1, g2_distinguishable=False)
    p = Processor("Naive", Circuit(4), nm)
    p.source.simplify_distribution = True
    with LogChecker(mock_warn):
        p.with_input(BasicState([0, 1, 1, 0]))
>>>>>>> 90ac9ad3

    expected = {'|0,0,0,0>': 16 / 25,
                '|0,0,2{_:0},0>': 0.0015490319977879558,
                '|0,0,{_:0},0>': 0.15836717690616972,
                '|0,0,{_:0}{_:1},0>': 8.37910960423266e-05,
                '|0,2{_:0},0,0>': 0.0015490319977879558,
                '|0,2{_:0},2{_:0},0>': 3.749218953392102e-06,
                '|0,2{_:0},{_:0},0>': 0.0003636359771584214,
                '|0,2{_:0},{_:0}{_:1},0>': 2.0280482640513694e-07,
                '|0,2{_:0},{_:1},0>': 1.96699985087703e-05,
                '|0,{_:0},0,0>': 0.15836717690616972,
                '|0,{_:0},2{_:0},0>': 0.0003636359771584214,
                '|0,{_:0},2{_:1},0>': 1.96699985087703e-05,
                '|0,{_:0},{_:0},0>': 0.03526897882672976,
                '|0,{_:0},{_:0}{_:1},0>': 1.96699985087703e-05,
                '|0,{_:0},{_:1},0>': 0.0039187754251921985,
                '|0,{_:0},{_:1}{_:2},0>': 1.0640004445062523e-06,
                '|0,{_:0}{_:1},0,0>': 8.37910960423266e-05,
                '|0,{_:0}{_:1},2{_:0},0>': 2.0280482640513694e-07,
                '|0,{_:0}{_:1},{_:0},0>': 1.96699985087703e-05,
                '|0,{_:0}{_:1},{_:0}{_:2},0>': 1.097023089996e-08,
                '|0,{_:0}{_:1},{_:2},0>': 1.0640004445062523e-06}
    result = {str(k): v for k, v in p.source_distribution.items()}
    assert pytest.approx(expected) == result
    assert pytest.approx(sum([v for v in p.source_distribution.values()])) == 1


def test_processor_input_state_vector():
    p = Processor("Naive", Circuit(4))  # Init with perfect source
    sv = BasicState([0, 1, 1, 0]) + BasicState([1, 0, 0, 1])
    p.with_input(sv)
    assert p.source_distribution == {sv: 1}

    p = Processor("Naive", Circuit(4), noise=NoiseModel(transmittance=.4, g2=.06))  # Init with noise
    sv = BasicState([0, 1, 1, 0]) + BasicState([1, 0, 0, 1])
    p.with_input(sv)
    assert p.source_distribution == {sv: 1}  # The source does NOT affect SV inputs


def test_processor_probs():
    qpu = Processor("Naive", BS())
    qpu.with_input(BasicState([1, 1]))  # Are expected only states with 2 photons in the same mode.
    qpu.thresholded_output(True)  # With thresholded detectors, the simulation will only detect |1,0> and |0,1>
    qpu.min_detected_photons_filter(2)
    probs = qpu.probs()

    # By default, all states are filtered and physical performance drops to 0
    assert pytest.approx(probs['physical_perf']) == 0

    qpu.thresholded_output(False)  # With perfect detection, we get our results back
    probs = qpu.probs()
    bsd_out = probs['results']
    assert pytest.approx(bsd_out[BasicState("|2,0>")]) == 0.5
    assert pytest.approx(bsd_out[BasicState("|0,2>")]) == 0.5
    assert pytest.approx(probs['physical_perf']) == 1


def test_processor_samples():
    proc = Processor(Clifford2017Backend(), BS())

    # Without annotations
    proc.with_input(BasicState("|1,1>"))
    samples = proc.samples(500)
    assert samples["results"].count(BasicState([1, 1])) == 0
    assert len(samples["results"]) == 500

    # With annotations
    proc.with_input(SVDistribution({BasicState("|{_:0},{_:1}>"): 1}))
    samples = proc.samples(500)
    assert samples["results"].count(BasicState([1, 1])) > 50


def test_processor_samples_max_shots():
    p = Processor(Clifford2017Backend(), 4)  # Identity circuit with perfect source
    p.with_input(BasicState([1, 1, 1, 1]))
    for (max_samples, max_shots) in [(10, 10), (2, 50), (17, 2), (0, 11), (10, 0)]:
        # In this trivial case, 1 shot = 1 sample, so test this pair of parameters work as a dual threshold system
        samples = p.samples(max_samples, max_shots)
        assert len(samples['results']) == min(max_samples, max_shots)

    p = Processor(Clifford2017Backend(), 4)
    p.add(0, catalog['postprocessed cnot'].build_processor())
    p.with_input(BasicState([0, 1, 0, 1]))
    max_samples = 100
    result_len = {}
    for max_shots in [100, 500, 2_000]:  # Success prob = 1/9  --> AVG 900 shots to get 100 samples
        result_len[max_shots] = len(p.samples(max_samples, max_shots)['results'])
    assert result_len[100] < result_len[500]
    assert result_len[500] < result_len[2_000]
    assert result_len[2_000] == max_samples  # 2k shots is enough to get the expected sample count


def test_add_remove_ports():
    processor = Processor("SLOS", 6)
    p0 = Port(Encoding.DUAL_RAIL, "q0")
    p1 = Port(Encoding.DUAL_RAIL, "q1")
    p2 = Port(Encoding.DUAL_RAIL, "q2")
    processor.add_port(0, p0, PortLocation.OUTPUT)
    processor.add_port(2, p1)
    processor.add_port(4, p2, PortLocation.INPUT)

    with pytest.raises(UnavailableModeException):
        processor.add_port(4, p2, PortLocation.INPUT)

    assert processor.in_port_names == ["", "", "q1", "q1", "q2", "q2"]
    assert processor.out_port_names == ["q0", "q0", "q1", "q1", "", ""]

    assert processor.get_input_port(0) is None
    assert processor.get_input_port(1) is None
    assert processor.get_input_port(2) is p1
    assert processor.get_input_port(3) is p1
    assert processor.get_input_port(4) is p2
    assert processor.get_input_port(5) is p2

    assert processor.get_output_port(0) is p0
    assert processor.get_output_port(1) is p0
    assert processor.get_output_port(2) is p1
    assert processor.get_output_port(3) is p1
    assert processor.get_output_port(4) is None
    assert processor.get_output_port(5) is None

    processor.remove_port(2, PortLocation.OUTPUT)

    with pytest.raises(UnavailableModeException):
        processor.remove_port(2, PortLocation.OUTPUT)

    with pytest.raises(UnavailableModeException):
        processor.add_port(2, p1)

    assert processor.in_port_names == ["", "", "q1", "q1", "q2", "q2"]
    assert processor.out_port_names == ["q0", "q0", "", "", "", ""]

    assert processor.get_input_port(0) is None
    assert processor.get_input_port(1) is None
    assert processor.get_input_port(2) is p1
    assert processor.get_input_port(3) is p1
    assert processor.get_input_port(4) is p2
    assert processor.get_input_port(5) is p2

    assert processor.get_output_port(0) is p0
    assert processor.get_output_port(1) is p0
    assert processor.get_output_port(2) is None
    assert processor.get_output_port(3) is None
    assert processor.get_output_port(4) is None
    assert processor.get_output_port(5) is None

    processor.remove_port(0, PortLocation.OUTPUT)
    processor.remove_port(2, PortLocation.INPUT)
    processor.remove_port(4, PortLocation.INPUT)

    with pytest.raises(UnavailableModeException):
        processor.remove_port(2, PortLocation.INPUT)

    for i in range(6):
        assert processor.get_input_port(i) is None
        assert processor.get_output_port(i) is None


def test_phase_quantization():
    nm = NoiseModel(phase_imprecision=0.1)
    p0 = Processor("SLOS", catalog["mzi phase first"].build_circuit(phi_a=0.596898191919898198,
                                                                    phi_b=0.16561561651616))
    p1 = Processor("SLOS", catalog["mzi phase first"].build_circuit(phi_a=0.596898191919898198,
                                                                    phi_b=0.16561561651616), noise=nm)
    p2 = Processor("SLOS", catalog["mzi phase first"].build_circuit(phi_a=0.6,
                                                                    phi_b=0.2))

    p0.with_input(BasicState([1, 1]))
    p1.with_input(BasicState([1, 1]))
    p2.with_input(BasicState([1, 1]))
    assert p0.probs()["results"] != pytest.approx(p1.probs()["results"])
    assert p1.probs()["results"] == pytest.approx(p2.probs()["results"])

    p1.noise = NoiseModel()
    assert p0.probs()["results"] == pytest.approx(p1.probs()["results"])

    p0.noise = nm
    p1.noise = nm
    assert p0.probs()["results"] == pytest.approx(p1.probs()["results"])


def test_empty_output():
    p = Processor("SLOS", 4)
    p.add(0, PERM([1, 0]))
    p.add_herald(0, 1)
    p.min_detected_photons_filter(2)
    p.with_input(BasicState([0, 1, 0]))

    res = p.probs()["results"]
    assert res == BSDistribution()


def test_mask_distinguishability():
    p = Processor("SLOS", 3, noise=NoiseModel(indistinguishability=.5))

    p.add_herald(1, 1)
    p.add_herald(2, 1)

    p.min_detected_photons_filter(2)
    input_state = BasicState([0])
    p.with_input(input_state)

    assert p.probs()["results"][input_state] == pytest.approx(1)


def test_mask_detectors():
    p = Processor("SLOS", 2)

    p.add(0, BS())
    p.add(0, Detector.threshold())
    p.add_herald(0, 1)  # Since using a threshold, expected is at least 1

    p.min_detected_photons_filter(1)
    p.with_input(BasicState([1]))

    res = p.probs()

    assert res["results"][BasicState([0])] == pytest.approx(1)
    assert res["logical_perf"] == pytest.approx(.5)


def test_min_photons_reset():
    p = Processor("SLOS", 2, noise=NoiseModel(brightness=.5))

    p.min_detected_photons_filter(2)
    input_state = BasicState([1, 1])
    p.with_input(input_state)

    res = p.probs()
    assert res["results"][input_state] == pytest.approx(1)
    assert res["physical_perf"] == pytest.approx(.25)

    p.min_detected_photons_filter(0)
    res = p.probs()
    assert res["results"][input_state] == pytest.approx(.25)
    assert res["physical_perf"] == pytest.approx(1)


def test_flatten_processor():
    ansatz = catalog["qloq ansatz"]
    group_sizes = [Encoding.QUDIT2, Encoding.QUDIT2]
    layers = ["Y"]
    phases = None
    p = ansatz.build_processor(
        group_sizes=group_sizes,
        layers=layers,
        phases=phases,
        ctype="cz"
    )

    level_0_components = p.flatten(0)
    level_1_components = p.flatten(1)
    level_2_components = p.flatten(2)
    level_3_components = p.flatten(3)
    level_4_components = p.flatten(4)
    all_components = p.flatten()

    assert len(level_0_components) == 1 # 1 sub-circuit
    assert len(level_1_components) == 15 # 13 sub-sub-circuits (8 RYQUDIT2, 4 CZ2, 1 POSTPROCESSED CZ) + 2 PERM
    assert len(level_2_components) == 60 # 8*4 in RYQUDIT2, 4*5 in CZ2, 1*6 in POSTPROCESSED CZ + 2 PERM
    assert len(level_3_components) == 68 # 8*5 in RYQUDIT2, 4*5 in CZ2, 1*6 in POSTPROCESSED CZ + 2 PERM
    assert len(level_4_components) == 76 # 8*6 in RYQUDIT2, 4*5 in CZ2, 1*6 in POSTPROCESSED CZ + 2 PERM
    assert len(all_components) == len(level_4_components)<|MERGE_RESOLUTION|>--- conflicted
+++ resolved
@@ -60,23 +60,11 @@
     assert pytest.approx(p.source_distribution) == expected
 
 
-<<<<<<< HEAD
 def test_processor_input_fock_state_with_all_noise_sources():
-    source = Source(emission_probability=0.2,
-                    multiphoton_component=0.1, multiphoton_model="indistinguishable",
-                    indistinguishability=0.9)
-    source.simplify_distribution = True
-    p = Processor("Naive", Circuit(4), source)
-    p.with_input(BasicState([0, 1, 1, 0]))
-=======
-@patch.object(pcvl.utils.logging.ExqaliburLogger, "warn")
-def test_processor_input_fock_state_with_all_noise_sources(mock_warn):
     nm = NoiseModel(brightness=0.2, indistinguishability=0.9, g2=0.1, g2_distinguishable=False)
     p = Processor("Naive", Circuit(4), nm)
     p.source.simplify_distribution = True
-    with LogChecker(mock_warn):
-        p.with_input(BasicState([0, 1, 1, 0]))
->>>>>>> 90ac9ad3
+    p.with_input(BasicState([0, 1, 1, 0]))
 
     expected = {'|0,0,0,0>': 16 / 25,
                 '|0,0,2{_:0},0>': 0.0015490319977879558,
