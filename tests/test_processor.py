--- conflicted
+++ resolved
@@ -28,19 +28,12 @@
 # SOFTWARE.
 
 import pytest
-<<<<<<< HEAD
+import numpy as np
 from unittest.mock import patch
 
 import perceval as pcvl
-from perceval.components import Circuit, Processor, BS, Source, catalog, UnavailableModeException, Port, PortLocation
-=======
-import warnings
-import numpy as np
-
-from _test_utils import assert_svd_close
 from perceval.components import Circuit, Processor, BS, Source, catalog, UnavailableModeException, Port, PortLocation, \
     PS, PERM
->>>>>>> 336c4667
 from perceval.utils import BasicState, StateVector, SVDistribution, Encoding, NoiseModel
 from perceval.backends import Clifford2017Backend
 
