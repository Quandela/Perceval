--- conflicted
+++ resolved
@@ -21,185 +21,15 @@
  </defs>
  <g id="figure_1">
   <g id="patch_1">
-<<<<<<< HEAD
-
-   <path d="M 0 720 
-L 1152 720 
-L 1152 0 
-L 0 0 
-L 0 720
-=======
    <path d="M 0 720
 L 1008 720
 L 1008 0
 L 0 0
->>>>>>> 76797a2d
 z
 " style="fill: none"/>
   </g>
   <g id="axes_1">
    <g id="PatchCollection_1">
-<<<<<<< HEAD
-
-    <path d="M 54.6177 154.191197 
-L 95.779461 154.191197 
-" clip-path="url(#pe2d6397ece)" style="fill: none; stroke: #000000"/>
-    <path d="M 54.6177 291.397066 
-L 95.779461 291.397066 
-" clip-path="url(#pe2d6397ece)" style="fill: none; stroke: #000000"/>
-    <path d="M 54.6177 428.602934 
-L 95.779461 428.602934 
-" clip-path="url(#pe2d6397ece)" style="fill: none; stroke: #000000"/>
-    <path d="M 54.6177 565.808803 
-L 95.779461 565.808803 
-" clip-path="url(#pe2d6397ece)" style="fill: none; stroke: #000000"/>
-    <path d="M 95.779461 565.808803 
-L 150.661808 565.808803 
-M 178.102982 565.808803 
-L 232.985329 565.808803 
-" clip-path="url(#pe2d6397ece)" style="fill: none; stroke: #000000"/>
-    <path d="M 150.661808 606.970563 
-L 178.102982 606.970563 
-L 178.102982 524.647042 
-L 150.661808 524.647042 
-L 150.661808 606.970563 
-" clip-path="url(#pe2d6397ece)" style="fill: #d3d3d3; stroke: #000000"/>
-    <path d="M 95.779461 428.602934 
-L 150.661808 428.602934 
-M 178.102982 428.602934 
-L 232.985329 428.602934 
-" clip-path="url(#pe2d6397ece)" style="fill: none; stroke: #000000"/>
-    <path d="M 150.661808 469.764695 
-L 178.102982 469.764695 
-L 178.102982 387.441174 
-L 150.661808 387.441174 
-L 150.661808 469.764695 
-" clip-path="url(#pe2d6397ece)" style="fill: #d3d3d3; stroke: #000000"/>
-    <path d="M 95.779461 291.397066 
-L 150.661808 291.397066 
-M 178.102982 291.397066 
-L 232.985329 291.397066 
-" clip-path="url(#pe2d6397ece)" style="fill: none; stroke: #000000"/>
-    <path d="M 150.661808 332.558826 
-L 178.102982 332.558826 
-L 178.102982 250.235305 
-L 150.661808 250.235305 
-L 150.661808 332.558826 
-" clip-path="url(#pe2d6397ece)" style="fill: #d3d3d3; stroke: #000000"/>
-    <path d="M 95.779461 154.191197 
-L 150.661808 154.191197 
-M 178.102982 154.191197 
-L 232.985329 154.191197 
-" clip-path="url(#pe2d6397ece)" style="fill: none; stroke: #000000"/>
-    <path d="M 150.661808 195.352958 
-L 178.102982 195.352958 
-L 178.102982 113.029437 
-L 150.661808 113.029437 
-L 150.661808 195.352958 
-" clip-path="url(#pe2d6397ece)" style="fill: #d3d3d3; stroke: #000000"/>
-    <path d="M 268.505733 154.191746 
-C 306.126485 154.191746 305.957721 222.794132 343.578473 222.794132 
-M 343.583687 222.794132 
-C 305.957447 222.794132 306.126485 291.396517 268.505459 291.396517 
-M 343.583687 222.794132 
-L 403.637598 222.794132 
-M 403.637598 222.794132 
-C 441.263837 222.794132 441.0948 154.191746 478.715826 154.191746 
-M 403.637598 222.794132 
-C 441.263837 222.794132 441.0948 291.396517 478.715826 291.396517 
-M 232.985329 154.191197 
-L 268.658855 154.191197 
-M 268.664069 291.396517 
-L 232.985329 291.396517 
-M 473.494319 291.396517 
-L 507.397066 291.396517 
-M 472.256996 154.190649 
-L 507.397066 154.190649 
-" clip-path="url(#pe2d6397ece)" style="fill: none; stroke: #000000"/>
-    <path d="M 268.505733 428.603483 
-C 306.126485 428.603483 305.957721 497.205868 343.578473 497.205868 
-M 343.583687 497.205868 
-C 305.957447 497.205868 306.126485 565.808254 268.505459 565.808254 
-M 343.583687 497.205868 
-L 403.637598 497.205868 
-M 403.637598 497.205868 
-C 441.263837 497.205868 441.0948 428.603483 478.715826 428.603483 
-M 403.637598 497.205868 
-C 441.263837 497.205868 441.0948 565.808254 478.715826 565.808254 
-M 232.985329 428.602934 
-L 268.658855 428.602934 
-M 268.664069 565.808254 
-L 232.985329 565.808254 
-M 473.494319 565.808254 
-L 507.397066 565.808254 
-M 472.256996 428.602385 
-L 507.397066 428.602385 
-" clip-path="url(#pe2d6397ece)" style="fill: none; stroke: #000000"/>
-    <path d="M 542.91747 291.397615 
-C 580.538221 291.397615 580.369458 360 617.99021 360 
-M 617.995423 360 
-C 580.369184 360 580.538221 428.602385 542.917195 428.602385 
-M 617.995423 360 
-L 678.049334 360 
-M 678.049334 360 
-C 715.675574 360 715.506536 291.397615 753.127562 291.397615 
-M 678.049334 360 
-C 715.675574 360 715.506536 428.602385 753.127562 428.602385 
-M 507.397066 291.397066 
-L 543.070592 291.397066 
-M 543.075805 428.602385 
-L 507.397066 428.602385 
-M 747.906056 428.602385 
-L 781.808803 428.602385 
-M 746.668733 291.396517 
-L 781.808803 291.396517 
-" clip-path="url(#pe2d6397ece)" style="fill: none; stroke: #000000"/>
-    <path d="M 507.397066 154.191197 
-L 781.808803 154.191197 
-" clip-path="url(#pe2d6397ece)" style="fill: none; stroke: #000000"/>
-    <path d="M 817.329207 154.191746 
-C 854.949958 154.191746 854.781195 222.794132 892.401946 222.794132 
-M 892.40716 222.794132 
-C 854.78092 222.794132 854.949958 291.396517 817.328932 291.396517 
-M 892.40716 222.794132 
-L 952.461071 222.794132 
-M 952.461071 222.794132 
-C 990.087311 222.794132 989.918273 154.191746 1027.539299 154.191746 
-M 952.461071 222.794132 
-C 990.087311 222.794132 989.918273 291.396517 1027.539299 291.396517 
-M 781.808803 154.191197 
-L 817.482328 154.191197 
-M 817.487542 291.396517 
-L 781.808803 291.396517 
-M 1022.317792 291.396517 
-L 1056.220539 291.396517 
-M 1021.08047 154.190649 
-L 1056.220539 154.190649 
-" clip-path="url(#pe2d6397ece)" style="fill: none; stroke: #000000"/>
-    <path d="M 781.808803 428.602934 
-L 1056.220539 428.602934 
-" clip-path="url(#pe2d6397ece)" style="fill: none; stroke: #000000"/>
-    <path d="M 507.397066 565.808803 
-L 1056.220539 565.808803 
-" clip-path="url(#pe2d6397ece)" style="fill: none; stroke: #000000"/>
-    <path d="M 1056.220539 154.191197 
-L 1097.3823 154.191197 
-" clip-path="url(#pe2d6397ece)" style="fill: none; stroke: #000000"/>
-    <path d="M 1056.220539 291.397066 
-L 1097.3823 291.397066 
-" clip-path="url(#pe2d6397ece)" style="fill: none; stroke: #000000"/>
-    <path d="M 1056.220539 428.602934 
-L 1097.3823 428.602934 
-" clip-path="url(#pe2d6397ece)" style="fill: none; stroke: #000000"/>
-    <path d="M 1056.220539 565.808803 
-L 1097.3823 565.808803 
-" clip-path="url(#pe2d6397ece)" style="fill: none; stroke: #000000"/>
-   </g>
-   <g id="text_1">
-    <!-- 0 -->
-    <g transform="translate(27.176527 154.191197)scale(0.18 -0.18)">
-
-=======
     <path d="M 55.636364 156.671675
 L 96.396694 156.671675
 " clip-path="url(#staticClipPath)" style="fill: none; stroke: #000000; stroke-width: 2"/>
@@ -285,7 +115,6 @@
    <g id="text_1">
     <!-- 0 -->
     <g transform="translate(28.46281 156.671675)scale(0.18 -0.18)">
->>>>>>> 76797a2d
      <defs>
       <path id="DejaVuSans-30" d="M 2034 4250 
 Q 1547 4250 1301 3770 
@@ -314,13 +143,7 @@
    </g>
    <g id="text_2">
     <!-- 1 -->
-<<<<<<< HEAD
-
-    <g transform="translate(27.176527 291.397066)scale(0.18 -0.18)">
-
-=======
     <g transform="translate(28.46281 292.223892)scale(0.18 -0.18)">
->>>>>>> 76797a2d
      <defs>
       <path id="DejaVuSans-31" d="M 794 531 
 L 1825 531 
@@ -342,13 +165,7 @@
    </g>
    <g id="text_3">
     <!-- 2 -->
-<<<<<<< HEAD
-
-    <g transform="translate(27.176527 428.602934)scale(0.18 -0.18)">
-
-=======
     <g transform="translate(28.46281 427.776108)scale(0.18 -0.18)">
->>>>>>> 76797a2d
      <defs>
       <path id="DejaVuSans-32" d="M 1228 531 
 L 3431 531 
@@ -380,13 +197,7 @@
    </g>
    <g id="text_4">
     <!-- 3 -->
-<<<<<<< HEAD
-
-    <g transform="translate(27.176527 565.808803)scale(0.18 -0.18)">
-
-=======
     <g transform="translate(28.46281 563.328325)scale(0.18 -0.18)">
->>>>>>> 76797a2d
      <defs>
       <path id="DejaVuSans-33" d="M 2597 2516 
 Q 3050 2419 3304 2112 
@@ -425,172 +236,8 @@
     </g>
    </g>
    <g id="text_5">
-<<<<<<< HEAD
-    <!-- $\phi$=pi/2 -->
-
-    <g transform="translate(129.207395 634.411737)scale(0.21 -0.21)">
-
-     <defs>
-      <path id="DejaVuSans-Oblique-3d5" d="M 2991 4863 
-L 2738 3572 
-Q 3363 3572 3684 3094 
-Q 4016 2606 3850 1747 
-Q 3681 888 3159 400 
-Q 2653 -78 2028 -78 
-L 1784 -1331 
-L 1213 -1331 
-L 1456 -78 
-Q 834 -78 509 400 
-Q 178 888 347 1747 
-Q 513 2606 1034 3094 
-Q 1544 3572 2166 3572 
-L 2419 4863 
-L 2991 4863 
-z
-M 2128 434 
-Q 2481 434 2784 756 
-Q 3116 1116 3244 1747 
-Q 3369 2372 3169 2738 
-Q 2991 3059 2638 3059 
-L 2128 434 
-z
-M 1556 434 
-L 2066 3059 
-Q 1716 3059 1413 2738 
-Q 1072 2372 953 1747 
-Q 834 1116 1028 756 
-Q 1203 434 1556 434 
-z
-" transform="scale(0.015625)"/>
-      <path id="DejaVuSans-3d" d="M 678 2906 
-L 4684 2906 
-L 4684 2381 
-L 678 2381 
-L 678 2906 
-z
-M 678 1631 
-L 4684 1631 
-L 4684 1100 
-L 678 1100 
-L 678 1631 
-z
-" transform="scale(0.015625)"/>
-      <path id="DejaVuSans-70" d="M 1159 525 
-L 1159 -1331 
-L 581 -1331 
-L 581 3500 
-L 1159 3500 
-L 1159 2969 
-Q 1341 3281 1617 3432 
-Q 1894 3584 2278 3584 
-Q 2916 3584 3314 3078 
-Q 3713 2572 3713 1747 
-Q 3713 922 3314 415 
-Q 2916 -91 2278 -91 
-Q 1894 -91 1617 61 
-Q 1341 213 1159 525 
-z
-M 3116 1747 
-Q 3116 2381 2855 2742 
-Q 2594 3103 2138 3103 
-Q 1681 3103 1420 2742 
-Q 1159 2381 1159 1747 
-Q 1159 1113 1420 752 
-Q 1681 391 2138 391 
-Q 2594 391 2855 752 
-Q 3116 1113 3116 1747 
-z
-" transform="scale(0.015625)"/>
-      <path id="DejaVuSans-69" d="M 603 3500 
-L 1178 3500 
-L 1178 0 
-L 603 0 
-L 603 3500 
-z
-M 603 4863 
-L 1178 4863 
-L 1178 4134 
-L 603 4134 
-L 603 4863 
-z
-" transform="scale(0.015625)"/>
-      <path id="DejaVuSans-2f" d="M 1625 4666 
-L 2156 4666 
-L 531 -594 
-L 0 -594 
-L 1625 4666 
-z
-" transform="scale(0.015625)"/>
-     </defs>
-     <use xlink:href="#DejaVuSans-Oblique-3d5" transform="translate(0 0.015625)"/>
-     <use xlink:href="#DejaVuSans-3d" transform="translate(65.966797 0.015625)"/>
-     <use xlink:href="#DejaVuSans-70" transform="translate(149.755859 0.015625)"/>
-     <use xlink:href="#DejaVuSans-69" transform="translate(213.232422 0.015625)"/>
-     <use xlink:href="#DejaVuSans-2f" transform="translate(241.015625 0.015625)"/>
-     <use xlink:href="#DejaVuSans-32" transform="translate(271.082031 0.015625)"/>
-    </g>
-   </g>
-   <g id="text_6">
-    <!-- $\phi$=3*pi/2 -->
-    <g transform="translate(117.237395 497.205868)scale(0.21 -0.21)">
-     <defs>
-      <path id="DejaVuSans-2a" d="M 3009 3897 
-L 1888 3291 
-L 3009 2681 
-L 2828 2375 
-L 1778 3009 
-L 1778 1831 
-L 1422 1831 
-L 1422 3009 
-L 372 2375 
-L 191 2681 
-L 1313 3291 
-L 191 3897 
-L 372 4206 
-L 1422 3572 
-L 1422 4750 
-L 1778 4750 
-L 1778 3572 
-L 2828 4206 
-L 3009 3897 
-z
-" transform="scale(0.015625)"/>
-     </defs>
-     <use xlink:href="#DejaVuSans-Oblique-3d5" transform="translate(0 0.015625)"/>
-     <use xlink:href="#DejaVuSans-3d" transform="translate(65.966797 0.015625)"/>
-     <use xlink:href="#DejaVuSans-33" transform="translate(149.755859 0.015625)"/>
-     <use xlink:href="#DejaVuSans-2a" transform="translate(213.378906 0.015625)"/>
-     <use xlink:href="#DejaVuSans-70" transform="translate(263.378906 0.015625)"/>
-     <use xlink:href="#DejaVuSans-69" transform="translate(326.855469 0.015625)"/>
-     <use xlink:href="#DejaVuSans-2f" transform="translate(354.638672 0.015625)"/>
-     <use xlink:href="#DejaVuSans-32" transform="translate(384.705078 0.015625)"/>
-    </g>
-   </g>
-   <g id="text_7">
-    <!-- $\phi$=pi -->
-    <g transform="translate(138.972395 360)scale(0.21 -0.21)">
-     <use xlink:href="#DejaVuSans-Oblique-3d5" transform="translate(0 0.015625)"/>
-     <use xlink:href="#DejaVuSans-3d" transform="translate(65.966797 0.015625)"/>
-     <use xlink:href="#DejaVuSans-70" transform="translate(149.755859 0.015625)"/>
-     <use xlink:href="#DejaVuSans-69" transform="translate(213.232422 0.015625)"/>
-    </g>
-   </g>
-   <g id="text_8">
-    <!-- $\phi$=pi -->
-    <g transform="translate(138.972395 222.794132)scale(0.21 -0.21)">
-     <use xlink:href="#DejaVuSans-Oblique-3d5" transform="translate(0 0.015625)"/>
-     <use xlink:href="#DejaVuSans-3d" transform="translate(65.966797 0.015625)"/>
-     <use xlink:href="#DejaVuSans-70" transform="translate(149.755859 0.015625)"/>
-     <use xlink:href="#DejaVuSans-69" transform="translate(213.232422 0.015625)"/>
-    </g>
-   </g>
-   <g id="text_9">
-    <!-- R=1 -->
-    <g transform="translate(347.416041 189.864723)scale(0.21 -0.21)">
-=======
     <!-- R=0 -->
     <g transform="translate(209.489307 191.915252)scale(0.21 -0.21)">
->>>>>>> 76797a2d
      <defs>
       <path id="DejaVuSans-52" d="M 2841 2188 
 Q 3044 2119 3236 1894 
@@ -626,49 +273,25 @@
      <use xlink:href="#DejaVuSans-30" x="153.271484"/>
     </g>
    </g>
-<<<<<<< HEAD
-   <g id="text_10">
-    <!-- R=1 -->
-
-    <g transform="translate(347.416041 464.27646)scale(0.21 -0.21)">
-
-=======
    <g id="text_6">
     <!-- R=0 -->
     <g transform="translate(481.224844 327.467468)scale(0.21 -0.21)">
->>>>>>> 76797a2d
      <use xlink:href="#DejaVuSans-52"/>
      <use xlink:href="#DejaVuSans-3d" x="69.482422"/>
      <use xlink:href="#DejaVuSans-30" x="153.271484"/>
     </g>
    </g>
-<<<<<<< HEAD
-   <g id="text_11">
-    <!-- R=1 -->
-
-    <g transform="translate(621.827778 327.070592)scale(0.21 -0.21)">
-
-=======
    <g id="text_7">
     <!-- R=0 -->
     <g transform="translate(752.960381 191.915252)scale(0.21 -0.21)">
->>>>>>> 76797a2d
      <use xlink:href="#DejaVuSans-52"/>
      <use xlink:href="#DejaVuSans-3d" x="69.482422"/>
      <use xlink:href="#DejaVuSans-30" x="153.271484"/>
     </g>
    </g>
-<<<<<<< HEAD
-   <g id="text_12">
-    <!-- R=1 -->
-
-    <g transform="translate(896.239515 189.864723)scale(0.21 -0.21)">
-
-=======
    <g id="text_8">
     <!-- R=0 -->
     <g transform="translate(752.960381 463.019684)scale(0.21 -0.21)">
->>>>>>> 76797a2d
      <use xlink:href="#DejaVuSans-52"/>
      <use xlink:href="#DejaVuSans-3d" x="69.482422"/>
      <use xlink:href="#DejaVuSans-30" x="153.271484"/>
@@ -676,63 +299,33 @@
    </g>
    <g id="text_9">
     <!-- 0 -->
-<<<<<<< HEAD
-
-    <g transform="translate(1113.370973 154.191197)scale(0.18 -0.18)">
-
-=======
     <g transform="translate(968.08469 156.671675)scale(0.18 -0.18)">
->>>>>>> 76797a2d
      <use xlink:href="#DejaVuSans-30"/>
     </g>
    </g>
    <g id="text_10">
     <!-- 1 -->
-<<<<<<< HEAD
-
-    <g transform="translate(1113.370973 291.397066)scale(0.18 -0.18)">
-
-=======
     <g transform="translate(968.08469 292.223892)scale(0.18 -0.18)">
->>>>>>> 76797a2d
      <use xlink:href="#DejaVuSans-31"/>
     </g>
    </g>
    <g id="text_11">
     <!-- 2 -->
-<<<<<<< HEAD
-
-    <g transform="translate(1113.370973 428.602934)scale(0.18 -0.18)">
-
-=======
     <g transform="translate(968.08469 427.776108)scale(0.18 -0.18)">
->>>>>>> 76797a2d
      <use xlink:href="#DejaVuSans-32"/>
     </g>
    </g>
    <g id="text_12">
     <!-- 3 -->
-<<<<<<< HEAD
-
-    <g transform="translate(1113.370973 565.808803)scale(0.18 -0.18)">
-
-=======
     <g transform="translate(968.08469 563.328325)scale(0.18 -0.18)">
->>>>>>> 76797a2d
      <use xlink:href="#DejaVuSans-33"/>
     </g>
    </g>
   </g>
  </g>
  <defs>
-<<<<<<< HEAD
-
-  <clipPath id="pe2d6397ece">
-   <rect x="10.8" y="10.8" width="1130.4" height="698.4"/>
-=======
   <clipPath id="staticClipPath">
    <rect x="10.8" y="10.8" width="986.4" height="698.4"/>
->>>>>>> 76797a2d
   </clipPath>
  </defs>
 </svg>