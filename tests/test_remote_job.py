--- conflicted
+++ resolved
@@ -36,11 +36,7 @@
 from perceval.algorithm import Sampler
 from perceval.runtime import RemoteJob, RunningStatus
 
-<<<<<<< HEAD
-from _test_utils import assert_bsd_close_enough, assert_bsc_close_enough, WarnLogChecker
-=======
 from _test_utils import assert_bsd_close_enough, assert_bsc_close_enough, LogChecker
->>>>>>> 55b4408a
 from _mock_rpc_handler import (
     get_rpc_handler,
     REMOTE_JOB_DURATION,
@@ -69,11 +65,7 @@
     assert rj.get_results()['results'] == REMOTE_JOB_RESULTS
 
     rj.status.status = RunningStatus.UNKNOWN
-<<<<<<< HEAD
-    with WarnLogChecker(mock_warn):
-=======
     with LogChecker(mock_warn):
->>>>>>> 55b4408a
         assert rj.get_results()['results'] == REMOTE_JOB_RESULTS
 
     _TEST_JOB_ID = "any"
@@ -106,11 +98,7 @@
 
     for i, input_state in enumerate([pcvl.BasicState(state) for state in [[0, 1, 0, 1], [0, 1, 1, 0], [1, 0, 0, 1], [1, 0, 1, 0]]]):
         if i == 0:
-<<<<<<< HEAD
-            with WarnLogChecker(mock_warn) as warn_log_checker:
-=======
             with LogChecker(mock_warn) as warn_log_checker:
->>>>>>> 55b4408a
                 p.with_input(input_state)
             with warn_log_checker:
                 rp.with_input(input_state)
