--- conflicted
+++ resolved
@@ -31,7 +31,11 @@
 from time import sleep
 import pytest
 
-from _test_utils import assert_bsd_close
+from _test_utils import (
+  assert_bsd_close_enough,
+  assert_bsd_close,
+  assert_bsc_close_enough
+)
 from _mock_rpc_handler import (
     get_rpc_handler,
     REMOTE_JOB_DURATION,
@@ -45,14 +49,6 @@
 from perceval.algorithm import Sampler
 from perceval.runtime import RemoteJob, RunningStatus
 
-<<<<<<< HEAD
-=======
-from _test_utils import assert_bsd_close_enough, assert_bsd_close, assert_bsc_close_enough
-from _mock_rpc_handler import MockRPCHandler, REMOTE_JOB_DURATION, REMOTE_JOB_RESULTS, REMOTE_JOB_CREATION_TIMESTAMP, \
-    REMOTE_JOB_START_TIMESTAMP, REMOTE_JOB_NAME
-
-
->>>>>>> c5c08734
 
 def test_remote_job(requests_mock):
     """test remote job"""
@@ -104,14 +100,6 @@
     assert p._noise == rp._noise
     assert noise == rp._noise
 
-<<<<<<< HEAD
-    for input_state in [
-        pcvl.BasicState(state)
-        for state in [[0, 1, 0, 1], [0, 1, 1, 0], [1, 0, 0, 1], [1, 0, 1, 0]]
-    ]:
-        p.with_input(input_state)
-        rp.with_input(input_state)
-=======
     for i, input_state in enumerate([pcvl.BasicState(state) for state in [[0, 1, 0, 1], [0, 1, 1, 0], [1, 0, 0, 1], [1, 0, 1, 0]]]):
         if i == 0:
             with pytest.warns():
@@ -121,43 +109,25 @@
         else:
             p.with_input(input_state)
             rp.with_input(input_state)
->>>>>>> c5c08734
 
         assert p._input_state == rp._input_state
 
 
-<<<<<<< HEAD
-@pytest.mark.skip(reason='need a token and a worker available')
-@pytest.mark.parametrize(
-    'catalog_item', ['klm cnot', 'heralded cnot', 'postprocessed cnot', 'heralded cz']
-)
-def test_remote_with_gates(catalog_item):
-    """test remote with gates"""
-=======
 @pytest.mark.skip(reason="need a token and a worker available")
 @pytest.mark.parametrize('catalog_item', ["klm cnot", "heralded cnot", "postprocessed cnot", "heralded cz"])
 def test_remote_with_gates_probs(catalog_item):
->>>>>>> c5c08734
     noise = pcvl.NoiseModel(
         g2=0.003, transmittance=0.06, phase_imprecision=0, indistinguishability=0.92
     )
     p = pcvl.catalog[catalog_item].build_processor()
     p.min_detected_photons_filter(2 + list(p.heralds.values()).count(1))
     p.noise = noise
-<<<<<<< HEAD
-    rp = pcvl.RemoteProcessor.from_local_processor(p, 'my_platform', url='my_url')
-
-    # platform parameters
-    p.thresholded_output(True)
-    max_shots_per_call = 1e7
-=======
     rp = pcvl.RemoteProcessor.from_local_processor(
         p, "sim:altair", url='https://api.cloud.quandela.com')
 
     # platform parameters
     p.thresholded_output(True)
     max_shots_per_call = 1E7
->>>>>>> c5c08734
 
     assert p.heralds == rp.heralds
     assert p.post_select_fn == rp.post_select_fn
@@ -186,11 +156,6 @@
             delay += 1
             sleep(1)
 
-<<<<<<< HEAD
-        assert_bsd_close(
-            job.get_results()['results'], probs['results']
-        )  # will not work without fixed seed
-=======
         assert_bsd_close_enough(probs['results'], job.get_results()['results'])  # will not work without fixed seed
 
 
@@ -234,5 +199,4 @@
             delay += 1
             sleep(1)
 
-        assert_bsc_close_enough(samples['results'], job.get_results()['results'])
->>>>>>> c5c08734
+        assert_bsc_close_enough(samples['results'], job.get_results()['results'])