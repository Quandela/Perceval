--- conflicted
+++ resolved
@@ -34,13 +34,8 @@
 import perceval as pcvl
 from perceval.utils.logging import ExqaliburLogger, PythonLogger, level, channel
 
-<<<<<<< HEAD
 from _mock_persistent_data import LoggerConfigForTest, ExqaliburLoggerForTest
-from _mock_rpc_handler import get_rpc_handler
-=======
-from _mock_persistent_data import LoggerConfigForTest
 from _mock_rpc_handler import get_rpc_handler_for_tests
->>>>>>> 03111d71
 
 DEFAULT_CONFIG = {'use_python_logger': False, 'enable_file': False,
                   'channels': {'general': {'level': 'off'}, 'resources': {'level': 'off'}, 'user': {'level': 'warn'}}}
