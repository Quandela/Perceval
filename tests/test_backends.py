# MIT License
#
# Copyright (c) 2022 Quandela
#
# Permission is hereby granted, free of charge, to any person obtaining a copy
# of this software and associated documentation files (the "Software"), to deal
# in the Software without restriction, including without limitation the rights
# to use, copy, modify, merge, publish, distribute, sublicense, and/or sell
# copies of the Software, and to permit persons to whom the Software is
# furnished to do so, subject to the following conditions:
#
# The above copyright notice and this permission notice shall be included in all
# copies or substantial portions of the Software.
#
# As a special exception, the copyright holders of exqalibur library give you
# permission to combine exqalibur with code included in the standard release of
# Perceval under the MIT license (or modified versions of such code). You may
# copy and distribute such a combined system following the terms of the MIT
# license for both exqalibur and Perceval. This exception for the usage of
# exqalibur is limited to the python bindings used by Perceval.
#
# THE SOFTWARE IS PROVIDED "AS IS", WITHOUT WARRANTY OF ANY KIND, EXPRESS OR
# IMPLIED, INCLUDING BUT NOT LIMITED TO THE WARRANTIES OF MERCHANTABILITY,
# FITNESS FOR A PARTICULAR PURPOSE AND NONINFRINGEMENT. IN NO EVENT SHALL THE
# AUTHORS OR COPYRIGHT HOLDERS BE LIABLE FOR ANY CLAIM, DAMAGES OR OTHER
# LIABILITY, WHETHER IN AN ACTION OF CONTRACT, TORT OR OTHERWISE, ARISING FROM,
# OUT OF OR IN CONNECTION WITH THE SOFTWARE OR THE USE OR OTHER DEALINGS IN THE
# SOFTWARE.

import math
import pytest

from perceval.backends import Clifford2017Backend, AStrongSimulationBackend, SLOSBackend, BackendFactory, MPSBackend
from perceval.components import BS, PS, PERM, Circuit, catalog
from perceval.utils import BSCount, BasicState, Parameter, StateVector
from _test_utils import assert_sv_close


def _assert_cnot(backend: AStrongSimulationBackend):
    s00 = BasicState([1, 0, 1, 0, 0, 0])
    s01 = BasicState([1, 0, 0, 1, 0, 0])
    s10 = BasicState([0, 1, 1, 0, 0, 0])
    s11 = BasicState([0, 1, 0, 1, 0, 0])
    backend.set_input_state(s00)
    assert pytest.approx(backend.probability(s00)) == 1 / 9
    assert pytest.approx(backend.probability(s01)) == 0
    backend.set_input_state(s01)
    assert pytest.approx(backend.probability(s01)) == 1 / 9
    assert pytest.approx(backend.probability(s00)) == 0
    backend.set_input_state(s10)
    assert pytest.approx(backend.probability(s11)) == 1 / 9
    assert pytest.approx(backend.probability(s10)) == 0
    backend.set_input_state(s11)
    assert pytest.approx(backend.probability(s11)) == 0
    assert pytest.approx(backend.probability(s10)) == 1 / 9


def test_clifford_bs():
    cliff_bs = Clifford2017Backend()
    cliff_bs.set_circuit(BS.H())
    cliff_bs.set_input_state(BasicState([0, 1]))
    counts = BSCount()
    n_samples = 10000
    for s in cliff_bs.samples(n_samples):
        counts[s] += 1
    assert n_samples*0.475 < counts[BasicState("|0,1>")] < n_samples*0.525
    assert n_samples*0.475 < counts[BasicState("|1,0>")] < n_samples*0.525


def check_output_distribution(backend: AStrongSimulationBackend, input_state: BasicState, expected: dict):
    backend.set_input_state(input_state)
    prob_list = []
    for (output_state, prob) in backend.prob_distribution().items():
        prob_expected = expected.get(output_state)
        if prob_expected is None:
            assert pytest.approx(0) == prob, "cannot find: %s (prob=%f)" % (str(output_state), prob)
        else:
            assert pytest.approx(prob_expected) == prob,\
                "incorrect value for %s: %f/%f" % (str(output_state), prob, prob_expected)
        prob_list.append(prob)
    assert pytest.approx(sum(prob_list)) == 1


def test_backend_factory_default():
    default_backend = BackendFactory.get_backend()
    default_backend.set_circuit(BS.H())
    check_output_distribution(default_backend, BasicState([1, 0]),
                              {BasicState("|1,0>"): 0.5, BasicState("|0,1>"): 0.5})


@pytest.mark.parametrize("backend_name", ["SLOS", "Naive", "NaiveApprox", "SLAP"])
def test_backend_wiring(backend_name):
    backend: AStrongSimulationBackend = BackendFactory.get_backend(backend_name)
    backend.set_circuit(Circuit(1))  # Identity circuit, 1 mode
    check_output_distribution(backend, BasicState([1]), {BasicState("|1>"): 1})

@pytest.mark.parametrize("backend_name", ["SLOS", "Naive", "MPS", "SLAP"])
def test_backend_identity(backend_name):
    backend: AStrongSimulationBackend = BackendFactory.get_backend(backend_name)
    backend.set_circuit(Circuit(2))  # Identity circuit, 2 modes
    check_output_distribution(backend, BasicState([0, 0]), {BasicState("|0,0>"): 1})
    check_output_distribution(backend, BasicState([0, 1]), {BasicState("|0,1>"): 1})
    check_output_distribution(backend, BasicState([1, 1]), {BasicState("|1,1>"): 1})


@pytest.mark.parametrize("backend_name", ["SLOS", "Naive", "MPS", "CliffordClifford2017", "SLAP"])
def test_backend_wrong_size(backend_name):
    circuit = Circuit(2)
    state = BasicState([1, 1, 1])
    backend = BackendFactory.get_backend(backend_name)
    with pytest.raises(AssertionError):
        backend.set_circuit(circuit)
        backend.set_input_state(state)


@pytest.mark.parametrize("backend_name", ["SLOS", "Naive", "MPS", "SLAP"])
def test_backend_sym_bs(backend_name):
    backend: AStrongSimulationBackend = BackendFactory.get_backend(backend_name)
    backend.set_circuit(BS.H())
    check_output_distribution(backend, BasicState("|2,0>"),
                              {BasicState("|2,0>"): 0.25,
                               BasicState("|1,1>"): 0.5,
                               BasicState("|0,2>"): 0.25})
    check_output_distribution(backend, BasicState("|1,0>"),
                              {BasicState("|1,0>"): 0.5,
                               BasicState("|0,1>"): 0.5})
    check_output_distribution(backend, BasicState("|1,1>"),
                              {BasicState("|2,0>"): 0.5,
                               BasicState("|0,2>"): 0.5})


@pytest.mark.parametrize("backend_name", ["SLOS", "Naive", "MPS", "SLAP"])
def test_backend_asym_bs(backend_name):
    backend: AStrongSimulationBackend = BackendFactory.get_backend(backend_name)
    backend.set_circuit(BS.H(theta=2*math.pi/3))
    check_output_distribution(backend, BasicState("|2,0>"),
                              {BasicState("|2,0>"): 0.0625,
                               BasicState("|1,1>"): 0.3750,
                               BasicState("|0,2>"): 0.5625})
    check_output_distribution(backend, BasicState("|1,0>"),
                              {BasicState("|1,0>"): 0.25,
                               BasicState("|0,1>"): 0.75})


def test_slos_precomputation():
    """ Check if the SLOS backend is keeping internal structure"""
    slos = SLOSBackend()
    slos.set_circuit(Circuit(2))
    slos.set_input_state(BasicState([0, 1]))
    assert len(slos._fsms) == 2
    fsm_precompute_1 = slos._fsms[-1]
    slos.set_input_state(BasicState([1, 0]))
    assert len(slos._fsms) == 2
    assert fsm_precompute_1 is slos._fsms[-1]
    slos.set_input_state(BasicState([1, 1]))
    assert len(slos._fsms) == 3
    assert fsm_precompute_1 is slos._fsms[1]


def test_slos_symbolic():
    slos = SLOSBackend(use_symbolic=True)
    c = BS.H(theta=Parameter("theta"))
    slos.set_circuit(c)
    slos.set_input_state(BasicState([0, 1]))
    assert str(slos.probability(BasicState([0, 1]))) == "1.0*cos(theta/2)**2"
    slos.set_input_state(BasicState([1, 0]))
    assert str(slos.probability(BasicState([0, 1]))) == "1.0*sin(theta/2)**2"


@pytest.mark.parametrize("backend_name", ["SLOS", "Naive", "MPS", "SLAP"])
def test_backend_cnot(backend_name):
    if backend_name == "MPS":
        # For MPS to be accurate enough, we need to increase the cutoff
        backend: AStrongSimulationBackend = BackendFactory.get_backend(backend_name, cutoff=4)
    else:
        backend: AStrongSimulationBackend = BackendFactory.get_backend(backend_name)
    cnot = catalog["postprocessed cnot"].build_circuit()
    backend.set_circuit(cnot)
    _assert_cnot(backend)
    non_post_selected_probability = 0
    backend.set_input_state(BasicState([1, 0, 1, 0, 0, 0]))  # Two last modes are ancillaries
    for output_state, prob in backend.prob_distribution().items():
        if output_state[4] or output_state[5]:
            non_post_selected_probability += prob
    assert pytest.approx(non_post_selected_probability) == 7/9


@pytest.mark.parametrize("backend_name", ["SLOS", "SLAP"])
def test_cnot_with_mask(backend_name):
    backend = BackendFactory.get_backend(backend_name)
    backend.set_mask(["    00"])
    cnot = catalog["postprocessed cnot"].build_circuit()
    backend.set_circuit(cnot)
    _assert_cnot(backend)
    non_post_selected_probability = 0
    backend.set_input_state(BasicState([0, 1, 0, 1, 0, 0]))
    for output_state, prob in backend.prob_distribution().items():
        if output_state[4] or output_state[5]:
            non_post_selected_probability += prob
    assert pytest.approx(non_post_selected_probability) == 0


@pytest.mark.parametrize("backend_name", ["SLOS", "Naive", "MPS", "SLAP"])
def test_strong_sim_with_mask(backend_name):
    if backend_name == "MPS":
        # For MPS to be accurate enough, we need to increase the cutoff
        backend: AStrongSimulationBackend = BackendFactory.get_backend(backend_name, cutoff=4)
    else:
        backend: AStrongSimulationBackend = BackendFactory.get_backend(backend_name)
    backend.set_mask("****00")
    cnot = catalog["postprocessed cnot"].build_circuit()
    backend.set_circuit(cnot)
    logical00 = BasicState([1, 0, 1, 0, 0, 0])
    backend.set_input_state(logical00)
    bsd = backend.prob_distribution()
    assert len(bsd) == 2
    assert bsd[logical00] == pytest.approx(1 / 9)
    assert bsd[BasicState([1, 1, 0, 0, 0, 0])] == pytest.approx(1 / 9)


@pytest.mark.parametrize("backend_name", ["SLOS", "Naive", "MPS", "SLAP"])
def test_probampli_backends(backend_name):
    backend: AStrongSimulationBackend = BackendFactory.get_backend(backend_name)
    circuit = Circuit(3) // BS.H() // (1, PS(math.pi/4)) // (1, BS.H())
    backend.set_circuit(circuit)
    check_output_distribution(
        backend,
        BasicState("|0,1,1>"),
        {
            BasicState("|0,1,1>"): 0,
            BasicState("|1,1,0>"): 0.25,
            BasicState("|1,0,1>"): 0.25,
            BasicState("|2,0,0>"): 0,
            BasicState("|0,2,0>"): 0.25,
            BasicState("|0,0,2>"): 0.25,
        })

    backend.set_circuit(BS())
    check_output_distribution(
        backend,
        BasicState("|2,3>"),
        {
            BasicState("|5,0>"): 0.3125,
            BasicState("|4,1>"): 0.0625,
            BasicState("|3,2>"): 0.125,
            BasicState("|2,3>"): 0.125,
            BasicState("|1,4>"): 0.0625,
            BasicState("|0,5>"): 0.3125,
        })


def test_slos_refresh_coefs():
    """
    The previous SLOS implementation was failing to refresh its results when the circuit
    was changed to another circuit of the same size, AFTER multiple fock states were used
    as input.
    The following code reproduces such a behavior
    """
    slos = SLOSBackend()
    slos.set_circuit(BS())  # Use a beam splitter as circuit
    slos.set_input_state(BasicState("|1,1>"))
    slos.set_input_state(BasicState("|8,5>"))
    check_output_distribution(
        slos,
        BasicState("|1,1>"),  # Input
        {  # Expected results for a beam splitter
            BasicState("|0,2>"): 0.5,
            BasicState("|2,0>"): 0.5
        })

    slos.set_circuit(Circuit(2))  # Set the circuit as identity
    check_output_distribution(
        slos,
        BasicState("|1,1>"),
        {  # Expected results for an identity
            BasicState("|1,1>"): 1
        })


@pytest.mark.parametrize("backend_name", ["SLOS", "Naive", "MPS", "SLAP"])
def test_evolve_indistinguishable(backend_name):
    backend: AStrongSimulationBackend = BackendFactory.get_backend(backend_name)
    backend.set_circuit(BS.H())
    backend.set_input_state(BasicState([1, 0]))
    sv_out = backend.evolve()
    assert_sv_close(sv_out, math.sqrt(2)/2*StateVector([1, 0]) + math.sqrt(2)/2*StateVector([0, 1]))
    backend.set_input_state(BasicState([1, 1]))
    sv_out = backend.evolve()
    assert_sv_close(sv_out, math.sqrt(2)/2*StateVector([2, 0]) - math.sqrt(2)/2*StateVector([0, 2]))


def test_backend_mps_n_mode_perm_decomp():
    backend = MPSBackend()
    backend.set_circuit(Circuit(3) // (0, PERM([2, 0, 1])) // (1, BS.H()))

    for r, c in backend._circuit:
        if isinstance(c, PERM):
            assert c.m == 2

    check_output_distribution(backend, BasicState("|2,0,0>"),
                              {BasicState("|0,2,0>"): 0.25,
                               BasicState("|0,1,1>"): 0.5,
                               BasicState("|0,0,2>"): 0.25})
    check_output_distribution(backend, BasicState("|1,0,0>"),
                              {BasicState("|0,1,0>"): 0.5,
                               BasicState("|0,0,1>"): 0.5})
    check_output_distribution(backend, BasicState("|1,0,1>"),
                              {BasicState("|0,2,0>"): 0.5,
                               BasicState("|0,0,2>"): 0.5})


<<<<<<< HEAD
@pytest.mark.parametrize("backend_name", ["Naive", "MPS"])  # SLAP doesn't support mask for evolve
=======
# For SLOS, the cached iterator is the largest layer of the compute path
@pytest.mark.parametrize("backend_name", ["Naive", "MPS", "SLAP"])
>>>>>>> 4b957c16
def test_probampli_iterator_cache(backend_name):
    b: AStrongSimulationBackend = BackendFactory.get_backend(backend_name)
    b.set_circuit(Circuit(5).add(0, BS.H()))
    b.set_input_state(BasicState([1, 1, 0, 0, 0]))
    b.evolve()
    assert len(b._cache_iterator) != 0
    b.set_circuit(Circuit(7).add(3, BS.H()))
    assert len(b._cache_iterator) == 0<|MERGE_RESOLUTION|>--- conflicted
+++ resolved
@@ -309,12 +309,8 @@
                                BasicState("|0,0,2>"): 0.5})
 
 
-<<<<<<< HEAD
-@pytest.mark.parametrize("backend_name", ["Naive", "MPS"])  # SLAP doesn't support mask for evolve
-=======
 # For SLOS, the cached iterator is the largest layer of the compute path
 @pytest.mark.parametrize("backend_name", ["Naive", "MPS", "SLAP"])
->>>>>>> 4b957c16
 def test_probampli_iterator_cache(backend_name):
     b: AStrongSimulationBackend = BackendFactory.get_backend(backend_name)
     b.set_circuit(Circuit(5).add(0, BS.H()))
