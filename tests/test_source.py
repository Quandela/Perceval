--- conflicted
+++ resolved
@@ -32,13 +32,8 @@
 import math
 from collections import Counter
 
-<<<<<<< HEAD
-from perceval import BSDistribution, filter_distribution_photon_count, SVDistribution, \
-    anonymize_annotations, FockState, NoisyFockState
-=======
 from perceval import filter_distribution_photon_count, SVDistribution, \
     anonymize_annotations, FockState, NoisyFockState, StateVector
->>>>>>> a337c5fd
 from perceval.components import Source
 from perceval.utils.conversion import samples_to_probs
 from perceval.utils.dist_metrics import tvd_dist
@@ -124,14 +119,10 @@
         dist_samples.add(StateVector(k), v / total)
 
     # compare these samples with complete distribution
-<<<<<<< HEAD
-    dist = source_2.generate_distribution(bs,0)
-=======
     dist_raw = source_2.generate_distribution(bs,0)
     dist = SVDistribution()
     for k, v in dist_raw.items():
         dist.add(StateVector(NoisyFockState(k[0])), v)
->>>>>>> a337c5fd
 
     # just avoid the warning in tvd_dist
     for el in set(dist_samples.keys()) - set(dist.keys()):
@@ -168,10 +159,6 @@
     min_detected_photons = 2
 
     bs = FockState("|1,1>")
-<<<<<<< HEAD
-=======
-
->>>>>>> a337c5fd
     source_1 = Source(brightness, g2, hom, losses)
     source_2 = Source(brightness, g2, hom, losses)
 
@@ -180,29 +167,20 @@
     assert len(samples_from_source) == nb_samples
     assert all(bs.n >= min_detected_photons for bs in samples_from_source)
 
-<<<<<<< HEAD
-    dist_samples = samples_to_probs(samples_from_source)
-    dist_samples = SVDistribution(dist_samples)
-=======
     counter_samples = Counter(samples_from_source)
     total = counter_samples.total()
     dist_samples = SVDistribution()
     for k, v in counter_samples.items():
         dist_samples.add(StateVector(k), v / total)
     dist_samples = anonymize_annotations(dist_samples, annot_tag="_")  # to be able to compare the distributions
->>>>>>> a337c5fd
 
     # compare these samples with complete distribution
     source_2.simplify_distribution = True
     dist = source_2.generate_distribution(bs, 0)
-<<<<<<< HEAD
-    dist = filter_distribution_photon_count(dist, min_detected_photons)[0]
-=======
     dist_raw = filter_distribution_photon_count(dist, min_detected_photons)[0]
     dist = SVDistribution()
     for k, v in dist_raw.items():
         dist.add(StateVector(NoisyFockState(k[0])), v)
->>>>>>> a337c5fd
 
     # just avoid the warning in tvd_dist
     for el in set(dist_samples.keys()) - set(dist.keys()):
