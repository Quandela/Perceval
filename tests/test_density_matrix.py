# MIT License
#
# Copyright (c) 2022 Quandela
#
# Permission is hereby granted, free of charge, to any person obtaining a copy
# of this software and associated documentation files (the "Software"), to deal
# in the Software without restriction, including without limitation the rights
# to use, copy, modify, merge, publish, distribute, sublicense, and/or sell
# copies of the Software, and to permit persons to whom the Software is
# furnished to do so, subject to the following conditions:
#
# The above copyright notice and this permission notice shall be included in all
# copies or substantial portions of the Software.
#
# As a special exception, the copyright holders of exqalibur library give you
# permission to combine exqalibur with code included in the standard release of
# Perceval under the MIT license (or modified versions of such code). You may
# copy and distribute such a combined system following the terms of the MIT
# license for both exqalibur and Perceval. This exception for the usage of
# exqalibur is limited to the python bindings used by Perceval.
#
# THE SOFTWARE IS PROVIDED "AS IS", WITHOUT WARRANTY OF ANY KIND, EXPRESS OR
# IMPLIED, INCLUDING BUT NOT LIMITED TO THE WARRANTIES OF MERCHANTABILITY,
# FITNESS FOR A PARTICULAR PURPOSE AND NONINFRINGEMENT. IN NO EVENT SHALL THE
# AUTHORS OR COPYRIGHT HOLDERS BE LIABLE FOR ANY CLAIM, DAMAGES OR OTHER
# LIABILITY, WHETHER IN AN ACTION OF CONTRACT, TORT OR OTHERWISE, ARISING FROM,
# OUT OF OR IN CONNECTION WITH THE SOFTWARE OR THE USE OR OTHER DEALINGS IN THE
# SOFTWARE.
<<<<<<< HEAD
import math

from perceval import StateVector, BasicState, Source, SVDistribution, Matrix, Simulator
=======
from perceval import StateVector, BasicState, Source, SVDistribution, Matrix, Simulator, StateGenerator, Encoding
>>>>>>> 2abf2518
from perceval.utils.density_matrix import FockBasis, DensityMatrix
from perceval.utils.density_matrix_utils import *
import numpy as np
import scipy
from scipy.sparse import dok_array
import pytest
from _test_utils import assert_svd_close


def test_fock_basis():

    basis = FockBasis(12,3)
    assert basis.m == 12
    assert len(basis) == 455
    basis.add_photon()
    assert len(basis) == 1820
    basis.add_photons(2)
    assert len(basis) == 18564
    assert basis.n_max == 6


def test_statevector_to_array():
    index = FockBasis(2, 2)
    sv = StateVector(BasicState([1, 1]))
    vector = np.zeros(6, dtype=complex)
    vector[4] = 1
    assert statevector_to_array(sv, index) == pytest.approx(vector)


def test_create_index():
    dic = FockBasis(10, 5)
    assert max([basic_state.n for basic_state in dic]) == 5
    for basic_state in dic:
        assert basic_state.m == 10


def test_density_matrix():
    sv = BasicState([0]) + BasicState([1])
    dm = DensityMatrix.from_svd(sv)
    dm2 = DensityMatrix.from_svd(BasicState([0]))
    dm3 = dm * 2
    dm4 = 2 * dm

    assert (dm + dm2).size == 2
    assert (dm + dm).size == 2

    test_mat = np.ones((2,2))
    assert np.allclose(dm.mat.toarray(), 0.5*test_mat, 1e-6, 1e-6)
    assert np.allclose(dm3.mat.toarray(), test_mat, 1e-6, 1e-6)
    assert np.allclose(dm4.mat.toarray(), test_mat, 1e-6, 1e-6)

    tensor_dm_1 = dm * dm
    tensor_dm_2 = DensityMatrix.from_svd(sv * sv)
    tensor_dm_3 = dm*sv

    assert tensor_dm_1.shape == (6, 6)
    assert tensor_dm_2.mat.trace() == pytest.approx(1)

    for i in range(tensor_dm_2.size):
        for j in range(tensor_dm_2.size):
            assert tensor_dm_1.mat[i, j] == pytest.approx(tensor_dm_2.mat[i, j])
            assert tensor_dm_1.mat[i, j] == pytest.approx(tensor_dm_3.mat[i, j])

    assert dm[BasicState([0]), BasicState([1])] == pytest.approx(.5)

    assert (dm+dm2).size == 2
    assert (dm+dm).size == 2


def test_density_matrix_to_svd():

    source = Source(.9)
    svd1 = source.generate_distribution(BasicState([0, 1, 0, 1]))
    svd2 = source.generate_distribution(BasicState([0, 1]))
    tensor_svd = svd1*svd2

    dm1 = DensityMatrix.from_svd(svd1)
    dm2 = DensityMatrix.from_svd(svd2)

    svd1_back = dm1.to_svd()

    tensor_svd_back = (dm1*dm2).to_svd()
    assert len(svd1_back) == len(svd1)
    assert len(tensor_svd_back) == len(tensor_svd)


def test_density_matrix_array_constructor():
    matrix = np.array([[0.8, 0], [0, 0.2]])
    index = FockBasis(1, 1)
    dm1 = DensityMatrix(matrix, index)
    dm2 = DensityMatrix.from_svd(SVDistribution({BasicState([0]): .8, BasicState([1]): .2}))
    dm3 = DensityMatrix(matrix, m=1, n_max=1)
    assert np.allclose(dm1.mat.toarray(), dm3.mat.toarray())
    assert np.allclose(dm1.mat.toarray(), dm2.mat.toarray())


def test_sample():
    dm = DensityMatrix.from_svd(BasicState([1]))
    for x in dm.sample(10):
        assert x == BasicState([1])


def test_avoid_annotations():
    with pytest.raises(ValueError):
        DensityMatrix.from_svd(BasicState('|{_:1}>')+BasicState('|{_:2}>'))


def test_remove_low_amplitude():

    s = Source(.991)
    dm = DensityMatrix.from_svd(s.generate_distribution(BasicState([1, 0, 1, 0, 1, 0])))

    assert dm.mat.nnz == 8
    assert dm.mat.trace() == pytest.approx(1)

    dm.remove_low_amplitude()

    assert dm.mat.nnz == 7
    assert dm.mat.trace() == pytest.approx(1)
    assert dm[BasicState([0, 0, 0, 0, 0, 0]), BasicState([0, 0, 0, 0, 0, 0])] == 0

    dm.remove_low_amplitude(1e-3)

    assert dm.mat.nnz == 4
    assert dm.mat.trace() == pytest.approx(1)

    dm.remove_low_amplitude(1e-1)
    assert dm.mat.nnz == 1
    assert dm.mat.trace() == pytest.approx(1)


<<<<<<< HEAD
def test_photon_loss():

    dm = DensityMatrix.from_svd(BasicState([5]))
    dm.apply_loss(0, .5)

    assert dm.mat.trace() == pytest.approx(1)

    for k in range(6):
        assert dm[BasicState([k]), BasicState([k])] == pytest.approx(math.comb(5, k) * (1/2)**5)

    sv = BasicState([2, 1, 0]) + BasicState([1, 3, 2]) + BasicState([0, 0, 1])
    dm = DensityMatrix.from_svd(sv)
    dm.apply_loss([0, 1], .2)

    assert dm.mat.trace() == pytest.approx(1)
=======
def test_divide_fockstate():

    fs = BasicState([2, 0, 0, 1, 4])
    meas, remain = DensityMatrix._divide_fock_state(fs, [0, 2, 4])
    assert meas == BasicState([2, 0, 4])
    assert remain == BasicState([0, 1])


def test_measure_density_matrix():

    plus_state = BasicState([0]) + BasicState([1])
    minus_state = BasicState([0]) - BasicState([1])
    svd = SVDistribution({StateVector(BasicState([0]))*plus_state: 1/3,
                          StateVector(BasicState([1]))*minus_state: 2/3})
    dm = DensityMatrix.from_svd(svd)
    dic = dm.measure([0])
    p0, sub_dm_0 = dic[BasicState([0])]
    p1, sub_dm_1 = dic[BasicState([1])]

    assert p0 == pytest.approx(1/3)
    assert p1 == pytest.approx(2/3)

    assert sub_dm_0.mat.toarray() == pytest.approx(1/2*np.array([[1, 1, 0],
                                                                 [1, 1, 0],
                                                                 [0, 0, 0]]))

    assert sub_dm_1.mat.toarray() == pytest.approx(1/2*np.array([[1, -1],
                                                                 [-1, 1]]))

    sv = BasicState([1, 1, 1, 1]) + BasicState([2, 0, 2, 0]) + BasicState([2, 0, 1, 1])
    equivalent_dm = DensityMatrix.from_svd(sv)

    measurements = sv.measure([0, 1])
    measurements_dm = equivalent_dm.measure([0, 1])

    assert len(measurements) == len(measurements_dm)

    for state in measurements.keys():
        p_sv, rstate = measurements[state]
        p_dm, rdm = measurements_dm[state]

        assert p_sv == pytest.approx(p_dm)

        dm_comparison = DensityMatrix.from_svd(rstate, index=rdm.index)

        assert dm_comparison.mat.toarray() == pytest.approx(rdm.mat.toarray())


def test_measure_random():
    dm = DensityMatrix.from_svd(SVDistribution({BasicState([1, 2, 2, 0]) + BasicState([0, 1, 1, 3]) + BasicState([4, 0, 0, 1]): 1/2,
                                BasicState([1, 1, 0, 0]): 1/2 }))

    for k in range(10):
        measured_fs, remaining_dm = dm.measure(0, all_results=False)
        assert measured_fs.n + remaining_dm.n_max == 5
>>>>>>> 2abf2518
<|MERGE_RESOLUTION|>--- conflicted
+++ resolved
@@ -26,13 +26,9 @@
 # LIABILITY, WHETHER IN AN ACTION OF CONTRACT, TORT OR OTHERWISE, ARISING FROM,
 # OUT OF OR IN CONNECTION WITH THE SOFTWARE OR THE USE OR OTHER DEALINGS IN THE
 # SOFTWARE.
-<<<<<<< HEAD
+
 import math
-
-from perceval import StateVector, BasicState, Source, SVDistribution, Matrix, Simulator
-=======
 from perceval import StateVector, BasicState, Source, SVDistribution, Matrix, Simulator, StateGenerator, Encoding
->>>>>>> 2abf2518
 from perceval.utils.density_matrix import FockBasis, DensityMatrix
 from perceval.utils.density_matrix_utils import *
 import numpy as np
@@ -164,23 +160,6 @@
     assert dm.mat.trace() == pytest.approx(1)
 
 
-<<<<<<< HEAD
-def test_photon_loss():
-
-    dm = DensityMatrix.from_svd(BasicState([5]))
-    dm.apply_loss(0, .5)
-
-    assert dm.mat.trace() == pytest.approx(1)
-
-    for k in range(6):
-        assert dm[BasicState([k]), BasicState([k])] == pytest.approx(math.comb(5, k) * (1/2)**5)
-
-    sv = BasicState([2, 1, 0]) + BasicState([1, 3, 2]) + BasicState([0, 0, 1])
-    dm = DensityMatrix.from_svd(sv)
-    dm.apply_loss([0, 1], .2)
-
-    assert dm.mat.trace() == pytest.approx(1)
-=======
 def test_divide_fockstate():
 
     fs = BasicState([2, 0, 0, 1, 4])
@@ -236,4 +215,19 @@
     for k in range(10):
         measured_fs, remaining_dm = dm.measure(0, all_results=False)
         assert measured_fs.n + remaining_dm.n_max == 5
->>>>>>> 2abf2518
+
+def test_photon_loss():
+
+    dm = DensityMatrix.from_svd(BasicState([5]))
+    dm.apply_loss(0, .5)
+
+    assert dm.mat.trace() == pytest.approx(1)
+
+    for k in range(6):
+        assert dm[BasicState([k]), BasicState([k])] == pytest.approx(math.comb(5, k) * (1/2)**5)
+
+    sv = BasicState([2, 1, 0]) + BasicState([1, 3, 2]) + BasicState([0, 0, 1])
+    dm = DensityMatrix.from_svd(sv)
+    dm.apply_loss([0, 1], .2)
+
+    assert dm.mat.trace() == pytest.approx(1)