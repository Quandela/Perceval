# MIT License
#
# Copyright (c) 2022 Quandela
#
# Permission is hereby granted, free of charge, to any person obtaining a copy
# of this software and associated documentation files (the "Software"), to deal
# in the Software without restriction, including without limitation the rights
# to use, copy, modify, merge, publish, distribute, sublicense, and/or sell
# copies of the Software, and to permit persons to whom the Software is
# furnished to do so, subject to the following conditions:
#
# The above copyright notice and this permission notice shall be included in all
# copies or substantial portions of the Software.
#
# As a special exception, the copyright holders of exqalibur library give you
# permission to combine exqalibur with code included in the standard release of
# Perceval under the MIT license (or modified versions of such code). You may
# copy and distribute such a combined system following the terms of the MIT
# license for both exqalibur and Perceval. This exception for the usage of
# exqalibur is limited to the python bindings used by Perceval.
#
# THE SOFTWARE IS PROVIDED "AS IS", WITHOUT WARRANTY OF ANY KIND, EXPRESS OR
# IMPLIED, INCLUDING BUT NOT LIMITED TO THE WARRANTIES OF MERCHANTABILITY,
# FITNESS FOR A PARTICULAR PURPOSE AND NONINFRINGEMENT. IN NO EVENT SHALL THE
# AUTHORS OR COPYRIGHT HOLDERS BE LIABLE FOR ANY CLAIM, DAMAGES OR OTHER
# LIABILITY, WHETHER IN AN ACTION OF CONTRACT, TORT OR OTHERWISE, ARISING FROM,
# OUT OF OR IN CONNECTION WITH THE SOFTWARE OR THE USE OR OTHER DEALINGS IN THE
# SOFTWARE.

import math
import pytest

from perceval import catalog, NoisyFockState, AnnotatedFockState
from perceval.backends import AStrongSimulationBackend, SLOSBackend
from perceval.simulators import Simulator
from perceval.components import Circuit, BS, PS, Source, unitary_components
from perceval.utils import BasicState, BSDistribution, StateVector, SVDistribution, PostSelect, Matrix, DensityMatrix

from _test_utils import assert_sv_close, assert_svd_close


class MockBackend(AStrongSimulationBackend):

    @property
    def name(self) -> str:
        return "Mock"

    def prob_amplitude(self, output_state: BasicState) -> complex:
        return 0

    def prob_distribution(self) -> BSDistribution:
        n = self._input_state.n
        m = self._input_state.m
        output_state = [0]*m
        output_state[(n-1) % m] = n
        return BSDistribution(BasicState(output_state))

    def evolve(self) -> StateVector:
        n = self._input_state.n
        m = self._input_state.m
        output_state = [0] * m
        output_state[(n-1) % m] = n
        return StateVector(output_state)


def test_simulator_probs_mock():
    input_state = BasicState([1,1,1])
    simulator = Simulator(MockBackend())
    simulator.set_circuit(Circuit(3))
    output_dist = simulator.probs(input_state)
    assert len(output_dist) == 1
    assert list(output_dist.keys())[0] == BasicState([0, 0, 3])
    assert simulator.DEBUG_evolve_count == 1

    input_state = BasicState('|{1},{2},{3}>')
    output_dist = simulator.probs(input_state)
    assert len(output_dist) == 1
    assert list(output_dist.keys())[0] == BasicState([3, 0, 0])
    assert simulator.DEBUG_evolve_count == 4

    input_state = BasicState('|{1}{2}{3},0,0>')
    output_dist = simulator.probs(input_state)
    assert len(output_dist) == 1
    assert list(output_dist.keys())[0] == BasicState([3, 0, 0])
    assert simulator.DEBUG_evolve_count == 4


def test_simulator_probs_svd_indistinguishable():
    svd = SVDistribution()
    svd[StateVector([1,0]) + StateVector([0,1])] = 0.3
    svd[StateVector([1,1]) + 1j*StateVector([0,1])] = 0.3
    svd[StateVector('|2,0>') + StateVector([1,1])] = 0.4
    simulator = Simulator(SLOSBackend())
    simulator.set_circuit(BS())
    res = simulator.probs_svd(svd)['results']
    assert len(res) == 5
    assert res[BasicState("|1,0>")] == pytest.approx(0.225)
    assert res[BasicState("|0,1>")] == pytest.approx(0.225)
    assert res[BasicState("|2,0>")] == pytest.approx(0.225)
    assert res[BasicState("|0,2>")] == pytest.approx(0.225)
    assert res[BasicState("|1,1>")] == pytest.approx(0.1)

    # remove the |0, 1> state from the second sv, and the first sv
    simulator.set_min_detected_photons_filter(2)
    res = simulator.probs_svd(svd)
    assert res["global_perf"] == pytest.approx(0.55)
    assert len(res["results"]) == 3


def test_simulator_probs_svd_distinguishable():
    in_svd = SVDistribution({
        StateVector(BasicState('|{0}{1},{0}>')): 1
    })
    circuit = BS.H(theta=BS.r_to_theta(0.4))
    sim = Simulator(SLOSBackend())
    sim.set_circuit(circuit)
    res = sim.probs_svd(in_svd)['results']
    assert len(res) == 4
    assert res[BasicState("|3,0>")] == pytest.approx(0.192)
    assert res[BasicState("|2,1>")] == pytest.approx(0.304)
    assert res[BasicState("|1,2>")] == pytest.approx(0.216)
    assert res[BasicState("|0,3>")] == pytest.approx(0.288)


def test_simulator_probs_svd_superposed():
    superposed_state = StateVector(NoisyFockState("|0,{0},{1},0>")) + StateVector(NoisyFockState("|0,{1},{0},0>"))
    in_svd = SVDistribution({superposed_state: 1})
    circuit = Circuit(4)
    circuit.add(1, BS.H()).add(0, BS.H(BS.r_to_theta(1/3), phi_tl=-math.pi / 2, phi_bl=math.pi, phi_tr=math.pi / 2))
    circuit.add(2, BS.H(BS.r_to_theta(1/3))).add(1, BS.H())
    sim = Simulator(SLOSBackend())
    sim.set_circuit(circuit)
    res = sim.probs_svd(in_svd)['results']
    assert len(res) == 7
    assert res[BasicState("|2,0,0,0>")] == pytest.approx(2/9)
    assert res[BasicState("|0,0,0,2>")] == pytest.approx(2/9)
    assert res[BasicState("|1,0,1,0>")] == pytest.approx(1/9)
    assert res[BasicState("|1,1,0,0>")] == pytest.approx(1/9)
    assert res[BasicState("|0,1,1,0>")] == pytest.approx(1/9)
    assert res[BasicState("|0,1,0,1>")] == pytest.approx(1/9)
    assert res[BasicState("|0,0,1,1>")] == pytest.approx(1/9)


def test_simulator_probs_distinguishable():
    in_state = BasicState('|{0}{1},{0}>')
    circuit = BS.H(theta=BS.r_to_theta(0.4))
    sim = Simulator(SLOSBackend())
    sim.set_circuit(circuit)
    res = sim.probs(in_state)
    assert len(res) == 4
    assert res[BasicState("|3,0>")] == pytest.approx(0.192)
    assert res[BasicState("|2,1>")] == pytest.approx(0.304)
    assert res[BasicState("|1,2>")] == pytest.approx(0.216)
    assert res[BasicState("|0,3>")] == pytest.approx(0.288)


def test_simulator_probs_postselection():
    input_state = BasicState([1, 1, 1])
    ps = PostSelect("[2] < 2")  # At most 1 photon on mode #2
    simulator = Simulator(MockBackend())
    simulator.set_postselection(ps)
    simulator.set_circuit(Circuit(3))

    output_dist = simulator.probs(input_state)

    assert len(output_dist) == 0
    assert simulator.logical_perf == pytest.approx(0)

    input_state = BasicState('|{1},{2},{3}>')
    output_dist = simulator.probs(input_state)
    assert len(output_dist) == 1
    assert list(output_dist.keys())[0] == BasicState([3, 0, 0])
    assert simulator.logical_perf == pytest.approx(1)

    input_state = BasicState('|{1}{2}{3},0,0>')
    output_dist = simulator.probs(input_state)
    assert len(output_dist) == 1
    assert list(output_dist.keys())[0] == BasicState([3, 0, 0])
    assert simulator.logical_perf == pytest.approx(1)


def test_simulator_probampli():
    input_state = BasicState("|{0},{1}>")
    simulator = Simulator(SLOSBackend())
    simulator.set_circuit(BS())
    assert simulator.prob_amplitude(input_state, BasicState("|{0}{1},0>")) == pytest.approx(0.5j)
    assert simulator.prob_amplitude(input_state, BasicState("|0,{0}{1}>")) == pytest.approx(0.5j)
    assert simulator.prob_amplitude(input_state, BasicState("|{0},{1}>")) == pytest.approx(0.5)
    assert simulator.prob_amplitude(input_state, BasicState("|{1},{0}>")) == pytest.approx(-0.5)
    assert simulator.prob_amplitude(input_state, BasicState("|2,0>")) == pytest.approx(0)
    assert simulator.prob_amplitude(input_state, BasicState("|1,1>")) == pytest.approx(0)
    # prob_amplitude call is strict on annotations name
    assert simulator.prob_amplitude(input_state, BasicState("|{0}{2},0>")) == pytest.approx(0)

    input_state = StateVector(NoisyFockState("|{0},{1}>"))
    assert simulator.prob_amplitude(input_state, BasicState("|{0}{1},0>")) == pytest.approx(0.5j)
    assert simulator.prob_amplitude(input_state, BasicState("|0,{0}{1}>")) == pytest.approx(0.5j)
    assert simulator.prob_amplitude(input_state, BasicState("|{0},{1}>")) == pytest.approx(0.5)
    assert simulator.prob_amplitude(input_state, BasicState("|{1},{0}>")) == pytest.approx(-0.5)
    assert simulator.prob_amplitude(input_state, BasicState("|2,0>")) == pytest.approx(0)
    assert simulator.prob_amplitude(input_state, BasicState("|1,1>")) == pytest.approx(0)
    # prob_amplitude call is strict on annotations name
    assert simulator.prob_amplitude(input_state, BasicState("|{0}{2},0>")) == pytest.approx(0)

def test_simulator_probability():
    input_state = BasicState("|{0},{1}>")
    simulator = Simulator(SLOSBackend())
    simulator.set_circuit(BS())
    # Output annotations are ignored for a probability call
    assert simulator.probability(input_state, BasicState("|{0}{1},0>").clear_annotations()) == pytest.approx(0.25)
    assert simulator.probability(input_state, BasicState("|2,0>")) == pytest.approx(0.25)
    assert simulator.probability(input_state, BasicState("|0,2>")) == pytest.approx(0.25)
    assert simulator.probability(input_state, BasicState("|1,1>")) == pytest.approx(0.5)

    input_state = BasicState("|1,1>")
    assert simulator.probability(input_state, BasicState("|{0}{1},0>").clear_annotations()) == pytest.approx(0.5)
    assert simulator.probability(input_state, BasicState("|2,0>")) == pytest.approx(0.5)
    assert simulator.probability(input_state, BasicState("|0,2>")) == pytest.approx(0.5)
    assert simulator.probability(input_state, BasicState("|1,1>")) == pytest.approx(0.0)

    input_state = StateVector(NoisyFockState("|{0},{1}>"))
    assert simulator.probability(input_state, BasicState("|{0}{1},0>").clear_annotations()) == pytest.approx(0.25)
    assert simulator.probability(input_state, BasicState("|2,0>")) == pytest.approx(0.25)
    assert simulator.probability(input_state, BasicState("|0,2>")) == pytest.approx(0.25)
    assert simulator.probability(input_state, BasicState("|1,1>")) == pytest.approx(0.5)


def test_simulator_probs_sv():
    st1 = StateVector("|0,1>")
    st2 = StateVector("|1,0>")
    sv = st1 + st2
    simulator = Simulator(SLOSBackend())
    c = BS.H()
    simulator.set_circuit(c)
    result = simulator.probs(sv)
    assert len(result) == 1
    assert result[BasicState("|1,0>")] == pytest.approx(1)

    input_state = BasicState("|{0},{1}>") + BasicState([1, 1])
    simulator.set_circuit(c)
    result = simulator.probs(input_state)
    assert len(result) == 3
    assert result[BasicState("|2,0>")] == pytest.approx(3/8)
    assert result[BasicState("|0,2>")] == pytest.approx(3/8)
    assert result[BasicState("|1,1>")] == pytest.approx(1/4)

    simulator.set_circuit(BS())
    s_boson = StateVector(NoisyFockState("|{0},{1}>")) + StateVector(NoisyFockState("|{1},{0}>"))
    s_fermion = StateVector(NoisyFockState("|{0},{1}>")) - StateVector(NoisyFockState("|{1},{0}>"))
    result_boson = simulator.probs(s_boson)
    assert len(result_boson) == 2
    assert result_boson[BasicState("|2,0>")] == pytest.approx(1/2)
    assert result_boson[BasicState("|0,2>")] == pytest.approx(1/2)
    result_fermion = simulator.probs(s_fermion)
    assert len(result_fermion) == 1
    assert result_fermion[BasicState("|1,1>")] == pytest.approx(1)

    result2_2 = simulator.probs(BasicState("|2,2>"))
    assert len(result2_2) == 3
    assert result2_2[BasicState("|4,0>")] == pytest.approx(0.375)
    assert result2_2[BasicState("|2,2>")] == pytest.approx(0.25)
    assert result2_2[BasicState("|0,4>")] == pytest.approx(0.375)


def test_evolve_indistinguishable():
    simulator = Simulator(SLOSBackend())
    simulator.set_circuit(BS.H())
    sv1 = BasicState([1, 1])
    sv1_out = simulator.evolve(sv1)
    assert_sv_close(sv1_out, math.sqrt(2)/2*StateVector([2, 0]) - math.sqrt(2)/2*StateVector([0, 2]))
    sv1_out_out = simulator.evolve(sv1_out)
    assert_sv_close(sv1_out_out, StateVector([1, 1]))


def test_evolve_distinguishable():
    simulator = Simulator(SLOSBackend())
    simulator.set_circuit(BS.H())
    sv2 = StateVector(NoisyFockState("|{0},{0}{1}>"))
    sv2_out = simulator.evolve(sv2)
    assert pytest.approx(sv2_out[BasicState('|2{0}{1},0>')]) == 1/2
    assert pytest.approx(sv2_out[BasicState('|2{0},{1}>')]) == -1/2
    assert pytest.approx(sv2_out[BasicState('|{1},2{0}>')]) == -1/2
    assert pytest.approx(sv2_out[BasicState('|0,2{0}{1}>')]) == 1/2
    sv2_out_out = simulator.evolve(sv2_out)
    assert_sv_close(sv2_out_out, sv2)


<<<<<<< HEAD
def test_statevector_polar_evolve():
    simulator = Simulator(SLOSBackend())
    simulator.set_circuit(BS())
    st1 = StateVector(AnnotatedFockState("|{P:H},{P:H}>"))
    st2 = StateVector(AnnotatedFockState("|{P:H},{P:V}>"))
    gamma = math.pi / 2
    input_state = math.cos(gamma) * st1 + math.sin(gamma) * st2

    sum_p = sum(list(simulator.probs(input_state).values()))
    assert pytest.approx(1) == sum_p

    sum_p = sum(list(simulator.probs(st2).values()))
    assert pytest.approx(1) == sum_p


=======
>>>>>>> a337c5fd
def test_evolve_phase():
    input_state = StateVector([2, 0]) + StateVector([1, 1])
    c = Circuit(2).add(1, PS(phi=math.pi/3))
    simu = Simulator(SLOSBackend())
    simu.set_circuit(c)
    output_sv = simu.evolve(input_state)
    assert output_sv[BasicState([1, 1])] == pytest.approx(complex(math.sqrt(2)/4, math.sqrt(6)/4))

    input_state2 = StateVector([0, 0])
    assert simu.evolve(input_state2) == StateVector([0,0])


def test_simulator_evolve_svd():
    input_svd = SVDistribution({StateVector([1, 1]): 0.2,
                                StateVector([2, 0]): 0.8})
    b = SLOSBackend()
    b.set_circuit(Circuit(2).add(0, BS.H()))
    sim = Simulator(b)
    svd_expected = SVDistribution({(math.sqrt(2)/2)*BasicState([2,0])-(math.sqrt(2)/2)*BasicState([0,2]): 0.2,
                                   0.5*BasicState([2,0])+0.5*BasicState([0,2])+(math.sqrt(2)/2)*BasicState([1,1]): 0.8})

    assert_svd_close(sim.evolve_svd(input_svd)['results'], svd_expected)

    ps = PostSelect("[0] == 1")
    sv = BasicState([0, 1]) + BasicState([1, 0])
    sv.normalize()
    input_svd_2 = SVDistribution({sv: 0.2,
                                  StateVector([1,0]): 0.8})
    sim.set_postselection(ps)
    output_svd_2 = sim.evolve_svd(input_svd_2)["results"]
    assert len(output_svd_2) == 1
    assert output_svd_2[StateVector([1,0])] == pytest.approx(1)


def test_probs_svd_with_heralds():
    sim = Simulator(SLOSBackend())
    sim.set_circuit(Circuit(4) // BS() // (2, BS()))
    heralds = {1: 0, 3: 0}
    sim.set_selection(heralds=heralds)
    sim.compute_physical_logical_perf(True)
    results = sim.probs_svd(SVDistribution(BasicState([1]*4)))
    assert results["logical_perf"] == pytest.approx(0.5 ** 2)
    assert results["results"][BasicState([2, 0, 2, 0])] == 1

    sim.set_min_detected_photons_filter(4)
    results = sim.probs_svd(SVDistribution({
        BasicState([1, 0, 0, 0]): 0.4,
        BasicState([1, 1, 0, 0]): 0.3,
        BasicState([1, 1, 1, 0]): 0.2,
        BasicState([1, 1, 1, 1]): 0.1,
    }))
    assert results["physical_perf"] == pytest.approx(0.1)
    assert results["logical_perf"] == pytest.approx(0.5 ** 2)
    assert results["results"][BasicState([2, 0, 2, 0])] == 1

    sim.set_min_detected_photons_filter(0)
    results = sim.probs_svd(SVDistribution({
        BasicState([1, 0, 0, 0]) + BasicState([0, 0, 1, 0]): 0.4,
        BasicState([0, 2, 0, 0]) - BasicState([2, 0, 0, 0]): 0.6,  # The photons are outputted together
    }))
    assert results["physical_perf"] == pytest.approx(1)
    assert results["logical_perf"] == pytest.approx(0.5)
    assert results["results"][BasicState([2, 0, 0, 0])] == pytest.approx(.6)

    superposed_state = StateVector(NoisyFockState("|0,{0},{1},0>")) + StateVector(NoisyFockState("|0,{1},{0},0>"))
    in_svd = SVDistribution({superposed_state: 1})
    circuit = Circuit(4)
    circuit.add(1, BS.H()).add(0, BS.H(BS.r_to_theta(1 / 3), phi_tl=-math.pi / 2, phi_bl=math.pi, phi_tr=math.pi / 2))
    circuit.add(2, BS.H(BS.r_to_theta(1 / 3))).add(1, BS.H())
    sim = Simulator(SLOSBackend())
    sim.set_circuit(circuit)
    sim.set_selection(heralds={1: 0, 2: 0})
    sim.compute_physical_logical_perf(True)
    res = sim.probs_svd(in_svd)
    assert len(res['results']) == 2
    assert res['results'][BasicState("|2,0,0,0>")] == pytest.approx(.5)
    assert res['results'][BasicState("|0,0,0,2>")] == pytest.approx(.5)
    assert res['logical_perf'] == pytest.approx(4 / 9)
    assert res['physical_perf'] == pytest.approx(1)


def test_evolve_with_heralds():
    sim = Simulator(SLOSBackend())
    sim.set_circuit(catalog['heralded cnot'].build_circuit())
    heralds = {4: 1, 5: 1}
    sim.set_selection(heralds=heralds)

    input_state = StateVector("|0,1,0,1,1,1>") + StateVector("|0,1,1,0,1,1>")
    assert_sv_close(sim.evolve(input_state), input_state)
    sim.keep_heralds(False)
    assert_sv_close(sim.evolve(input_state), StateVector("|0,1,0,1>") + StateVector("|0,1,1,0>"))

    input_state = BasicState("|0,1,0,1,1,1>")
    sim.keep_heralds(True)
    assert_sv_close(sim.evolve(input_state), StateVector("|0,1,1,0,1,1>"))
    sim.keep_heralds(False)
    assert_sv_close(sim.evolve(input_state), StateVector("|0,1,1,0>"))

    brightness = .9
    s = Source(brightness)
    svd = s.generate_distribution(input_state)
    sim.keep_heralds(True)
    keep_heralds_output = sim.evolve_svd(svd)
    assert keep_heralds_output['results'].m == 6
    sim.keep_heralds(False)
    discard_heralds_output = sim.evolve_svd(svd)
    assert discard_heralds_output['results'].m == 4

    assert_svd_close(keep_heralds_output['results'], discard_heralds_output['results'] * StateVector([1, 1]))

    sim.set_min_detected_photons_filter(2)
    sim.compute_physical_logical_perf(True)
    result = sim.evolve_svd(svd)
    assert_svd_close(result["results"], SVDistribution(BasicState([0, 1, 1, 0])))
    assert result["physical_perf"] == pytest.approx(brightness ** 4)
    assert result["logical_perf"] == pytest.approx(2 / 27)


def test_evolve_change_heralds():
    sim = Simulator(SLOSBackend())
    sim.set_circuit(Circuit(2).add(0, BS()))
    heralds = {1: 0}
    sim.set_selection(heralds=heralds)

    res = sim.evolve_svd(SVDistribution(BasicState([1, 0])))
    assert len(next(iter(res["results"]))) == 1

    sim.set_selection(heralds={})
    res = sim.evolve_svd(SVDistribution(BasicState([1, 0])))
    assert len(next(iter(res["results"]))) == 2


def get_comparison_setup():
    s = Source(.9)
    svd = s.generate_distribution(BasicState([1, 1, 1, 1]))
    U = Matrix.random_unitary(4)
    circuit = Circuit(4).add(0, unitary_components.Unitary(U))
    sim = Simulator(SLOSBackend())
    sim.set_circuit(circuit)
    dm = DensityMatrix.from_svd(svd)
    return sim, dm, svd


def test_evolve_density_matrix():

    sim, dm, svd = get_comparison_setup()
    final_svd = sim.evolve_svd(svd)["results"]
    final_dm = sim.evolve_density_matrix(dm)
    comparing_dm = DensityMatrix.from_svd(final_svd)

    assert max((final_dm.mat-comparing_dm.mat).data) < 1e-10


def test_probs_density_matrix():

    sim, dm, svd = get_comparison_setup()

    probs_1 = sim.probs_svd(svd)["results"]
    probs_2 = sim.probs_density_matrix(dm)["results"]

    for key, value in probs_1.items():
        assert probs_2[key] == pytest.approx(value)

    for key, value in probs_2.items():
        assert probs_1[key] == pytest.approx(value)<|MERGE_RESOLUTION|>--- conflicted
+++ resolved
@@ -285,24 +285,6 @@
     assert_sv_close(sv2_out_out, sv2)
 
 
-<<<<<<< HEAD
-def test_statevector_polar_evolve():
-    simulator = Simulator(SLOSBackend())
-    simulator.set_circuit(BS())
-    st1 = StateVector(AnnotatedFockState("|{P:H},{P:H}>"))
-    st2 = StateVector(AnnotatedFockState("|{P:H},{P:V}>"))
-    gamma = math.pi / 2
-    input_state = math.cos(gamma) * st1 + math.sin(gamma) * st2
-
-    sum_p = sum(list(simulator.probs(input_state).values()))
-    assert pytest.approx(1) == sum_p
-
-    sum_p = sum(list(simulator.probs(st2).values()))
-    assert pytest.approx(1) == sum_p
-
-
-=======
->>>>>>> a337c5fd
 def test_evolve_phase():
     input_state = StateVector([2, 0]) + StateVector([1, 1])
     c = Circuit(2).add(1, PS(phi=math.pi/3))
