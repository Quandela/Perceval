# MIT License
#
# Copyright (c) 2022 Quandela
#
# Permission is hereby granted, free of charge, to any person obtaining a copy
# of this software and associated documentation files (the "Software"), to deal
# in the Software without restriction, including without limitation the rights
# to use, copy, modify, merge, publish, distribute, sublicense, and/or sell
# copies of the Software, and to permit persons to whom the Software is
# furnished to do so, subject to the following conditions:
#
# The above copyright notice and this permission notice shall be included in all
# copies or substantial portions of the Software.
#
# As a special exception, the copyright holders of exqalibur library give you
# permission to combine exqalibur with code included in the standard release of
# Perceval under the MIT license (or modified versions of such code). You may
# copy and distribute such a combined system following the terms of the MIT
# license for both exqalibur and Perceval. This exception for the usage of
# exqalibur is limited to the python bindings used by Perceval.
#
# THE SOFTWARE IS PROVIDED "AS IS", WITHOUT WARRANTY OF ANY KIND, EXPRESS OR
# IMPLIED, INCLUDING BUT NOT LIMITED TO THE WARRANTIES OF MERCHANTABILITY,
# FITNESS FOR A PARTICULAR PURPOSE AND NONINFRINGEMENT. IN NO EVENT SHALL THE
# AUTHORS OR COPYRIGHT HOLDERS BE LIABLE FOR ANY CLAIM, DAMAGES OR OTHER
# LIABILITY, WHETHER IN AN ACTION OF CONTRACT, TORT OR OTHERWISE, ARISING FROM,
# OUT OF OR IN CONNECTION WITH THE SOFTWARE OR THE USE OR OTHER DEALINGS IN THE
# SOFTWARE.

import math
import pytest

from perceval import catalog
from perceval.backends import AProbAmpliBackend, SLOSBackend
from perceval.simulators import Simulator
from perceval.components import Circuit, BS, PS, Source, unitary_components
from perceval.utils import BasicState, BSDistribution, StateVector, SVDistribution, PostSelect, Matrix, DensityMatrix
from _test_utils import assert_sv_close, assert_svd_close


class MockBackend(AProbAmpliBackend):

    @property
    def name(self) -> str:
        return "Mock"

    def prob_amplitude(self, output_state: BasicState) -> complex:
        return 0

    def prob_distribution(self) -> BSDistribution:
        n = self._input_state.n
        m = self._input_state.m
        output_state = [0]*m
        output_state[(n-1) % m] = n
        return BSDistribution(BasicState(output_state))

    def evolve(self) -> StateVector:
        n = self._input_state.n
        m = self._input_state.m
        output_state = [0] * m
        output_state[(n-1) % m] = n
        return StateVector(output_state)


def test_simulator_probs_mock():
    input_state = BasicState([1,1,1])
    simulator = Simulator(MockBackend())
    simulator.set_circuit(Circuit(3))
    output_dist = simulator.probs(input_state)
    assert len(output_dist) == 1
    assert list(output_dist.keys())[0] == BasicState([0, 0, 3])
    assert simulator.DEBUG_evolve_count == 1

    input_state = BasicState('|{_:1},{_:2},{_:3}>')
    output_dist = simulator.probs(input_state)
    assert len(output_dist) == 1
    assert list(output_dist.keys())[0] == BasicState([3, 0, 0])
    assert simulator.DEBUG_evolve_count == 4

    input_state = BasicState('|{_:1}{_:2}{_:3},0,0>')
    output_dist = simulator.probs(input_state)
    assert len(output_dist) == 1
    assert list(output_dist.keys())[0] == BasicState([3, 0, 0])
    assert simulator.DEBUG_evolve_count == 4


def test_simulator_probs_svd_indistinguishable():
    svd = SVDistribution()
    svd[StateVector([1,0]) + StateVector([0,1])] = 0.3
    svd[StateVector([1,1]) + 1j*StateVector([0,1])] = 0.3
    svd[StateVector('|2,0>') + StateVector([1,1])] = 0.4
    simulator = Simulator(SLOSBackend())
    simulator.set_circuit(BS())
    res = simulator.probs_svd(svd)['results']
    assert len(res) == 5
    assert res[BasicState("|1,0>")] == pytest.approx(0.225)
    assert res[BasicState("|0,1>")] == pytest.approx(0.225)
    assert res[BasicState("|2,0>")] == pytest.approx(0.225)
    assert res[BasicState("|0,2>")] == pytest.approx(0.225)
    assert res[BasicState("|1,1>")] == pytest.approx(0.1)


def test_simulator_probs_svd_distinguishable():
    in_svd = SVDistribution({
        BasicState('|{_:0}{_:1},{_:0}>'): 1
    })
    circuit = BS.H(theta=BS.r_to_theta(0.4))
    sim = Simulator(SLOSBackend())
    sim.set_circuit(circuit)
    res = sim.probs_svd(in_svd)['results']
    assert len(res) == 4
    assert res[BasicState("|3,0>")] == pytest.approx(0.192)
    assert res[BasicState("|2,1>")] == pytest.approx(0.304)
    assert res[BasicState("|1,2>")] == pytest.approx(0.216)
    assert res[BasicState("|0,3>")] == pytest.approx(0.288)


def test_simulator_probs_svd_superposed():
    superposed_state = StateVector("|0,{_:0},{_:1},0>") + StateVector("|0,{_:1},{_:0},0>")
    in_svd = SVDistribution({superposed_state: 1})
    circuit = Circuit(4)
    circuit.add(1, BS.H()).add(0, BS.H(BS.r_to_theta(1/3), phi_tl=-math.pi / 2, phi_bl=math.pi, phi_tr=math.pi / 2))
    circuit.add(2, BS.H(BS.r_to_theta(1/3))).add(1, BS.H())
    sim = Simulator(SLOSBackend())
    sim.set_circuit(circuit)
    res = sim.probs_svd(in_svd)['results']
    assert len(res) == 7
    assert res[BasicState("|2,0,0,0>")] == pytest.approx(2/9)
    assert res[BasicState("|0,0,0,2>")] == pytest.approx(2/9)
    assert res[BasicState("|1,0,1,0>")] == pytest.approx(1/9)
    assert res[BasicState("|1,1,0,0>")] == pytest.approx(1/9)
    assert res[BasicState("|0,1,1,0>")] == pytest.approx(1/9)
    assert res[BasicState("|0,1,0,1>")] == pytest.approx(1/9)
    assert res[BasicState("|0,0,1,1>")] == pytest.approx(1/9)


def test_simulator_probs_distinguishable():
    in_state = BasicState('|{_:0}{_:1},{_:0}>')
    circuit = BS.H(theta=BS.r_to_theta(0.4))
    sim = Simulator(SLOSBackend())
    sim.set_circuit(circuit)
    res = sim.probs(in_state)
    assert len(res) == 4
    assert res[BasicState("|3,0>")] == pytest.approx(0.192)
    assert res[BasicState("|2,1>")] == pytest.approx(0.304)
    assert res[BasicState("|1,2>")] == pytest.approx(0.216)
    assert res[BasicState("|0,3>")] == pytest.approx(0.288)


def test_simulator_probs_postselection():
    input_state = BasicState([1, 1, 1])
    ps = PostSelect("[2] < 2")  # At most 1 photon on mode #2
    simulator = Simulator(MockBackend())
    simulator.set_postselection(ps)
    simulator.set_circuit(Circuit(3))

    with pytest.warns(UserWarning):
        output_dist = simulator.probs(input_state)

    assert len(output_dist) == 0
    assert simulator.logical_perf == pytest.approx(0)

    input_state = BasicState('|{_:1},{_:2},{_:3}>')
    output_dist = simulator.probs(input_state)
    assert len(output_dist) == 1
    assert list(output_dist.keys())[0] == BasicState([3, 0, 0])
    assert simulator.logical_perf == pytest.approx(1)

    input_state = BasicState('|{_:1}{_:2}{_:3},0,0>')
    output_dist = simulator.probs(input_state)
    assert len(output_dist) == 1
    assert list(output_dist.keys())[0] == BasicState([3, 0, 0])
    assert simulator.logical_perf == pytest.approx(1)


def test_simulator_probampli():
    input_state = BasicState("|{_:0},{_:1}>")
    simulator = Simulator(SLOSBackend())
    simulator.set_circuit(BS())
    assert simulator.prob_amplitude(input_state, BasicState("|{_:0}{_:1},0>")) == pytest.approx(0.5j)
    assert simulator.prob_amplitude(input_state, BasicState("|0,{_:0}{_:1}>")) == pytest.approx(0.5j)
    assert simulator.prob_amplitude(input_state, BasicState("|{_:0},{_:1}>")) == pytest.approx(0.5)
    assert simulator.prob_amplitude(input_state, BasicState("|{_:1},{_:0}>")) == pytest.approx(-0.5)
    assert simulator.prob_amplitude(input_state, BasicState("|2,0>")) == pytest.approx(0)
    assert simulator.prob_amplitude(input_state, BasicState("|1,1>")) == pytest.approx(0)
    # prob_amplitude call is strict on annotations name
    assert simulator.prob_amplitude(input_state, BasicState("|{_:0}{_:2},0>")) == pytest.approx(0)

    input_state = StateVector("|{_:0},{_:1}>")
    assert simulator.prob_amplitude(input_state, BasicState("|{_:0}{_:1},0>")) == pytest.approx(0.5j)
    assert simulator.prob_amplitude(input_state, BasicState("|0,{_:0}{_:1}>")) == pytest.approx(0.5j)
    assert simulator.prob_amplitude(input_state, BasicState("|{_:0},{_:1}>")) == pytest.approx(0.5)
    assert simulator.prob_amplitude(input_state, BasicState("|{_:1},{_:0}>")) == pytest.approx(-0.5)
    assert simulator.prob_amplitude(input_state, BasicState("|2,0>")) == pytest.approx(0)
    assert simulator.prob_amplitude(input_state, BasicState("|1,1>")) == pytest.approx(0)
    # prob_amplitude call is strict on annotations name
    assert simulator.prob_amplitude(input_state, BasicState("|{_:0}{_:2},0>")) == pytest.approx(0)

def test_simulator_probability():
    input_state = BasicState("|{_:0},{_:1}>")
    simulator = Simulator(SLOSBackend())
    simulator.set_circuit(BS())
    # Output annotations are ignored for a probability call
    assert simulator.probability(input_state, BasicState("|{_:0}{_:1},0>")) == pytest.approx(0.25)
    assert simulator.probability(input_state, BasicState("|2,0>")) == pytest.approx(0.25)
    assert simulator.probability(input_state, BasicState("|0,2>")) == pytest.approx(0.25)
    assert simulator.probability(input_state, BasicState("|1,1>")) == pytest.approx(0.5)

    input_state = BasicState("|1,1>")
    assert simulator.probability(input_state, BasicState("|{_:0}{_:1},0>")) == pytest.approx(0.5)
    assert simulator.probability(input_state, BasicState("|2,0>")) == pytest.approx(0.5)
    assert simulator.probability(input_state, BasicState("|0,2>")) == pytest.approx(0.5)
    assert simulator.probability(input_state, BasicState("|1,1>")) == pytest.approx(0.0)

    input_state = StateVector("|{_:0},{_:1}>")
    assert simulator.probability(input_state, BasicState("|{_:0}{_:1},0>")) == pytest.approx(0.25)
    assert simulator.probability(input_state, BasicState("|2,0>")) == pytest.approx(0.25)
    assert simulator.probability(input_state, BasicState("|0,2>")) == pytest.approx(0.25)
    assert simulator.probability(input_state, BasicState("|1,1>")) == pytest.approx(0.5)


def test_simulator_probs_sv():
    st1 = StateVector("|0,1>")
    st2 = StateVector("|1,0>")
    sv = st1 + st2
    simulator = Simulator(SLOSBackend())
    c = BS.H()
    simulator.set_circuit(c)
    result = simulator.probs(sv)
    assert len(result) == 1
    assert result[BasicState("|1,0>")] == pytest.approx(1)

    input_state = BasicState("|{_:0},{_:1}>") + BasicState([1, 1])
    simulator.set_circuit(c)
    result = simulator.probs(input_state)
    assert len(result) == 3
    assert result[BasicState("|2,0>")] == pytest.approx(3/8)
    assert result[BasicState("|0,2>")] == pytest.approx(3/8)
    assert result[BasicState("|1,1>")] == pytest.approx(1/4)

    simulator.set_circuit(BS())
    s_boson = StateVector("|{Q:0},{Q:1}>") + StateVector("|{Q:1},{Q:0}>")
    s_fermion = StateVector("|{Q:0},{Q:1}>") - StateVector("|{Q:1},{Q:0}>")
    result_boson = simulator.probs(s_boson)
    assert len(result_boson) == 2
    assert result_boson[BasicState("|2,0>")] == pytest.approx(1/2)
    assert result_boson[BasicState("|0,2>")] == pytest.approx(1/2)
    result_fermion = simulator.probs(s_fermion)
    assert len(result_fermion) == 1
    assert result_fermion[BasicState("|1,1>")] == pytest.approx(1)

    result2_2 = simulator.probs(BasicState("|2,2>"))
    assert len(result2_2) == 3
    assert result2_2[BasicState("|4,0>")] == pytest.approx(0.375)
    assert result2_2[BasicState("|2,2>")] == pytest.approx(0.25)
    assert result2_2[BasicState("|0,4>")] == pytest.approx(0.375)


def test_evolve_indistinguishable():
    simulator = Simulator(SLOSBackend())
    simulator.set_circuit(BS.H())
    sv1 = BasicState([1, 1])
    sv1_out = simulator.evolve(sv1)
    assert_sv_close(sv1_out, math.sqrt(2)/2*StateVector([2, 0]) - math.sqrt(2)/2*StateVector([0, 2]))
    sv1_out_out = simulator.evolve(sv1_out)
    assert_sv_close(sv1_out_out, StateVector([1, 1]))


def test_evolve_distinguishable():
    simulator = Simulator(SLOSBackend())
    simulator.set_circuit(BS.H())
    sv2 = StateVector("|{a:0},{a:0}{a:1}>")
    sv2_out = simulator.evolve(sv2)
    assert pytest.approx(sv2_out[BasicState('|2{a:0}{a:1},0>')]) == 1/2
    assert pytest.approx(sv2_out[BasicState('|2{a:0},{a:1}>')]) == -1/2
    assert pytest.approx(sv2_out[BasicState('|{a:1},2{a:0}>')]) == -1/2
    assert pytest.approx(sv2_out[BasicState('|0,2{a:0}{a:1}>')]) == 1/2
    sv2_out_out = simulator.evolve(sv2_out)
    assert_sv_close(sv2_out_out, sv2)


def test_statevector_polar_evolve():
    simulator = Simulator(SLOSBackend())
    simulator.set_circuit(BS())
    st1 = StateVector("|{P:H},{P:H}>")
    st2 = StateVector("|{P:H},{P:V}>")
    gamma = math.pi / 2
    input_state = math.cos(gamma) * st1 + math.sin(gamma) * st2

    sum_p = sum(list(simulator.probs(input_state).values()))
    assert pytest.approx(1) == sum_p

    sum_p = sum(list(simulator.probs(st2).values()))
    assert pytest.approx(1) == sum_p


def test_evolve_phase():
    input_state = StateVector([2, 0]) + StateVector([1, 1])
    c = Circuit(2).add(1, PS(phi=math.pi/3))
    simu = Simulator(SLOSBackend())
    simu.set_circuit(c)
    output_sv = simu.evolve(input_state)
    assert output_sv[BasicState([1, 1])] == pytest.approx(complex(math.sqrt(2)/4, math.sqrt(6)/4))

    input_state2 = StateVector([0, 0])
    assert simu.evolve(input_state2) == StateVector([0,0])


def test_simulator_evolve_svd():
    input_svd = SVDistribution({StateVector([1, 1]): 0.2,
                                StateVector([2, 0]): 0.8})
    b = SLOSBackend()
    b.set_circuit(Circuit(2).add(0, BS.H()))
    sim = Simulator(b)
    svd_expected = SVDistribution({(math.sqrt(2)/2)*BasicState([2,0])-(math.sqrt(2)/2)*BasicState([0,2]): 0.2,
                                   0.5*BasicState([2,0])+0.5*BasicState([0,2])+(math.sqrt(2)/2)*BasicState([1,1]): 0.8})

    assert_svd_close(sim.evolve_svd(input_svd)['results'], svd_expected)

    ps = PostSelect("[0] == 1")
    sv = BasicState([0, 1]) + BasicState([1, 0])
    sv.normalize()
    input_svd_2 = SVDistribution({sv: 0.2,
                                  StateVector([1,0]): 0.8})
    sim.set_postselection(ps)
    output_svd_2 = sim.evolve_svd(input_svd_2)["results"]
    assert len(output_svd_2) == 1
    assert output_svd_2[StateVector([1,0])] == pytest.approx(1)


<<<<<<< HEAD
=======
def test_heralds():
    sim = Simulator(SLOSBackend())
    sim.set_circuit(catalog['heralded cnot'].build_circuit())
    heralds = {4: 1, 5: 1}
    sim.set_selection(heralds=heralds)

    input_state = StateVector("|0,1,0,1,1,1>") + StateVector("|0,1,1,0,1,1>")
    assert_sv_close(sim.evolve(input_state), input_state)
    sim.keep_heralds(False)
    assert_sv_close(sim.evolve(input_state), StateVector("|0,1,0,1>") + StateVector("|0,1,1,0>"))

    input_state = BasicState("|0,1,0,1,1,1>")
    sim.keep_heralds(True)
    assert_sv_close(sim.evolve(input_state), StateVector("|0,1,1,0,1,1>"))
    sim.keep_heralds(False)
    assert_sv_close(sim.evolve(input_state), StateVector("|0,1,1,0>"))

    s = Source(.9)
    svd = s.generate_distribution(input_state)
    sim.keep_heralds(True)
    keep_heralds_output = sim.evolve_svd(svd)
    sim.keep_heralds(False)
    discard_heralds_output = sim.evolve_svd(svd)

    for kh_state, dh_state in zip(keep_heralds_output['results'].keys(), discard_heralds_output['results'].keys()):
        assert_sv_close(kh_state, dh_state * StateVector([1, 1]))



>>>>>>> fa3b3b33
def get_comparison_setup():
    s = Source(.9)
    svd = s.generate_distribution(BasicState([1, 1, 1, 1]))
    U = Matrix.random_unitary(4)
    circuit = Circuit(4).add(0, unitary_components.Unitary(U))
    sim = Simulator(SLOSBackend())
    sim.set_circuit(circuit)
    dm = DensityMatrix.from_svd(svd)
    return sim, dm, svd


def test_evolve_density_matrix():

    sim, dm, svd = get_comparison_setup()
    final_svd = sim.evolve_svd(svd)["results"]
    final_dm = sim.evolve_density_matrix(dm)
    comparing_dm = DensityMatrix.from_svd(final_svd)

    assert max((final_dm.mat-comparing_dm.mat).data) < 1e-10


def test_probs_density_matrix():

    sim, dm, svd = get_comparison_setup()

    probs_1 = sim.probs_svd(svd)["results"]
    probs_2 = sim.probs_density_matrix(dm)["results"]

    for key, value in probs_1.items():
        assert probs_2[key] == pytest.approx(value)

    for key, value in probs_2.items():
        assert probs_1[key] == pytest.approx(value)<|MERGE_RESOLUTION|>--- conflicted
+++ resolved
@@ -328,8 +328,6 @@
     assert output_svd_2[StateVector([1,0])] == pytest.approx(1)
 
 
-<<<<<<< HEAD
-=======
 def test_heralds():
     sim = Simulator(SLOSBackend())
     sim.set_circuit(catalog['heralded cnot'].build_circuit())
@@ -359,7 +357,6 @@
 
 
 
->>>>>>> fa3b3b33
 def get_comparison_setup():
     s = Source(.9)
     svd = s.generate_distribution(BasicState([1, 1, 1, 1]))
