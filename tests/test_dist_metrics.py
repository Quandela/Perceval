# MIT License
#
# Copyright (c) 2022 Quandela
#
# Permission is hereby granted, free of charge, to any person obtaining a copy
# of this software and associated documentation files (the "Software"), to deal
# in the Software without restriction, including without limitation the rights
# to use, copy, modify, merge, publish, distribute, sublicense, and/or sell
# copies of the Software, and to permit persons to whom the Software is
# furnished to do so, subject to the following conditions:
#
# The above copyright notice and this permission notice shall be included in all
# copies or substantial portions of the Software.
#
# As a special exception, the copyright holders of exqalibur library give you
# permission to combine exqalibur with code included in the standard release of
# Perceval under the MIT license (or modified versions of such code). You may
# copy and distribute such a combined system following the terms of the MIT
# license for both exqalibur and Perceval. This exception for the usage of
# exqalibur is limited to the python bindings used by Perceval.
#
# THE SOFTWARE IS PROVIDED "AS IS", WITHOUT WARRANTY OF ANY KIND, EXPRESS OR
# IMPLIED, INCLUDING BUT NOT LIMITED TO THE WARRANTIES OF MERCHANTABILITY,
# FITNESS FOR A PARTICULAR PURPOSE AND NONINFRINGEMENT. IN NO EVENT SHALL THE
# AUTHORS OR COPYRIGHT HOLDERS BE LIABLE FOR ANY CLAIM, DAMAGES OR OTHER
# LIABILITY, WHETHER IN AN ACTION OF CONTRACT, TORT OR OTHERWISE, ARISING FROM,
# OUT OF OR IN CONNECTION WITH THE SOFTWARE OR THE USE OR OTHER DEALINGS IN THE
# SOFTWARE.
from unittest.mock import patch

from perceval.utils.dist_metrics import tvd_dist, kl_divergence
from perceval.utils import BSDistribution, BasicState
import perceval as pcvl
from copy import copy

<<<<<<< HEAD
from tests._test_utils import LogChecker
=======
from _test_utils import LogChecker
>>>>>>> 4b957c16

bs1 = BasicState([0, 1, 0])
bs2 = BasicState([0, 0, 0])
bs3 = BasicState([0, 0, 1])
bs4 = BasicState([1, 0, 0])

def test_tvd_identical_dist():
    target_bsd = BSDistribution()
    target_bsd[bs1] = 0.5
    target_bsd[bs2] = 0.5

    bsd_to_comp = copy(target_bsd)

    assert tvd_dist(target_bsd, bsd_to_comp) == 0


@patch.object(pcvl.utils.logging.ExqaliburLogger, "warn")
def test_tvd_disjoint_dist(mock_warn):
    target_bsd = BSDistribution()
    target_bsd[bs1] = 0.5
    target_bsd[bs2] = 0.5

    bsd_to_comp = BSDistribution()
    bsd_to_comp[bs3] = 1
    bsd_to_comp[bs4] = 0

    with LogChecker(mock_warn):
        assert tvd_dist(target_bsd, bsd_to_comp) == 1.0


@patch.object(pcvl.utils.logging.ExqaliburLogger, "warn")
def test_tvd_one_empty_dist(mock_warn):
    target_bsd = BSDistribution()
    target_bsd[bs1] = 0.3
    target_bsd[bs2] = 0.7

    with LogChecker(mock_warn):
        assert tvd_dist(target_bsd, BSDistribution()) == 0.5


def test_kl_div_identical_dist():
    target_bsd = BSDistribution()
    target_bsd[bs1] = 0.5
    target_bsd[bs2] = 0.5

    bsd_to_comp = copy(target_bsd)

    assert kl_divergence(target_bsd, bsd_to_comp) == 0


def test_kl_div_unequal_dist():
    ideal_bsd = BSDistribution()  # Binomial
    ideal_bsd[bs1] = 9/25
    ideal_bsd[bs2] = 12/25
    ideal_bsd[bs3] = 4/25

    model_bsd = BSDistribution()  # uniform
    model_bsd[bs1] = 1/3
    model_bsd[bs2] = 1/3
    model_bsd[bs3] = 1/3

    assert kl_divergence(ideal_bsd, model_bsd) != kl_divergence(model_bsd, ideal_bsd)  # it is not symmetric

    model2_bsd = BSDistribution()  # Binomial
    model2_bsd[bs1] = 8/25
    model2_bsd[bs2] = 10/25
    model2_bsd[bs3] = 7/25

    assert kl_divergence(ideal_bsd, model_bsd) > kl_divergence(ideal_bsd, model2_bsd)  # Model 2 closer to the ideal<|MERGE_RESOLUTION|>--- conflicted
+++ resolved
@@ -33,11 +33,7 @@
 import perceval as pcvl
 from copy import copy
 
-<<<<<<< HEAD
-from tests._test_utils import LogChecker
-=======
 from _test_utils import LogChecker
->>>>>>> 4b957c16
 
 bs1 = BasicState([0, 1, 0])
 bs2 = BasicState([0, 0, 0])
