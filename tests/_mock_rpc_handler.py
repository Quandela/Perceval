--- conflicted
+++ resolved
@@ -120,11 +120,8 @@
         self._job_status_sequence = []
         self._authorized_retry = authorized_retry
         self._custom_status_response = None
-<<<<<<< HEAD
         self._job_availability_response = {"max_jobs_in_queue": 1, "num_jobs_in_queue": 0}
-=======
         self.last_payload = {}
->>>>>>> 8e2f5c22
         responses.reset()
         self._set_default_responses()
 
