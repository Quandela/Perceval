--- conflicted
+++ resolved
@@ -51,24 +51,15 @@
         circuit.add((1, 2), comp.GenericBS())
         pcvl.pdisplay(circuit.U)
         s = simulator_backend(circuit)
-<<<<<<< HEAD
         s.set_cutoff(3)
-        check_output(s, pcvl.AnnotatedBasicState([0, 1, 1]), {pcvl.BasicState("|0,1,1>"): 0,
+        check_output(s, pcvl.BasicState([0, 1, 1]), {pcvl.BasicState("|0,1,1>"): 0,
                                                               pcvl.BasicState("|1,1,0>"): 0.25,
                                                               pcvl.BasicState("|1,0,1>"): 0.25,
                                                               pcvl.BasicState("|2,0,0>"): 0,
                                                               pcvl.BasicState("|0,2,0>"): 0.25,
                                                               pcvl.BasicState("|0,0,2>"): 0.25,
                                                               })
-=======
-        check_output(s, pcvl.BasicState([0, 1, 1]), {pcvl.BasicState("|0,1,1>"): 0,
-                                                     pcvl.BasicState("|1,1,0>"): 0.25,
-                                                     pcvl.BasicState("|1,0,1>"): 0.25,
-                                                     pcvl.BasicState("|2,0,0>"): 0,
-                                                     pcvl.BasicState("|0,2,0>"): 0.25,
-                                                     pcvl.BasicState("|0,0,2>"): 0.25,
-                                                     })
->>>>>>> 93f5500d
+
 
 
 def test_basic_interference():
