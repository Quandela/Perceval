--- conflicted
+++ resolved
@@ -276,19 +276,14 @@
     sv = pcvl.StateVector("|0,1,1>")+pcvl.StateVector("|1,1,0>")
     map_measure_sv = sv.measure(1)
     assert len(map_measure_sv) == 1 and\
-<<<<<<< HEAD
            pcvl.AnnotatedBasicState("|1>") in map_measure_sv
     assert pytest.approx(1) == map_measure_sv[pcvl.AnnotatedBasicState("|1>")][0]
     assert str(map_measure_sv[pcvl.AnnotatedBasicState("|1>")][1]) == "sqrt(2)/2*|0,1>+sqrt(2)/2*|1,0>"
+
 
 def test_statevector_equality():
     gamma = np.pi / 2
     st1 = pcvl.StateVector("|{P:H},{P:H}>")
     st2 = pcvl.StateVector("|{P:H},{P:V}>")
     input_state = np.cos(gamma) * st1 + np.sin(gamma) * st2
-    assert input_state == st2
-=======
-           pcvl.BasicState("|1>") in map_measure_sv
-    assert pytest.approx(1) == map_measure_sv[pcvl.BasicState("|1>")][0]
-    assert str(map_measure_sv[pcvl.BasicState("|1>")][1]) == "sqrt(2)/2*|0,1>+sqrt(2)/2*|1,0>"
->>>>>>> ecc3e369
+    assert input_state == st2