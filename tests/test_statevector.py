--- conflicted
+++ resolved
@@ -318,13 +318,8 @@
     svd2 = pcvl.anonymize_annotations(svd)
     assert_svd_close(svd2, SVDistribution(
         {
-<<<<<<< HEAD
-            StateVector(AnnotatedFockState('|{a:0},{a:1},{a:2}>')): 0.5,
-            StateVector(AnnotatedFockState('|{a:0},{a:1},{a:1}>')): 0.5
-=======
             StateVector(NoisyFockState('|{0},{1},{2}>')): 0.5,
             StateVector(NoisyFockState('|{0},{1},{1}>')): 0.5
->>>>>>> a337c5fd
         }))
 
 
