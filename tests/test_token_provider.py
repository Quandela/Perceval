--- conflicted
+++ resolved
@@ -37,11 +37,7 @@
 from perceval.runtime._token_management import _TOKEN_FILE_NAME
 
 from _mock_persistent_data import TokenProviderForTest
-<<<<<<< HEAD
-from _test_utils import WarnLogChecker
-=======
 from _test_utils import LogChecker
->>>>>>> 55b4408a
 
 
 
@@ -116,11 +112,7 @@
 
     os.chmod(directory, 0o000)
 
-<<<<<<< HEAD
-    with WarnLogChecker(mock_warn) as warn_log_checker:
-=======
     with LogChecker(mock_warn) as warn_log_checker:
->>>>>>> 55b4408a
         token_provider.force_token(TOKEN_FROM_FILE)
         token_provider.save_token()
 
