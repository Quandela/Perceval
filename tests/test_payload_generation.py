--- conflicted
+++ resolved
@@ -85,13 +85,7 @@
     params = {f'param{i}': f'value{i}' for i in range(n_params)}
     rp.set_parameters(params)
 
-<<<<<<< HEAD
-    with LogChecker(mock_warn):
-        rp.set_parameter('g2', 0.05)
-
     rp.min_detected_photons_filter(0)
-=======
->>>>>>> 90ac9ad3
     payload = rp.prepare_job_payload(COMMAND_NAME)['payload']
     assert 'parameters' in payload
     for i in range(n_params):
