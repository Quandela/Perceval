# MIT License
#
# Copyright (c) 2022 Quandela
#
# Permission is hereby granted, free of charge, to any person obtaining a copy
# of this software and associated documentation files (the "Software"), to deal
# in the Software without restriction, including without limitation the rights
# to use, copy, modify, merge, publish, distribute, sublicense, and/or sell
# copies of the Software, and to permit persons to whom the Software is
# furnished to do so, subject to the following conditions:
#
# The above copyright notice and this permission notice shall be included in all
# copies or substantial portions of the Software.
#
# As a special exception, the copyright holders of exqalibur library give you
# permission to combine exqalibur with code included in the standard release of
# Perceval under the MIT license (or modified versions of such code). You may
# copy and distribute such a combined system following the terms of the MIT
# license for both exqalibur and Perceval. This exception for the usage of
# exqalibur is limited to the python bindings used by Perceval.
#
# THE SOFTWARE IS PROVIDED "AS IS", WITHOUT WARRANTY OF ANY KIND, EXPRESS OR
# IMPLIED, INCLUDING BUT NOT LIMITED TO THE WARRANTIES OF MERCHANTABILITY,
# FITNESS FOR A PARTICULAR PURPOSE AND NONINFRINGEMENT. IN NO EVENT SHALL THE
# AUTHORS OR COPYRIGHT HOLDERS BE LIABLE FOR ANY CLAIM, DAMAGES OR OTHER
# LIABILITY, WHETHER IN AN ACTION OF CONTRACT, TORT OR OTHERWISE, ARISING FROM,
# OUT OF OR IN CONNECTION WITH THE SOFTWARE OR THE USE OR OTHER DEALINGS IN THE
# SOFTWARE.
"""module test payload generation"""

from unittest.mock import patch

import perceval as pcvl

from perceval import RemoteProcessor, BasicState, PostSelect, catalog
from perceval.serialization._constants import (
    ZIP_PREFIX,
    BS_TAG,
    SEP,
    PCVL_PREFIX,
    POSTSELECT_TAG,
)
from perceval.serialization import deserialize

from _mock_rpc_handler import get_rpc_handler
<<<<<<< HEAD
from _test_utils import WarnLogChecker
=======
from _test_utils import LogChecker
>>>>>>> 55b4408a


COMMAND_NAME = 'my_command'


def _get_remote_processor(requests_mock, m: int = 8):
    return RemoteProcessor(rpc_handler=get_rpc_handler(requests_mock), m=m)


def test_payload_basics(requests_mock):
    """test payload basics infos"""
    rp = _get_remote_processor(requests_mock)
    data = rp.prepare_job_payload(COMMAND_NAME)
    name = get_rpc_handler(requests_mock).name
    assert 'platform_name' in data and data['platform_name'] == name
    assert 'pcvl_version' in data
    assert 'process_id' in data
    assert 'payload' in data

    payload = data['payload']
    assert 'command' in payload and payload['command'] == COMMAND_NAME
    assert 'circuit' in payload and payload['circuit'].startswith(ZIP_PREFIX)  # Circuits are compressed in payloads
    assert 'input_state' not in payload  # No input state was passed

    input_state = BasicState([1, 0] * 4)
    rp.with_input(input_state)
    new_payload = rp.prepare_job_payload(COMMAND_NAME)['payload']
    assert (
        'input_state' in new_payload and new_payload['input_state'] == f'{PCVL_PREFIX}{BS_TAG}{SEP}{str(input_state)}'
    )


@patch.object(pcvl.logger, "warn")
def test_payload_parameters(mock_warn, requests_mock):
    """test parameters of payload"""
    n_params = 5
    rp = _get_remote_processor(requests_mock)
    params = {f'param{i}': f'value{i}' for i in range(n_params)}
    rp.set_parameters(params)

<<<<<<< HEAD
    with WarnLogChecker(mock_warn):
=======
    with LogChecker(mock_warn):
>>>>>>> 55b4408a
        rp.set_parameter('g2', 0.05)

    payload = rp.prepare_job_payload(COMMAND_NAME)['payload']
    assert 'parameters' in payload
    for i in range(n_params):
        assert f'param{i}' in payload['parameters']
        assert payload['parameters'][f'param{i}'] == f'value{i}'


def test_payload_heralds(requests_mock):
    """test payload with heralds"""
    rp = _get_remote_processor(requests_mock)
    payload = rp.prepare_job_payload(COMMAND_NAME)['payload']
    assert 'heralds' not in payload

    rp.add_herald(3, 1)
    rp.add_herald(4, 0)
    payload = rp.prepare_job_payload(COMMAND_NAME)['payload']
    assert 'heralds' in payload
    assert payload['heralds'][3] == 1
    assert payload['heralds'][4] == 0


def test_payload_postselect(requests_mock):
    """test payload with postselect"""
    rp = _get_remote_processor(requests_mock)
    payload = rp.prepare_job_payload(COMMAND_NAME)['payload']
    assert 'postselect' not in payload

    rp.set_postselection(PostSelect('[3]==1 & [4]==0'))
    payload = rp.prepare_job_payload(COMMAND_NAME)['payload']
    assert 'postselect' in payload
    str_start = f'{PCVL_PREFIX}{POSTSELECT_TAG}{SEP}'
    assert payload['postselect'].startswith(str_start)


def test_payload_min_detected_photons(requests_mock):
    """test payload with min_detected_photons"""
    rp = _get_remote_processor(requests_mock)
    payload = rp.prepare_job_payload(COMMAND_NAME)['payload']
    assert 'parameters' not in payload

    rp.min_detected_photons_filter(2)
    payload = rp.prepare_job_payload(COMMAND_NAME)['payload']
    assert 'min_detected_photons' in payload['parameters']
    assert payload['parameters']['min_detected_photons'] == 2


def test_payload_cnot(requests_mock):
    """test payload with cnot"""
    rp = _get_remote_processor(requests_mock)
    heralded_cnot = catalog['heralded cnot'].build_processor()
    pp_cnot = catalog['postprocessed cnot'].build_processor()
    rp.add(0, heralded_cnot)
    rp.add(0, pp_cnot)
    rp.add(4, pp_cnot)
    assert rp.m == 8
    assert rp.circuit_size == 14  # 8 modes of interest + 6 ancillaries

    input_state = BasicState([1, 0] * 4)
    rp.with_input(input_state)

    payload = rp.prepare_job_payload(COMMAND_NAME)['payload']
    assert 'input_state' in payload
    state = str(input_state * BasicState('|1,1,0,0,0,0>'))
    assert payload['input_state'] == f'{PCVL_PREFIX}{BS_TAG}{SEP}{state}'

    # Heralds come from the 3 CNOT gates
    assert 'heralds' in payload and len(payload['heralds']) == 6
    # Heralds from the heralded CNOT are put after the modes of interest (0 to 7) and 1 photon is injected in each
    assert payload['heralds'][8] == 1 and payload['heralds'][9] == 1
    # Herlads from the postprocessed CNOT come last (because it was added last) and no photon is required ...
    assert payload['heralds'][10] == 0 and payload['heralds'][11] == 0
    assert payload['heralds'][12] == 0 and payload['heralds'][13] == 0

    # ... but a post-selection function was added
    assert 'postselect' in payload
    ps = deserialize(payload['postselect'])
    assert ps == PostSelect('[0,1]==1 & [2,3]==1 & [4,5]==1 & [6,7]==1')<|MERGE_RESOLUTION|>--- conflicted
+++ resolved
@@ -43,11 +43,7 @@
 from perceval.serialization import deserialize
 
 from _mock_rpc_handler import get_rpc_handler
-<<<<<<< HEAD
-from _test_utils import WarnLogChecker
-=======
 from _test_utils import LogChecker
->>>>>>> 55b4408a
 
 
 COMMAND_NAME = 'my_command'
@@ -88,11 +84,7 @@
     params = {f'param{i}': f'value{i}' for i in range(n_params)}
     rp.set_parameters(params)
 
-<<<<<<< HEAD
-    with WarnLogChecker(mock_warn):
-=======
     with LogChecker(mock_warn):
->>>>>>> 55b4408a
         rp.set_parameter('g2', 0.05)
 
     payload = rp.prepare_job_payload(COMMAND_NAME)['payload']
