--- conflicted
+++ resolved
@@ -30,11 +30,8 @@
 from pathlib import Path
 import numpy as np
 import sympy as sp
-<<<<<<< HEAD
 from pytest import raises
-=======
 import warnings
->>>>>>> bf3c7f5c
 
 import perceval as pcvl
 from perceval.rendering.pdisplay import pdisplay_matrix
