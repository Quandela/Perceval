# MIT License
#
# Copyright (c) 2022 Quandela
#
# Permission is hereby granted, free of charge, to any person obtaining a copy
# of this software and associated documentation files (the "Software"), to deal
# in the Software without restriction, including without limitation the rights
# to use, copy, modify, merge, publish, distribute, sublicense, and/or sell
# copies of the Software, and to permit persons to whom the Software is
# furnished to do so, subject to the following conditions:
#
# The above copyright notice and this permission notice shall be included in all
# copies or substantial portions of the Software.
#
# As a special exception, the copyright holders of exqalibur library give you
# permission to combine exqalibur with code included in the standard release of
# Perceval under the MIT license (or modified versions of such code). You may
# copy and distribute such a combined system following the terms of the MIT
# license for both exqalibur and Perceval. This exception for the usage of
# exqalibur is limited to the python bindings used by Perceval.
#
# THE SOFTWARE IS PROVIDED "AS IS", WITHOUT WARRANTY OF ANY KIND, EXPRESS OR
# IMPLIED, INCLUDING BUT NOT LIMITED TO THE WARRANTIES OF MERCHANTABILITY,
# FITNESS FOR A PARTICULAR PURPOSE AND NONINFRINGEMENT. IN NO EVENT SHALL THE
# AUTHORS OR COPYRIGHT HOLDERS BE LIABLE FOR ANY CLAIM, DAMAGES OR OTHER
# LIABILITY, WHETHER IN AN ACTION OF CONTRACT, TORT OR OTHERWISE, ARISING FROM,
# OUT OF OR IN CONNECTION WITH THE SOFTWARE OR THE USE OR OTHER DEALINGS IN THE
# SOFTWARE.

import pytest

from perceval import SLOSBackend, BasicState, BSDistribution, NoiseModel, PostSelect
from perceval.algorithm import Sampler
from perceval.components import BS, Circuit, FFCircuitProvider, Detector, PERM, Processor, catalog
from perceval.simulators import FFSimulator
<<<<<<< HEAD
from tests._test_utils import assert_bsd_close
=======
from _test_utils import assert_bsd_close
>>>>>>> 4b957c16

backend = SLOSBackend()
sim = FFSimulator(backend)

cnot = FFCircuitProvider(2, 0, Circuit(2)).add_configuration([0, 1], PERM([1, 0]))
detector = Detector.pnr()


def test_basic_circuit():
    sim.set_circuit([((0, 1), cnot)])

    assert sim.probs(BasicState([1, 0, 1, 0]))[BasicState([1, 0, 1, 0])] == pytest.approx(1.)
    assert sim.probs(BasicState([1, 0, 0, 1]))[BasicState([1, 0, 0, 1])] == pytest.approx(1.)
    assert sim.probs(BasicState([0, 1, 1, 0]))[BasicState([0, 1, 0, 1])] == pytest.approx(1.)
    assert sim.probs(BasicState([0, 1, 0, 1]))[BasicState([0, 1, 1, 0])] == pytest.approx(1.)


def test_cascade():
    n = 3

    circuit_list = [((0, 1), BS())]

    for i in range(n):
        circuit_list += [
            ((2 * i,), detector),
            ((2 * i + 1,), detector),
            ((2 * i, 2 * i + 1), cnot)]

    sim.set_circuit(circuit_list)
    input_state = BasicState((n + 1) * [1, 0])

    assert_bsd_close(sim.probs(input_state),
                     BSDistribution({
                         input_state: .5,
                         BasicState((n + 1) * [0, 1]): .5
                     })), "Incorrect simulated distribution"


def test_with_processor():
    # Same than test_basic_circuit, but using a Processor and a sampler to get the results
    proc = Processor("SLOS", 4)

    proc.min_detected_photons_filter(2)
    proc.with_input(BasicState([0, 1, 1, 0]))

    proc.add(0, detector)
    proc.add(1, detector)
    proc.add(0, cnot)

    sampler = Sampler(proc)

    assert_bsd_close(sampler.probs()["results"], BSDistribution(BasicState([0, 1, 0, 1])))


def test_with_herald():
    proc = Processor("SLOS", 5)

    proc.add(0, BS())
    proc.add(1, BS())
    proc.add(1, detector)
    proc.add(2, detector)
    proc.add(1, cnot)

    proc.add_herald(0, 0)

    proc.with_input(BasicState([1, 0, 1, 0]))

    sampler = Sampler(proc)
    res = sampler.probs()
    assert_bsd_close(res["results"], BSDistribution({
        BasicState([1, 0, 1, 0]): .5,
        BasicState([0, 1, 0, 1]): .5,
    }))

    assert res["global_perf"] == pytest.approx(.5)


def test_with_postselect():
    # Same than with heralds
    proc = Processor("SLOS", 5)

    proc.add(0, BS())
    proc.add(1, BS())
    proc.add(1, detector)
    proc.add(2, detector)
    proc.add(1, cnot)

    proc.with_input(BasicState([0, 1, 0, 1, 0]))
    proc.set_postselection(PostSelect("[0] == 0"))

    sampler = Sampler(proc)
    res = sampler.probs()
    assert_bsd_close(res["results"], BSDistribution({
        BasicState([0, 1, 0, 1, 0]): .5,
        BasicState([0, 0, 1, 0, 1]): .5,
    }))

    assert res["global_perf"] == pytest.approx(.5)


def test_min_photons_filter():
    config = FFCircuitProvider(2, 0, Circuit(2)).add_configuration([0, 1], BS())

    proc = Processor(backend, 4)

    proc.add(0, BS())
    proc.add(0, detector)
    proc.add(1, detector)
    proc.add(0, config)

    proc.add(3, Detector.threshold())

    proc.min_detected_photons_filter(3)
    input_state = BasicState([1, 0, 1, 1])
    proc.with_input(input_state)  # Equivalent to using a BS with two outputs and a post-selection

    sampler = Sampler(proc)
    expected_perf = .75
    res = sampler.probs()
    assert_bsd_close(res["results"], BSDistribution({
        input_state: .5 / expected_perf,
        BasicState([0, 1, 2, 0]): .25 / expected_perf
    }))

    assert res["global_perf"] == pytest.approx(expected_perf)


def test_physical_perf():
    # Here the perf is induced by the noise
    proc = Processor("SLOS", 4, noise=NoiseModel(.5))

    proc.add(0, BS())
    proc.add(0, detector)
    proc.add(1, detector)
    proc.add(0, cnot)

    proc.min_detected_photons_filter(2)
    proc.with_input(BasicState([1, 0, 1, 0]))

    sampler = Sampler(proc)
    res = sampler.probs()
    assert_bsd_close(res["results"], BSDistribution({
        BasicState([1, 0, 1, 0]): 0.5,
        BasicState([0, 1, 0, 1]): 0.5
    }))

    assert res["global_perf"] == pytest.approx(0.25)

    # Here the perf is induced by the circuit and the detectors
    config = FFCircuitProvider(1, 0, BS()).add_configuration([1], Circuit(2))

    proc = Processor("SLOS", 3)

    proc.add(0, BS())
    proc.add(0, Detector.threshold())
    proc.add(0, config)

    proc.add(1, Detector.threshold())
    proc.add(2, Detector.threshold())

    proc.min_detected_photons_filter(2)
    proc.with_input(BasicState([1, 0, 1]))

    sampler = Sampler(proc)
    res = sampler.probs()
    assert_bsd_close(res["results"], BSDistribution({
        BasicState([1, 0, 1]): 1.,
    }))

    assert res["global_perf"] == pytest.approx(0.5)


def test_with_proc():
    proc = Processor("SLOS", 6)

    cfg = FFCircuitProvider(2, 0, Circuit(4)).add_configuration((0, 1), catalog['postprocessed cnot'].build_processor())
    cnot_perf = 1 / 9
    proc.add(0, BS())
    proc.add(0, detector)
    proc.add(1, detector)
    proc.add(0, cfg)

    proc.min_detected_photons_filter(2)
    proc.with_input(BasicState([0, 1, 0, 1, 0, 1]))  # ending in logical 11

    sampler = Sampler(proc)
    res = sampler.probs()
    assert_bsd_close(res["results"], BSDistribution({
        BasicState([1, 0, 0, 1, 0, 1]): .5 / (.5 + .5 * cnot_perf),
        BasicState([0, 1, 0, 1, 1, 0]): .5 * cnot_perf / (.5 + .5 * cnot_perf),
    }))

    assert res["global_perf"] == pytest.approx(.5 * (1 + cnot_perf))

    # Same with heralded processor as default circuit
    proc = Processor("SLOS", 6)

    cfg = FFCircuitProvider(2, 0, catalog['postprocessed cnot'].build_processor())
    cfg.add_configuration((1, 0), Circuit(4))

    cnot_perf = 1 / 9

    proc.add(0, BS())
    proc.add(0, detector)
    proc.add(1, detector)
    proc.add(0, cfg)

    proc.min_detected_photons_filter(2)
    proc.with_input(BasicState([0, 1, 0, 1, 0, 1]))  # ending in logical 11

    sampler = Sampler(proc)
    res = sampler.probs()
    assert_bsd_close(res["results"], BSDistribution({
        BasicState([1, 0, 0, 1, 0, 1]): .5 / (.5 + .5 * cnot_perf),
        BasicState([0, 1, 0, 1, 1, 0]): .5 * cnot_perf / (.5 + .5 * cnot_perf),
    }))

    assert res["global_perf"] == pytest.approx(.5 * (1 + cnot_perf))


def test_non_adjacent_config():
    proc = Processor("SLOS", 6)

    cnot = FFCircuitProvider(2, 2, Circuit(2)).add_configuration([0, 1], PERM([1, 0]))

    proc.min_detected_photons_filter(2)
    proc.with_input(BasicState([0, 1, 0, 0, 1, 0]))

    proc.add(0, detector)
    proc.add(1, detector)
    proc.add(0, cnot)

    sampler = Sampler(proc)
    assert_bsd_close(sampler.probs()["results"], BSDistribution(BasicState([0, 1, 0, 0, 0, 1])))

    # Negative offset
    proc = Processor("SLOS", 4)

    cnot = FFCircuitProvider(2, -1, Circuit(2)).add_configuration([0, 1], PERM([1, 0]))

    proc.min_detected_photons_filter(2)
    proc.with_input(BasicState([1, 0, 0, 1]))
    proc.add(2, detector)
    proc.add(3, detector)
    proc.add(2, cnot)

    sampler = Sampler(proc)

    assert_bsd_close(sampler.probs()["results"], BSDistribution(BasicState([0, 1, 0, 1])))


def test_with_state_vector():
    proc = Processor("SLOS", 4)

    proc.add(0, detector)
    proc.add(1, detector)
    proc.add(0, cnot)

    input_state = (BasicState([1, 0]) + BasicState([0, 1])) * BasicState([1, 0])

    proc.min_detected_photons_filter(2)
    proc.with_input(input_state)
    sampler = Sampler(proc)

    assert_bsd_close(sampler.probs()["results"], BSDistribution({
        BasicState([1, 0, 1, 0]): .5,
        BasicState([0, 1, 0, 1]): .5
    }))


def test_with_annotated_state_vector():
    proc = Processor("SLOS", 5)

    tri_not = (FFCircuitProvider(2, 0, Circuit(3))
               .add_configuration([0, 2], PERM([2, 1, 0]))
               .add_configuration([1, 1], PERM([1, 2, 0])))

    proc.add(0, BS())
    proc.add(0, detector)
    proc.add(1, detector)
    proc.add(0, tri_not)

    input_state = (BasicState("|{_:0}, {_:1}>") + BasicState("|{_:0}, {_:0}>")) * BasicState("|{_:0}, 0, 0>")

    proc.min_detected_photons_filter(2)
    proc.with_input(input_state)
    sampler = Sampler(proc)

    assert_bsd_close(sampler.probs()["results"], BSDistribution({
        BasicState([2, 0, 1, 0, 0]): .375,
        BasicState([0, 2, 0, 0, 1]): .375,
        BasicState([1, 1, 0, 1, 0]): .25
    }))


def test_config_with_config():
    proc = Processor("SLOS", 8)

    # Note: please don't do this, this is just to test an edge case
    cnot_proc = Processor("SLOS", 4)
    cnot_proc.add(0, PERM([1, 0]))
    cnot_proc.add(0, Detector.pnr())
    cnot_proc.add(1, Detector.pnr())
    cnot_proc.add(0, cnot)

    double_not = FFCircuitProvider(2, 0, Circuit(2)).add_configuration([0, 1], cnot_proc)

    proc.add(0, BS())
    proc.add(0, Detector.pnr())
    proc.add(1, Detector.pnr())
    proc.add(0, double_not)
    proc.add(4, Detector.pnr())
    proc.add(5, Detector.pnr())
    proc.add(4, cnot)

    proc.min_detected_photons_filter(4)
    proc.with_input(BasicState([1, 0, 1, 0, 1, 0, 1, 0]))

    sampler = Sampler(proc)

    assert_bsd_close(sampler.probs()["results"], BSDistribution({
        BasicState([1, 0, 1, 0, 1, 0, 1, 0]): .5,
        BasicState([0, 1, 0, 1, 0, 1, 0, 1]): .5
    }))<|MERGE_RESOLUTION|>--- conflicted
+++ resolved
@@ -33,11 +33,7 @@
 from perceval.algorithm import Sampler
 from perceval.components import BS, Circuit, FFCircuitProvider, Detector, PERM, Processor, catalog
 from perceval.simulators import FFSimulator
-<<<<<<< HEAD
-from tests._test_utils import assert_bsd_close
-=======
 from _test_utils import assert_bsd_close
->>>>>>> 4b957c16
 
 backend = SLOSBackend()
 sim = FFSimulator(backend)
