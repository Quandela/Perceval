import setuptools
from os.path import dirname
from glob import glob

with open("README.md", "r", encoding="utf-8") as fh:
    long_description = fh.read()

# Package list is autogenerated to be any 'perceval' subfolder containing a __init__.py file
package_list = [dirname(p).replace('\\', '.') for p in glob('perceval/**/__init__.py', recursive=True)]

setuptools.setup(
    name="perceval-quandela",
    version="0.0.1",
    author="Perceval@Quandela.com",
    author_email="Perceval@Quandela.com",
    description="A powerful Quantum Photonic Framework",
    long_description=long_description,
    long_description_content_type="text/markdown",
    url="https://github.com/Quandela/Perceval",
    project_urls={
        "Documentation": "https://perceval.quandela.net/docs/",
        "Source": "https://github.com/Quandela/Perceval",
        "Tracker": "https://github.com/Quandela/Perceval/issues"
    },
    classifiers=[
        "Programming Language :: Python :: 3",
        "License :: OSI Approved :: MIT License",
        "Operating System :: OS Independent",
    ],
    packages=package_list,
<<<<<<< HEAD
    install_requires=['sympy', 'numpy', 'scipy', 'tabulate', 'matplotlib', 'exqalibur==0.1.0rc3', 'multipledispatch',
                      'protobuf>=4.21.2', 'drawSvg', 'Deprecated', 'requests'],
=======
    install_requires=['sympy', 'numpy', 'scipy', 'tabulate', 'matplotlib', 'quandelibc~=0.6.0', 'multipledispatch',
                      'protobuf>=4.21.2', 'drawsvg>=2.0', 'Deprecated', 'requests'],
>>>>>>> 5ffc339b
    setup_requires=["scmver"],
    extras_require={"test": ["pytest", "pytest-cov", "pytest-benchmark"]},
    python_requires=">=3.7",
    scmver=True
)<|MERGE_RESOLUTION|>--- conflicted
+++ resolved
@@ -28,13 +28,8 @@
         "Operating System :: OS Independent",
     ],
     packages=package_list,
-<<<<<<< HEAD
     install_requires=['sympy', 'numpy', 'scipy', 'tabulate', 'matplotlib', 'exqalibur==0.1.0rc3', 'multipledispatch',
-                      'protobuf>=4.21.2', 'drawSvg', 'Deprecated', 'requests'],
-=======
-    install_requires=['sympy', 'numpy', 'scipy', 'tabulate', 'matplotlib', 'quandelibc~=0.6.0', 'multipledispatch',
                       'protobuf>=4.21.2', 'drawsvg>=2.0', 'Deprecated', 'requests'],
->>>>>>> 5ffc339b
     setup_requires=["scmver"],
     extras_require={"test": ["pytest", "pytest-cov", "pytest-benchmark"]},
     python_requires=">=3.7",
