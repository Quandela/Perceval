import setuptools
from os.path import dirname
from glob import glob

with open("README.md", "r", encoding="utf-8") as fh:
    long_description = fh.read()

# Package list is autogenerated to be any 'perceval' subfolder containing a __init__.py file
package_list = [dirname(p).replace('\\', '.') for p in glob('perceval/**/__init__.py', recursive=True)]

setuptools.setup(
    name="perceval-quandela",
    version="0.0.1",
    author="Perceval@Quandela.com",
    author_email="Perceval@Quandela.com",
    description="A powerful Quantum Photonic Framework",
    long_description=long_description,
    long_description_content_type="text/markdown",
    url="https://github.com/Quandela/Perceval",
    project_urls={
        "Documentation": "https://perceval.quandela.net/docs/",
        "Source": "https://github.com/Quandela/Perceval",
        "Tracker": "https://github.com/Quandela/Perceval/issues"
    },
    classifiers=[
        "Programming Language :: Python :: 3",
        "License :: OSI Approved :: MIT License",
        "Operating System :: OS Independent",
    ],
<<<<<<< HEAD
    packages=package_list,
    install_requires=['sympy', 'numpy', 'scipy', 'tabulate', 'matplotlib', 'quandelibc>=0.5.3'],
=======
    packages=['perceval', 'perceval.components', 'perceval.backends', 'perceval.utils', 'perceval.utils.renderer',
              'perceval.lib.phys', 'perceval.lib.phys.predefined',
              'perceval.lib.symb', 'perceval.lib.symb.predefined',
              'perceval.algorithm', 'perceval.converters'],
    install_requires=['sympy', 'numpy', 'scipy', 'tabulate', 'matplotlib', 'quandelibc>=0.5.3', 'multipledispatch',
                      'protobuf>=4.21.2'],
>>>>>>> 3a06ea86
    setup_requires=["scmver"],
    extras_require={"test": ["pytest", "pytest-cov"]},
    python_requires=">=3.6",
    scmver=True
)<|MERGE_RESOLUTION|>--- conflicted
+++ resolved
@@ -27,17 +27,9 @@
         "License :: OSI Approved :: MIT License",
         "Operating System :: OS Independent",
     ],
-<<<<<<< HEAD
     packages=package_list,
-    install_requires=['sympy', 'numpy', 'scipy', 'tabulate', 'matplotlib', 'quandelibc>=0.5.3'],
-=======
-    packages=['perceval', 'perceval.components', 'perceval.backends', 'perceval.utils', 'perceval.utils.renderer',
-              'perceval.lib.phys', 'perceval.lib.phys.predefined',
-              'perceval.lib.symb', 'perceval.lib.symb.predefined',
-              'perceval.algorithm', 'perceval.converters'],
     install_requires=['sympy', 'numpy', 'scipy', 'tabulate', 'matplotlib', 'quandelibc>=0.5.3', 'multipledispatch',
                       'protobuf>=4.21.2'],
->>>>>>> 3a06ea86
     setup_requires=["scmver"],
     extras_require={"test": ["pytest", "pytest-cov"]},
     python_requires=">=3.6",
